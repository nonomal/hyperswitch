import { customerAcceptance } from "./Commons";

const successful3DSCardDetails = {
  card_number: "4000000000000002",
  card_exp_month: "06",
  card_exp_year: "50",
  card_holder_name: "joseph Doe",
  nick_name: "Bank1",
  card_cvc: "123",
};

<<<<<<< HEAD
const cardDetailsWithoutNickName = {
  card_number: "4111111111111111",
=======
const billing_info = {
  address: {
    line1: "1467",
    line2: "CA",
    line3: "CA",
    city: "Florence",
    state: "Tuscany",
    zip: "12345",
    country: "IT",
    first_name: "Max",
    last_name: "Mustermann",
  },
  email: "mauro.morandi@nexi.it",
  phone: {
    number: "9123456789",
    country_code: "+91",
  },
};
const successful3DSCardDetails = {
  card_number: "4000000000000002",
>>>>>>> cfe22694
  card_exp_month: "06",
  card_exp_year: "50",
  card_holder_name: "joseph Doe",
  card_cvc: "123",
};

const successfulNo3DSCardDetails = {
  ...cardDetailsWithoutNickName,
  nick_name: "Bank1",
};

const singleUseMandateData = {
  customer_acceptance: customerAcceptance,
  mandate_type: {
    single_use: {
      amount: 8000,
      currency: "EUR",
    },
  },
};

const billingAddress = {
  address: {
    line1: "1467",
    line2: "CA",
    line3: "CA",
    city: "Florence",
    state: "Tuscany",
    zip: "12345",
    country: "IT",
    first_name: "Max",
    last_name: "Mustermann",
  },
  email: "mauro.morandi@nexi.it",
  phone: {
    number: "9123456789",
    country_code: "+91",
  },
};

const multiUseMandateData = {
  customer_acceptance: customerAcceptance,
  mandate_type: {
    multi_use: {
      amount: 8000,
      currency: "EUR",
    },
  },
};
export const connectorDetails = {
  card_pm: {
    PaymentIntent: {
      Request: {
        currency: "EUR",
        customer_acceptance: null,
        setup_future_usage: "on_session",
<<<<<<< HEAD
        billing: billingAddress,
=======
        billing: billing_info,
>>>>>>> cfe22694
      },
      Response: {
        status: 200,
        body: {
          status: "requires_payment_method",
        },
      },
    },
    No3DSManualCapture: {
      Request: {
        payment_method: "card",
        payment_method_data: {
          card: successfulNo3DSCardDetails,
          billing: {
            email: "mauro.morandi@nexi.it",
          },
        },
        billing: {
          email: "mauro.morandi@nexi.it",
        },
        currency: "EUR",
        customer_acceptance: null,
        setup_future_usage: "on_session",
      },
      Response: {
        status: 200,
        body: {
          status: "requires_capture",
        },
      },
    },
    No3DSAutoCapture: {
      Request: {
        payment_method: "card",
        payment_method_data: {
          card: successfulNo3DSCardDetails,
          billing: {
            email: "mauro.morandi@nexi.it",
          },
        },
        billing: {
          email: "mauro.morandi@nexi.it",
        },
        currency: "EUR",
        customer_acceptance: null,
        setup_future_usage: "on_session",
      },
      Response: {
        status: 200,
        body: {
          status: "succeeded",
        },
      },
    },
    manualPaymentPartialRefund: {
      Request: {
        amount: 2000,
      },
      Response: {
        status: 200,
        body: {
          status: "pending",
        },
      },
    },
    manualPaymentRefund: {
      Request: {
        amount: 2000,
      },
      Response: {
        status: 200,
        body: {
          status: "pending",
        },
      },
    },
    MandateMultiUseNo3DSAutoCapture: {
      Request: {
        payment_method: "card",
        payment_method_data: {
          card: successfulNo3DSCardDetails,
          billing: billingAddress,
        },
        currency: "EUR",
        mandate_data: multiUseMandateData,
      },
      Response: {
        status: 200,
        body: {
          status: "succeeded",
        },
      },
    },
    MandateMultiUseNo3DSManualCapture: {
      Configs: {
        TRIGGER_SKIP: true,
      },
      Request: {
        payment_method: "card",
        payment_method_data: {
          card: successfulNo3DSCardDetails,
          billing: billingAddress,
        },
        currency: "EUR",
        mandate_data: multiUseMandateData,
      },
      Response: {
        status: 200,
        body: {
          status: "requires_capture",
        },
      },
    },
    SaveCardUseNo3DSAutoCapture: {
      Configs: {
        TRIGGER_SKIP: true,
      },
      Request: {
        payment_method: "card",
        payment_method_data: {
          card: successfulNo3DSCardDetails,
          billing: {
            email: "mauro.morandi@nexi.it",
          },
        },
        currency: "EUR",
        setup_future_usage: "on_session",
        customer_acceptance: customerAcceptance,
      },
      Response: {
        status: 200,
        body: {
          status: "succeeded",
        },
      },
    },
    SaveCardUseNo3DSAutoCaptureOffSession: {
      Configs: {
        TRIGGER_SKIP: true,
      },
      Request: {
        payment_method: "card",
        payment_method_type: "debit",
        payment_method_data: {
          card: successfulNo3DSCardDetails,
          billing: billingAddress,
        },
        setup_future_usage: "off_session",
        customer_acceptance: customerAcceptance,
      },
      Response: {
        status: 200,
        body: {
          status: "succeeded",
        },
      },
    },
    SaveCardUseNo3DSManualCaptureOffSession: {
      Configs: {
        TRIGGER_SKIP: true,
      },
      Request: {
        payment_method: "card",
        payment_method_data: {
          card: successfulNo3DSCardDetails,
          billing: billingAddress,
        },
        setup_future_usage: "off_session",
        customer_acceptance: customerAcceptance,
      },
      Response: {
        status: 200,
        body: {
          status: "requires_capture",
        },
      },
    },
    SaveCardConfirmAutoCaptureOffSession: {
      Configs: {
        TRIGGER_SKIP: true,
      },
      Request: {
        setup_future_usage: "off_session",
      },
      Response: {
        status: 200,
        body: {
          status: "succeeded",
        },
      },
    },
    SaveCardConfirmManualCaptureOffSession: {
      Configs: {
        TRIGGER_SKIP: true,
      },
      Request: {
        setup_future_usage: "off_session",
      },
      Response: {
        status: 200,
        body: {
          status: "requires_capture",
        },
      },
    },
    SaveCardUseNo3DSManualCapture: {
      Configs: {
        TRIGGER_SKIP: true,
      },
      Request: {
        payment_method: "card",
        payment_method_data: {
          card: successfulNo3DSCardDetails,
          billing: billingAddress,
        },
        currency: "EUR",
        setup_future_usage: "on_session",
        customer_acceptance: customerAcceptance,
      },
      Response: {
        status: 200,
        body: {
          status: "requires_capture",
        },
      },
    },
    SaveCardWithoutCardNickName: {
      Request: {
        payment_method: "card",
        payment_method_type: "debit",
        payment_method_data: {
          card: cardDetailsWithoutNickName,
          billing: billingAddress,
        },
        setup_future_usage: "off_session",
        customer_acceptance: customerAcceptance,
      },
      Response: {
        status: 200,
        body: {
          status: "succeeded",
        },
      },
    },
    MandateSingleUseNo3DSAutoCapture: {
      Configs: {
        TRIGGER_SKIP: true,
      },
      Request: {
        payment_method: "card",
        payment_method_data: {
          card: successfulNo3DSCardDetails,
          billing: {
            email: "mauro.morandi@nexi.it",
          },
        },
        currency: "EUR",
        mandate_data: singleUseMandateData,
      },
      Response: {
        status: 200,
        body: {
          status: "succeeded",
        },
      },
    },
    MandateSingleUseNo3DSManualCapture: {
      Configs: {
        TRIGGER_SKIP: true,
      },
      Request: {
        payment_method: "card",
        payment_method_data: {
          card: successfulNo3DSCardDetails,
          billing: {
            email: "mauro.morandi@nexi.it",
          },
        },
        currency: "EUR",
        mandate_data: singleUseMandateData,
      },
      Response: {
        status: 200,
        body: {
          status: "requires_capture",
        },
      },
    },
    Capture: {
      Request: {
        amount_to_capture: 6000,
      },
      Response: {
        status: 200,
        body: {
          status: "succeeded",
          amount: 6000,
          amount_capturable: 0,
          amount_received: 6000,
        },
      },
    },
    PartialCapture: {
      Request: {
        amount_to_capture: 2000,
      },
      Response: {
        status: 200,
        body: {
          status: "partially_captured",
          amount: 6000,
          amount_capturable: 0,
          amount_received: 2000,
        },
      },
    },
    Refund: {
      Request: {
        amount: 6000,
      },
      Response: {
        status: 200,
        body: {
          status: "pending",
        },
      },
    },
    VoidAfterConfirm: {
      Request: {
        cancellation_reason: "user_cancel",
      },
      Response: {
        status: 200,
        body: {
          status: "processing",
        },
      },
    },
    PartialRefund: {
      Request: {
        amount: 2000,
      },
      Response: {
        status: 200,
        body: {
          status: "pending",
        },
      },
    },
    SyncRefund: {
      Response: {
        status: 200,
        body: {
          status: "pending",
        },
      },
    },
    PaymentMethodIdMandateNo3DSAutoCapture: {
      Request: {
        payment_method: "card",
        payment_method_data: {
          card: successfulNo3DSCardDetails,
        },
        currency: "EUR",
        billing: {
          email: "mauro.morandi@nexi.it",
        },
        mandate_data: null,
        customer_acceptance: customerAcceptance,
      },
      Response: {
        status: 200,
        body: {
          status: "succeeded",
        },
      },
    },
    PaymentMethodIdMandateNo3DSManualCapture: {
      Request: {
        payment_method: "card",
        payment_method_data: {
          card: successfulNo3DSCardDetails,
        },
        billing: {
          email: "mauro.morandi@nexi.it",
        },
        currency: "EUR",
        mandate_data: null,
        customer_acceptance: customerAcceptance,
      },
      Response: {
        status: 200,
        body: {
          status: "requires_capture",
        },
      },
    },
    PaymentIntentWithShippingCost: {
      Request: {
        currency: "EUR",
        shipping_cost: 50,
      },
      Response: {
        status: 200,
        body: {
          status: "requires_payment_method",
          shipping_cost: 50,
          amount: 6000,
        },
      },
    },
    PaymentConfirmWithShippingCost: {
      Request: {
        payment_method: "card",
        payment_method_data: {
          card: successfulNo3DSCardDetails,
        },
        customer_acceptance: null,
        setup_future_usage: "on_session",
      },
      Response: {
        status: 200,
        body: {
          status: "succeeded",
          shipping_cost: 50,
          amount_received: 6050,
          amount: 6000,
          net_amount: 6050,
        },
      },
    },
    "3DSManualCapture": {
      Configs: {
        TRIGGER_SKIP: true,
      },
      Request: {
        payment_method: "card",
        payment_method_data: {
          card: successful3DSCardDetails,
        },
        currency: "EUR",
        billing: billing_info,
        customer_acceptance: null,
        setup_future_usage: "on_session",
      },
      Response: {
        status: 200,
        body: {
          status: "requires_customer_action",
        },
      },
    },
    "3DSAutoCapture": {
      Configs: {
        TRIGGER_SKIP: true,
      },
      Request: {
        payment_method: "card",
        payment_method_data: {
          card: successful3DSCardDetails,
        },
        billing: billing_info,
        currency: "EUR",
        customer_acceptance: null,
        setup_future_usage: "on_session",
      },
      Response: {
        status: 200,
        body: {
          status: "requires_customer_action",
        },
      },
    },
  },
};<|MERGE_RESOLUTION|>--- conflicted
+++ resolved
@@ -9,31 +9,8 @@
   card_cvc: "123",
 };
 
-<<<<<<< HEAD
 const cardDetailsWithoutNickName = {
   card_number: "4111111111111111",
-=======
-const billing_info = {
-  address: {
-    line1: "1467",
-    line2: "CA",
-    line3: "CA",
-    city: "Florence",
-    state: "Tuscany",
-    zip: "12345",
-    country: "IT",
-    first_name: "Max",
-    last_name: "Mustermann",
-  },
-  email: "mauro.morandi@nexi.it",
-  phone: {
-    number: "9123456789",
-    country_code: "+91",
-  },
-};
-const successful3DSCardDetails = {
-  card_number: "4000000000000002",
->>>>>>> cfe22694
   card_exp_month: "06",
   card_exp_year: "50",
   card_holder_name: "joseph Doe",
@@ -90,11 +67,7 @@
         currency: "EUR",
         customer_acceptance: null,
         setup_future_usage: "on_session",
-<<<<<<< HEAD
         billing: billingAddress,
-=======
-        billing: billing_info,
->>>>>>> cfe22694
       },
       Response: {
         status: 200,
@@ -536,7 +509,7 @@
           card: successful3DSCardDetails,
         },
         currency: "EUR",
-        billing: billing_info,
+        billing: billingAddress,
         customer_acceptance: null,
         setup_future_usage: "on_session",
       },
@@ -556,7 +529,7 @@
         payment_method_data: {
           card: successful3DSCardDetails,
         },
-        billing: billing_info,
+        billing: billingAddress,
         currency: "EUR",
         customer_acceptance: null,
         setup_future_usage: "on_session",
