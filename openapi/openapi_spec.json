--- conflicted
+++ resolved
@@ -2862,10 +2862,6 @@
           "phonypay",
           "fauxpay",
           "pretendpay",
-<<<<<<< HEAD
-          "opennode",
-=======
->>>>>>> 82e1bf0d
           "bambora",
           "dlocal",
           "fiserv",
@@ -5425,11 +5421,7 @@
           },
           {
             "type": "object",
-<<<<<<< HEAD
             "description": "Contains third party sdk session token response",
-=======
-            "description": "contains third party sdk session token response",
->>>>>>> 82e1bf0d
             "required": [
               "type"
             ],
@@ -5449,7 +5441,6 @@
                 ]
               }
             }
-<<<<<<< HEAD
           },
           {
             "type": "object",
@@ -5469,8 +5460,6 @@
                 ]
               }
             }
-=======
->>>>>>> 82e1bf0d
           }
         ],
         "discriminator": {
@@ -5488,77 +5477,6 @@
         ]
       },
       "NoThirdPartySdkSessionResponse": {
-<<<<<<< HEAD
-=======
-        "type": "object",
-        "required": [
-          "epoch_timestamp",
-          "expires_at",
-          "merchant_session_identifier",
-          "nonce",
-          "merchant_identifier",
-          "domain_name",
-          "display_name",
-          "signature",
-          "operational_analytics_identifier",
-          "retries",
-          "psp_id"
-        ],
-        "properties": {
-          "epoch_timestamp": {
-            "type": "integer",
-            "format": "int64",
-            "description": "Timestamp at which session is requested",
-            "minimum": 0.0
-          },
-          "expires_at": {
-            "type": "integer",
-            "format": "int64",
-            "description": "Timestamp at which session expires",
-            "minimum": 0.0
-          },
-          "merchant_session_identifier": {
-            "type": "string",
-            "description": "The identifier for the merchant session"
-          },
-          "nonce": {
-            "type": "string",
-            "description": "Apple pay generated unique ID (UUID) value"
-          },
-          "merchant_identifier": {
-            "type": "string",
-            "description": "The identifier for the merchant"
-          },
-          "domain_name": {
-            "type": "string",
-            "description": "The domain name of the merchant which is registered in Apple Pay"
-          },
-          "display_name": {
-            "type": "string",
-            "description": "The name to be displayed on Apple Pay button"
-          },
-          "signature": {
-            "type": "string",
-            "description": "A string which represents the properties of a payment"
-          },
-          "operational_analytics_identifier": {
-            "type": "string",
-            "description": "The identifier for the operational analytics"
-          },
-          "retries": {
-            "type": "integer",
-            "format": "int32",
-            "description": "The number of retries to get the session response",
-            "minimum": 0.0
-          },
-          "psp_id": {
-            "type": "string",
-            "description": "The identifier for the connector transaction"
-          }
-        }
-      },
-      "OnlineMandate": {
->>>>>>> 82e1bf0d
         "type": "object",
         "required": [
           "epoch_timestamp",
@@ -5973,12 +5891,8 @@
           "bank_transfer",
           "crypto",
           "bank_debit",
-<<<<<<< HEAD
-          "reward"
-=======
           "reward",
           "upi"
->>>>>>> 82e1bf0d
         ]
       },
       "PaymentMethodCreate": {
@@ -6134,8 +6048,6 @@
                 "$ref": "#/components/schemas/RewardData"
               }
             }
-<<<<<<< HEAD
-=======
           },
           {
             "type": "object",
@@ -6147,7 +6059,6 @@
                 "$ref": "#/components/schemas/UpiData"
               }
             }
->>>>>>> 82e1bf0d
           }
         ]
       },
@@ -6497,19 +6408,6 @@
         "type": "object",
         "required": [
           "amount",
-<<<<<<< HEAD
-          "currency",
-          "manual_retry"
-        ],
-        "properties": {
-          "capture_method": {
-            "allOf": [
-              {
-                "$ref": "#/components/schemas/CaptureMethod"
-              }
-            ],
-            "nullable": true
-=======
           "currency"
         ],
         "properties": {
@@ -6527,7 +6425,6 @@
             "example": "merchant_1668273825",
             "nullable": true,
             "maxLength": 255
->>>>>>> 82e1bf0d
           },
           "amount": {
             "type": "integer",
@@ -6537,26 +6434,12 @@
             "nullable": true,
             "minimum": 0.0
           },
-<<<<<<< HEAD
-          "confirm": {
-            "type": "boolean",
-            "description": "Whether to confirm the payment (if applicable)",
-            "default": false,
-            "example": true,
-            "nullable": true
-          },
-          "description": {
-            "type": "string",
-            "description": "A description of the payment",
-            "example": "It's my first payment request",
-=======
           "routing": {
             "allOf": [
               {
                 "$ref": "#/components/schemas/RoutingAlgorithm"
               }
             ],
->>>>>>> 82e1bf0d
             "nullable": true
           },
           "connector": {
@@ -6587,72 +6470,13 @@
             ],
             "nullable": true
           },
-          "payment_method_data": {
-            "allOf": [
-              {
-                "$ref": "#/components/schemas/PaymentMethodData"
-              }
-            ],
-            "nullable": true
-          },
-          "shipping": {
-            "allOf": [
-              {
-                "$ref": "#/components/schemas/Address"
-              }
-            ],
-            "nullable": true
-          },
-          "browser_info": {
-            "type": "object",
-            "description": "Additional details required by 3DS 2.0",
-            "nullable": true
-          },
-          "payment_method_type": {
-            "allOf": [
-              {
-                "$ref": "#/components/schemas/PaymentMethodType"
-              }
-            ],
-            "nullable": true
-          },
-<<<<<<< HEAD
-          "business_label": {
-            "type": "string",
-            "description": "Business label of the merchant for this payment",
-            "example": "food",
-            "nullable": true
-          },
-          "merchant_connector_details": {
-            "allOf": [
-              {
-                "$ref": "#/components/schemas/MerchantConnectorDetailsWrap"
-              }
-            ],
-            "nullable": true
-          },
-          "email": {
-            "type": "string",
-            "description": "The customer's email address\nThis field will be deprecated soon, use the customer object instead",
-            "example": "johntest@test.com",
-            "nullable": true,
-            "maxLength": 255
-          },
-          "capture_on": {
-            "type": "string",
-            "format": "date-time",
-            "description": "A timestamp (ISO 8601 code) that determines when the payment should be captured.\nProviding this field will automatically set `capture` to true",
-            "example": "2022-09-10T10:11:12Z",
-            "nullable": true
-          },
-          "payment_id": {
-            "type": "string",
-            "description": "Unique identifier for the payment. This ensures idempotency for multiple payments\nthat have been done by a single merchant. This field is auto generated and is returned in the API response.",
-            "example": "pay_mbabizu24mvu3mela5njyhpit4",
-            "nullable": true,
-            "maxLength": 30,
-            "minLength": 30
-=======
+          "amount_to_capture": {
+            "type": "integer",
+            "format": "int64",
+            "description": "The Amount to be captured/ debited from the users payment method. It shall be in lowest denomination of the currency. (i.e) in cents for USD denomination, in paisa for INR denomination etc.,\nIf not provided, the default amount_to_capture will be the payment amount.",
+            "example": 6540,
+            "nullable": true
+          },
           "capture_on": {
             "type": "string",
             "format": "date-time",
@@ -6666,7 +6490,6 @@
             "default": false,
             "example": true,
             "nullable": true
->>>>>>> 82e1bf0d
           },
           "customer": {
             "allOf": [
@@ -6676,65 +6499,34 @@
             ],
             "nullable": true
           },
-<<<<<<< HEAD
-          "payment_method": {
-            "allOf": [
-              {
-                "$ref": "#/components/schemas/PaymentMethod"
-              }
-            ],
-            "nullable": true
-=======
           "customer_id": {
             "type": "string",
             "description": "The identifier for the customer object.\nThis field will be deprecated soon, use the customer object instead",
             "example": "cus_y3oqhf46pyzuxjbcn2giaqnb44",
             "nullable": true,
             "maxLength": 255
->>>>>>> 82e1bf0d
+          },
+          "email": {
+            "type": "string",
+            "description": "The customer's email address\nThis field will be deprecated soon, use the customer object instead",
+            "example": "johntest@test.com",
+            "nullable": true,
+            "maxLength": 255
+          },
+          "name": {
+            "type": "string",
+            "description": "description: The customer's name\nThis field will be deprecated soon, use the customer object instead",
+            "example": "John Test",
+            "nullable": true,
+            "maxLength": 255
           },
           "phone": {
             "type": "string",
-<<<<<<< HEAD
             "description": "The customer's phone number\nThis field will be deprecated soon, use the customer object instead",
             "example": "3141592653",
             "nullable": true,
             "maxLength": 255
           },
-          "metadata": {
-            "allOf": [
-              {
-                "$ref": "#/components/schemas/Metadata"
-              }
-            ],
-            "nullable": true
-          },
-          "mandate_data": {
-            "allOf": [
-              {
-                "$ref": "#/components/schemas/MandateData"
-              }
-            ],
-=======
-            "description": "The customer's email address\nThis field will be deprecated soon, use the customer object instead",
-            "example": "johntest@test.com",
-            "nullable": true,
-            "maxLength": 255
-          },
-          "name": {
-            "type": "string",
-            "description": "description: The customer's name\nThis field will be deprecated soon, use the customer object instead",
-            "example": "John Test",
-            "nullable": true,
-            "maxLength": 255
-          },
-          "phone": {
-            "type": "string",
-            "description": "The customer's phone number\nThis field will be deprecated soon, use the customer object instead",
-            "example": "3141592653",
-            "nullable": true,
-            "maxLength": 255
-          },
           "phone_country_code": {
             "type": "string",
             "description": "The country code for the customer phone number\nThis field will be deprecated soon, use the customer object instead",
@@ -6752,75 +6544,45 @@
             "type": "string",
             "description": "A description of the payment",
             "example": "It's my first payment request",
->>>>>>> 82e1bf0d
-            "nullable": true
-          },
-          "business_sub_label": {
-            "type": "string",
-            "description": "Business sub label for the payment",
-            "nullable": true
-          },
-<<<<<<< HEAD
-          "business_country": {
-            "allOf": [
-              {
-                "$ref": "#/components/schemas/CountryAlpha2"
-=======
-          "setup_future_usage": {
-            "allOf": [
-              {
-                "$ref": "#/components/schemas/FutureUsage"
->>>>>>> 82e1bf0d
-              }
-            ],
-            "nullable": true
-          },
-<<<<<<< HEAD
-          "payment_experience": {
-            "allOf": [
-              {
-                "$ref": "#/components/schemas/PaymentExperience"
-=======
-          "authentication_type": {
-            "allOf": [
-              {
-                "$ref": "#/components/schemas/AuthenticationType"
->>>>>>> 82e1bf0d
-              }
-            ],
-            "nullable": true
-          },
-<<<<<<< HEAD
+            "nullable": true
+          },
           "return_url": {
             "type": "string",
             "description": "The URL to redirect after the completion of the operation",
             "example": "https://hyperswitch.io",
             "nullable": true
           },
-          "merchant_id": {
-            "type": "string",
-            "description": "This is an identifier for the merchant account. This is inferred from the API key\nprovided during the request",
-            "example": "merchant_1668273825",
-            "nullable": true,
-            "maxLength": 255
-          },
-          "card_cvc": {
-            "type": "string",
-            "description": "This is used when payment is to be confirmed and the card is not saved",
-            "nullable": true
-          },
-          "client_secret": {
-            "type": "string",
-            "description": "It's a token used for client side verification.",
-            "example": "pay_U42c409qyHwOkWo3vK60_secret_el9ksDkiB8hi6j9N78yo",
-            "nullable": true
-          },
-          "mandate_id": {
-            "type": "string",
-            "description": "A unique identifier to link the payment to a mandate, can be use instead of payment_method_data",
-            "example": "mandate_iwer89rnjef349dni3",
-            "nullable": true,
-            "maxLength": 255
+          "setup_future_usage": {
+            "allOf": [
+              {
+                "$ref": "#/components/schemas/FutureUsage"
+              }
+            ],
+            "nullable": true
+          },
+          "authentication_type": {
+            "allOf": [
+              {
+                "$ref": "#/components/schemas/AuthenticationType"
+              }
+            ],
+            "nullable": true
+          },
+          "payment_method_data": {
+            "allOf": [
+              {
+                "$ref": "#/components/schemas/PaymentMethodData"
+              }
+            ],
+            "nullable": true
+          },
+          "payment_method": {
+            "allOf": [
+              {
+                "$ref": "#/components/schemas/PaymentMethod"
+              }
+            ],
+            "nullable": true
           },
           "payment_token": {
             "type": "string",
@@ -6828,47 +6590,6 @@
             "example": "187282ab-40ef-47a9-9206-5099ba31e432",
             "nullable": true
           },
-          "customer_id": {
-            "type": "string",
-            "description": "The identifier for the customer object.\nThis field will be deprecated soon, use the customer object instead",
-            "example": "cus_y3oqhf46pyzuxjbcn2giaqnb44",
-            "nullable": true,
-            "maxLength": 255
-          },
-          "name": {
-            "type": "string",
-            "description": "description: The customer's name\nThis field will be deprecated soon, use the customer object instead",
-            "example": "John Test",
-            "nullable": true,
-            "maxLength": 255
-          },
-          "udf": {
-            "type": "object",
-            "description": "Any user defined fields can be passed here.",
-=======
-          "payment_method_data": {
-            "allOf": [
-              {
-                "$ref": "#/components/schemas/PaymentMethodData"
-              }
-            ],
-            "nullable": true
-          },
-          "payment_method": {
-            "allOf": [
-              {
-                "$ref": "#/components/schemas/PaymentMethod"
-              }
-            ],
->>>>>>> 82e1bf0d
-            "nullable": true
-          },
-          "payment_token": {
-            "type": "string",
-            "description": "Provide a reference to a stored payment method",
-            "example": "187282ab-40ef-47a9-9206-5099ba31e432",
-            "nullable": true
-          },
           "card_cvc": {
             "type": "string",
             "description": "This is used when payment is to be confirmed and the card is not saved",
@@ -6882,64 +6603,36 @@
             ],
             "nullable": true
           },
-<<<<<<< HEAD
-          "currency": {
-            "allOf": [
-              {
-                "$ref": "#/components/schemas/Currency"
-=======
           "billing": {
             "allOf": [
               {
                 "$ref": "#/components/schemas/Address"
->>>>>>> 82e1bf0d
-              }
-            ],
-            "nullable": true
-          },
-<<<<<<< HEAD
-          "allowed_payment_method_types": {
-            "type": "array",
-            "items": {
-              "$ref": "#/components/schemas/PaymentMethodType"
-            },
-            "description": "Allowed Payment Method Types for a given PaymentIntent",
-            "nullable": true
-=======
+              }
+            ],
+            "nullable": true
+          },
           "statement_descriptor_name": {
             "type": "string",
             "description": "For non-card charges, you can use this value as the complete description that appears on your customers’ statements. Must contain at least one letter, maximum 22 characters.",
             "example": "Hyperswitch Router",
             "nullable": true,
             "maxLength": 255
->>>>>>> 82e1bf0d
-          },
-          "authentication_type": {
-            "allOf": [
-              {
-                "$ref": "#/components/schemas/AuthenticationType"
-              }
-            ],
-            "nullable": true
-          },
-<<<<<<< HEAD
-          "routing": {
-            "allOf": [
-              {
-                "$ref": "#/components/schemas/RoutingAlgorithm"
-=======
+          },
+          "statement_descriptor_suffix": {
+            "type": "string",
+            "description": "Provides information about a card payment that customers see on their statements. Concatenated with the prefix (shortened descriptor) or statement descriptor that’s set on the account to form the complete statement descriptor. Maximum 22 characters for the concatenated descriptor.",
+            "example": "Payment for shoes purchase",
+            "nullable": true,
+            "maxLength": 255
+          },
           "metadata": {
             "allOf": [
               {
                 "$ref": "#/components/schemas/Metadata"
->>>>>>> 82e1bf0d
-              }
-            ],
-            "nullable": true
-          },
-<<<<<<< HEAD
-          "setup_future_usage": {
-=======
+              }
+            ],
+            "nullable": true
+          },
           "order_details": {
             "type": "array",
             "items": {
@@ -6956,69 +6649,25 @@
             "nullable": true
           },
           "mandate_data": {
->>>>>>> 82e1bf0d
-            "allOf": [
-              {
-                "$ref": "#/components/schemas/FutureUsage"
-              }
-            ],
-            "nullable": true
-          },
-<<<<<<< HEAD
-          "manual_retry": {
-            "type": "boolean",
-            "description": "If enabled payment can be retried from the client side until the payment is successful or payment expires or the attempts(configured by the merchant) for payment are exhausted."
-          },
-          "amount_to_capture": {
-            "type": "integer",
-            "format": "int64",
-            "description": "The Amount to be captured/ debited from the users payment method. It shall be in lowest denomination of the currency. (i.e) in cents for USD denomination, in paisa for INR denomination etc.,\nIf not provided, the default amount_to_capture will be the payment amount.",
-            "example": 6540,
-            "nullable": true
-=======
+            "allOf": [
+              {
+                "$ref": "#/components/schemas/MandateData"
+              }
+            ],
+            "nullable": true
+          },
           "mandate_id": {
             "type": "string",
             "description": "A unique identifier to link the payment to a mandate, can be use instead of payment_method_data",
             "example": "mandate_iwer89rnjef349dni3",
             "nullable": true,
             "maxLength": 255
->>>>>>> 82e1bf0d
           },
           "browser_info": {
             "type": "object",
             "description": "Additional details required by 3DS 2.0",
             "nullable": true
           },
-<<<<<<< HEAD
-          "statement_descriptor_name": {
-            "type": "string",
-            "description": "For non-card charges, you can use this value as the complete description that appears on your customers’ statements. Must contain at least one letter, maximum 22 characters.",
-            "example": "Hyperswitch Router",
-            "nullable": true,
-            "maxLength": 255
-          },
-          "phone_country_code": {
-            "type": "string",
-            "description": "The country code for the customer phone number\nThis field will be deprecated soon, use the customer object instead",
-            "example": "+1",
-            "nullable": true,
-            "maxLength": 255
-          },
-          "statement_descriptor_suffix": {
-            "type": "string",
-            "description": "Provides information about a card payment that customers see on their statements. Concatenated with the prefix (shortened descriptor) or statement descriptor that’s set on the account to form the complete statement descriptor. Maximum 22 characters for the concatenated descriptor.",
-            "example": "Payment for shoes purchase",
-            "nullable": true,
-            "maxLength": 255
-          },
-          "billing": {
-            "allOf": [
-              {
-                "$ref": "#/components/schemas/Address"
-              }
-            ],
-            "nullable": true
-=======
           "payment_experience": {
             "allOf": [
               {
@@ -7082,7 +6731,6 @@
             "type": "object",
             "description": "Any user defined fields can be passed here.",
             "nullable": true
->>>>>>> 82e1bf0d
           }
         }
       },
@@ -7397,11 +7045,6 @@
             "description": "Business sub label for the payment",
             "nullable": true
           },
-<<<<<<< HEAD
-          "manual_retry": {
-            "type": "boolean",
-            "description": "If enabled payment can be retried from the client side until the payment is successful or payment expires or the attempts(configured by the merchant) for payment are exhausted."
-=======
           "retry_action": {
             "allOf": [
               {
@@ -7409,7 +7052,6 @@
               }
             ],
             "nullable": true
->>>>>>> 82e1bf0d
           },
           "udf": {
             "type": "object",
@@ -7735,14 +7377,11 @@
             ],
             "nullable": true
           },
-<<<<<<< HEAD
-=======
           "manual_retry_allowed": {
             "type": "boolean",
             "description": "If true the payment can be retried with same or different payment method which means the confirm call can be made again.",
             "nullable": true
           },
->>>>>>> 82e1bf0d
           "udf": {
             "type": "object",
             "description": "Any user defined fields can be passed here.",
@@ -8339,8 +7978,6 @@
         ],
         "example": "custom"
       },
-<<<<<<< HEAD
-=======
       "SamsungPayWalletData": {
         "type": "object",
         "required": [
@@ -8353,7 +7990,6 @@
           }
         }
       },
->>>>>>> 82e1bf0d
       "SdkNextAction": {
         "type": "object",
         "required": [
@@ -8541,8 +8177,6 @@
           }
         }
       },
-<<<<<<< HEAD
-=======
       "TimeRange": {
         "type": "object",
         "required": [
@@ -8562,7 +8196,6 @@
           }
         }
       },
->>>>>>> 82e1bf0d
       "UpdateApiKeyRequest": {
         "type": "object",
         "description": "The request body for updating an API Key.",
@@ -8683,8 +8316,6 @@
           {
             "type": "object",
             "required": [
-<<<<<<< HEAD
-=======
               "google_pay_third_party_sdk"
             ],
             "properties": {
@@ -8696,7 +8327,6 @@
           {
             "type": "object",
             "required": [
->>>>>>> 82e1bf0d
               "mb_way_redirect"
             ],
             "properties": {
