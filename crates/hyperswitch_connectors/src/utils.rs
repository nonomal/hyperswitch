use std::{
    collections::{HashMap, HashSet},
    marker::PhantomData,
    str::FromStr,
    sync::LazyLock,
};

use api_models::payments;
#[cfg(feature = "payouts")]
use api_models::payouts::PayoutVendorAccountDetails;
use base64::Engine;
use common_enums::{
    enums,
    enums::{
        AlbaniaStatesAbbreviation, AndorraStatesAbbreviation, AttemptStatus,
        AustriaStatesAbbreviation, BelarusStatesAbbreviation, BelgiumStatesAbbreviation,
        BosniaAndHerzegovinaStatesAbbreviation, BrazilStatesAbbreviation,
        BulgariaStatesAbbreviation, CanadaStatesAbbreviation, CroatiaStatesAbbreviation,
        CzechRepublicStatesAbbreviation, DenmarkStatesAbbreviation, FinlandStatesAbbreviation,
        FranceStatesAbbreviation, FutureUsage, GermanyStatesAbbreviation, GreeceStatesAbbreviation,
        HungaryStatesAbbreviation, IcelandStatesAbbreviation, IrelandStatesAbbreviation,
        ItalyStatesAbbreviation, LatviaStatesAbbreviation, LiechtensteinStatesAbbreviation,
        LithuaniaStatesAbbreviation, LuxembourgStatesAbbreviation, MaltaStatesAbbreviation,
        MoldovaStatesAbbreviation, MonacoStatesAbbreviation, MontenegroStatesAbbreviation,
        NetherlandsStatesAbbreviation, NorthMacedoniaStatesAbbreviation, NorwayStatesAbbreviation,
        PolandStatesAbbreviation, PortugalStatesAbbreviation, RomaniaStatesAbbreviation,
        RussiaStatesAbbreviation, SanMarinoStatesAbbreviation, SerbiaStatesAbbreviation,
        SlovakiaStatesAbbreviation, SloveniaStatesAbbreviation, SpainStatesAbbreviation,
        SwedenStatesAbbreviation, SwitzerlandStatesAbbreviation, UkraineStatesAbbreviation,
        UnitedKingdomStatesAbbreviation, UsStatesAbbreviation,
    },
};
use common_utils::{
    consts::BASE64_ENGINE,
    errors::{CustomResult, ParsingError, ReportSwitchExt},
    ext_traits::{OptionExt, StringExt, ValueExt},
    id_type,
    pii::{self, Email, IpAddress},
    types::{AmountConvertor, MinorUnit},
};
use error_stack::{report, ResultExt};
#[cfg(feature = "frm")]
use hyperswitch_domain_models::router_request_types::fraud_check::{
    FraudCheckCheckoutData, FraudCheckRecordReturnData, FraudCheckSaleData,
    FraudCheckTransactionData,
};
use hyperswitch_domain_models::{
    address::{Address, AddressDetails, PhoneDetails},
    mandates,
    network_tokenization::NetworkTokenNumber,
    payment_method_data::{self, Card, CardDetailsForNetworkTransactionId, PaymentMethodData},
    router_data::{
        ApplePayPredecryptData, ErrorResponse, PaymentMethodToken, RecurringMandatePaymentData,
        RouterData as ConnectorRouterData,
    },
    router_request_types::{
        AuthenticationData, AuthoriseIntegrityObject, BrowserInformation, CaptureIntegrityObject,
        CompleteAuthorizeData, ConnectorCustomerData, MandateRevokeRequestData,
        PaymentMethodTokenizationData, PaymentsAuthorizeData, PaymentsCancelData,
        PaymentsCaptureData, PaymentsPostSessionTokensData, PaymentsPreProcessingData,
        PaymentsSyncData, RefundIntegrityObject, RefundsData, ResponseId, SetupMandateRequestData,
        SyncIntegrityObject,
    },
    router_response_types::{CaptureSyncResponse, PaymentsResponseData},
    types::{OrderDetailsWithAmount, SetupMandateRouterData},
};
use hyperswitch_interfaces::{api, consts, errors, types::Response};
use image::{DynamicImage, ImageBuffer, ImageFormat, Luma, Rgba};
use masking::{ExposeInterface, PeekInterface, Secret};
<<<<<<< HEAD
use once_cell::sync::Lazy;
use quick_xml::{
    events::{BytesDecl, BytesText, Event},
    Writer,
};
=======
>>>>>>> baf38c9f
use rand::Rng;
use regex::Regex;
use router_env::logger;
use serde::{Deserialize, Serialize};
use serde_json::Value;
use time::PrimitiveDateTime;
use unicode_normalization::UnicodeNormalization;

#[cfg(feature = "frm")]
use crate::types::FrmTransactionRouterData;
use crate::{constants::UNSUPPORTED_ERROR_MESSAGE, types::RefreshTokenRouterData};

type Error = error_stack::Report<errors::ConnectorError>;

pub(crate) fn construct_not_supported_error_report(
    capture_method: enums::CaptureMethod,
    connector_name: &'static str,
) -> error_stack::Report<errors::ConnectorError> {
    errors::ConnectorError::NotSupported {
        message: capture_method.to_string(),
        connector: connector_name,
    }
    .into()
}

pub(crate) fn to_currency_base_unit_with_zero_decimal_check(
    amount: i64,
    currency: enums::Currency,
) -> Result<String, error_stack::Report<errors::ConnectorError>> {
    currency
        .to_currency_base_unit_with_zero_decimal_check(amount)
        .change_context(errors::ConnectorError::RequestEncodingFailed)
}

pub(crate) fn get_timestamp_in_milliseconds(datetime: &PrimitiveDateTime) -> i64 {
    let utc_datetime = datetime.assume_utc();
    utc_datetime.unix_timestamp() * 1000
}

pub(crate) fn get_amount_as_string(
    currency_unit: &api::CurrencyUnit,
    amount: i64,
    currency: enums::Currency,
) -> Result<String, error_stack::Report<errors::ConnectorError>> {
    let amount = match currency_unit {
        api::CurrencyUnit::Minor => amount.to_string(),
        api::CurrencyUnit::Base => to_currency_base_unit(amount, currency)?,
    };
    Ok(amount)
}

pub(crate) fn base64_decode(data: String) -> Result<Vec<u8>, Error> {
    BASE64_ENGINE
        .decode(data)
        .change_context(errors::ConnectorError::ResponseDeserializationFailed)
}

pub(crate) fn to_currency_base_unit(
    amount: i64,
    currency: enums::Currency,
) -> Result<String, error_stack::Report<errors::ConnectorError>> {
    currency
        .to_currency_base_unit(amount)
        .change_context(errors::ConnectorError::ParsingFailed)
}

pub(crate) fn to_currency_lower_unit(
    amount: String,
    currency: enums::Currency,
) -> Result<String, error_stack::Report<errors::ConnectorError>> {
    currency
        .to_currency_lower_unit(amount)
        .change_context(errors::ConnectorError::ResponseHandlingFailed)
}

pub trait ConnectorErrorTypeMapping {
    fn get_connector_error_type(
        &self,
        _error_code: String,
        _error_message: String,
    ) -> ConnectorErrorType {
        ConnectorErrorType::UnknownError
    }
}

#[derive(Clone, Debug, PartialEq, Eq)]
pub struct ErrorCodeAndMessage {
    pub error_code: String,
    pub error_message: String,
}

#[derive(PartialEq, Eq, PartialOrd, Ord, Clone, Debug)]
//Priority of connector_error_type
pub enum ConnectorErrorType {
    UserError = 2,
    BusinessError = 3,
    TechnicalError = 4,
    UnknownError = 1,
}

pub(crate) fn get_error_code_error_message_based_on_priority(
    connector: impl ConnectorErrorTypeMapping,
    error_list: Vec<ErrorCodeAndMessage>,
) -> Option<ErrorCodeAndMessage> {
    let error_type_list = error_list
        .iter()
        .map(|error| {
            connector
                .get_connector_error_type(error.error_code.clone(), error.error_message.clone())
        })
        .collect::<Vec<ConnectorErrorType>>();
    let mut error_zip_list = error_list
        .iter()
        .zip(error_type_list.iter())
        .collect::<Vec<(&ErrorCodeAndMessage, &ConnectorErrorType)>>();
    error_zip_list.sort_by_key(|&(_, error_type)| error_type);
    error_zip_list
        .first()
        .map(|&(error_code_message, _)| error_code_message)
        .cloned()
}

pub trait MultipleCaptureSyncResponse {
    fn get_connector_capture_id(&self) -> String;
    fn get_capture_attempt_status(&self) -> AttemptStatus;
    fn is_capture_response(&self) -> bool;
    fn get_connector_reference_id(&self) -> Option<String> {
        None
    }
    fn get_amount_captured(&self) -> Result<Option<MinorUnit>, error_stack::Report<ParsingError>>;
}

pub(crate) fn construct_captures_response_hashmap<T>(
    capture_sync_response_list: Vec<T>,
) -> CustomResult<HashMap<String, CaptureSyncResponse>, errors::ConnectorError>
where
    T: MultipleCaptureSyncResponse,
{
    let mut hashmap = HashMap::new();
    for capture_sync_response in capture_sync_response_list {
        let connector_capture_id = capture_sync_response.get_connector_capture_id();
        if capture_sync_response.is_capture_response() {
            hashmap.insert(
                connector_capture_id.clone(),
                CaptureSyncResponse::Success {
                    resource_id: ResponseId::ConnectorTransactionId(connector_capture_id),
                    status: capture_sync_response.get_capture_attempt_status(),
                    connector_response_reference_id: capture_sync_response
                        .get_connector_reference_id(),
                    amount: capture_sync_response
                        .get_amount_captured()
                        .change_context(errors::ConnectorError::AmountConversionFailed)
                        .attach_printable(
                            "failed to convert back captured response amount to minor unit",
                        )?,
                },
            );
        }
    }

    Ok(hashmap)
}

#[derive(Clone, Debug, serde::Serialize)]
#[serde(rename_all = "camelCase")]
pub struct GooglePayWalletData {
    #[serde(rename = "type")]
    pub pm_type: String,
    pub description: String,
    pub info: GooglePayPaymentMethodInfo,
    pub tokenization_data: GpayTokenizationData,
}

#[derive(Clone, Debug, serde::Serialize)]
#[serde(rename_all = "camelCase")]
pub struct GooglePayPaymentMethodInfo {
    pub card_network: String,
    pub card_details: String,
}

#[derive(Clone, Debug, serde::Serialize)]
pub struct GpayTokenizationData {
    #[serde(rename = "type")]
    pub token_type: String,
    pub token: Secret<String>,
}

impl From<payment_method_data::GooglePayWalletData> for GooglePayWalletData {
    fn from(data: payment_method_data::GooglePayWalletData) -> Self {
        Self {
            pm_type: data.pm_type,
            description: data.description,
            info: GooglePayPaymentMethodInfo {
                card_network: data.info.card_network,
                card_details: data.info.card_details,
            },
            tokenization_data: GpayTokenizationData {
                token_type: data.tokenization_data.token_type,
                token: Secret::new(data.tokenization_data.token),
            },
        }
    }
}
pub(crate) fn get_amount_as_f64(
    currency_unit: &api::CurrencyUnit,
    amount: i64,
    currency: enums::Currency,
) -> Result<f64, error_stack::Report<errors::ConnectorError>> {
    let amount = match currency_unit {
        api::CurrencyUnit::Base => to_currency_base_unit_asf64(amount, currency)?,
        api::CurrencyUnit::Minor => u32::try_from(amount)
            .change_context(errors::ConnectorError::ParsingFailed)?
            .into(),
    };
    Ok(amount)
}

pub(crate) fn to_currency_base_unit_asf64(
    amount: i64,
    currency: enums::Currency,
) -> Result<f64, error_stack::Report<errors::ConnectorError>> {
    currency
        .to_currency_base_unit_asf64(amount)
        .change_context(errors::ConnectorError::ParsingFailed)
}

pub(crate) fn to_connector_meta_from_secret<T>(
    connector_meta: Option<Secret<Value>>,
) -> Result<T, Error>
where
    T: serde::de::DeserializeOwned,
{
    let connector_meta_secret =
        connector_meta.ok_or_else(missing_field_err("connector_meta_data"))?;
    let json = connector_meta_secret.expose();
    json.parse_value(std::any::type_name::<T>()).switch()
}

pub(crate) fn is_manual_capture(capture_method: Option<enums::CaptureMethod>) -> bool {
    capture_method == Some(enums::CaptureMethod::Manual)
        || capture_method == Some(enums::CaptureMethod::ManualMultiple)
}

pub(crate) fn generate_random_bytes(length: usize) -> Vec<u8> {
    // returns random bytes of length n
    let mut rng = rand::thread_rng();
    (0..length).map(|_| Rng::gen(&mut rng)).collect()
}

pub(crate) fn missing_field_err(
    message: &'static str,
) -> Box<dyn Fn() -> error_stack::Report<errors::ConnectorError> + 'static> {
    Box::new(move || {
        errors::ConnectorError::MissingRequiredField {
            field_name: message,
        }
        .into()
    })
}

pub(crate) fn handle_json_response_deserialization_failure(
    res: Response,
    connector: &'static str,
) -> CustomResult<ErrorResponse, errors::ConnectorError> {
    crate::metrics::CONNECTOR_RESPONSE_DESERIALIZATION_FAILURE
        .add(1, router_env::metric_attributes!(("connector", connector)));

    let response_data = String::from_utf8(res.response.to_vec())
        .change_context(errors::ConnectorError::ResponseDeserializationFailed)?;

    // check for whether the response is in json format
    match serde_json::from_str::<Value>(&response_data) {
        // in case of unexpected response but in json format
        Ok(_) => Err(errors::ConnectorError::ResponseDeserializationFailed)?,
        // in case of unexpected response but in html or string format
        Err(error_msg) => {
            logger::error!(deserialization_error=?error_msg);
            logger::error!("UNEXPECTED RESPONSE FROM CONNECTOR: {}", response_data);
            Ok(ErrorResponse {
                status_code: res.status_code,
                code: consts::NO_ERROR_CODE.to_string(),
                message: UNSUPPORTED_ERROR_MESSAGE.to_string(),
                reason: Some(response_data),
                attempt_status: None,
                connector_transaction_id: None,
                network_advice_code: None,
                network_decline_code: None,
                network_error_message: None,
            })
        }
    }
}

pub(crate) fn construct_not_implemented_error_report(
    capture_method: enums::CaptureMethod,
    connector_name: &str,
) -> error_stack::Report<errors::ConnectorError> {
    errors::ConnectorError::NotImplemented(format!("{} for {}", capture_method, connector_name))
        .into()
}

pub(crate) const SELECTED_PAYMENT_METHOD: &str = "Selected payment method";

pub(crate) fn get_unimplemented_payment_method_error_message(connector: &str) -> String {
    format!("{} through {}", SELECTED_PAYMENT_METHOD, connector)
}

pub(crate) fn to_connector_meta<T>(connector_meta: Option<Value>) -> Result<T, Error>
where
    T: serde::de::DeserializeOwned,
{
    let json = connector_meta.ok_or_else(missing_field_err("connector_meta_data"))?;
    json.parse_value(std::any::type_name::<T>()).switch()
}

pub(crate) fn convert_amount<T>(
    amount_convertor: &dyn AmountConvertor<Output = T>,
    amount: MinorUnit,
    currency: enums::Currency,
) -> Result<T, error_stack::Report<errors::ConnectorError>> {
    amount_convertor
        .convert(amount, currency)
        .change_context(errors::ConnectorError::AmountConversionFailed)
}

pub(crate) fn validate_currency(
    request_currency: enums::Currency,
    merchant_config_currency: Option<enums::Currency>,
) -> Result<(), errors::ConnectorError> {
    let merchant_config_currency =
        merchant_config_currency.ok_or(errors::ConnectorError::NoConnectorMetaData)?;
    if request_currency != merchant_config_currency {
        Err(errors::ConnectorError::NotSupported {
            message: format!(
                "currency {} is not supported for this merchant account",
                request_currency
            ),
            connector: "Braintree",
        })?
    }
    Ok(())
}

pub(crate) fn convert_back_amount_to_minor_units<T>(
    amount_convertor: &dyn AmountConvertor<Output = T>,
    amount: T,
    currency: enums::Currency,
) -> Result<MinorUnit, error_stack::Report<errors::ConnectorError>> {
    amount_convertor
        .convert_back(amount, currency)
        .change_context(errors::ConnectorError::AmountConversionFailed)
}

pub(crate) fn is_payment_failure(status: AttemptStatus) -> bool {
    match status {
        AttemptStatus::AuthenticationFailed
        | AttemptStatus::AuthorizationFailed
        | AttemptStatus::CaptureFailed
        | AttemptStatus::VoidFailed
        | AttemptStatus::Failure => true,
        AttemptStatus::Started
        | AttemptStatus::RouterDeclined
        | AttemptStatus::AuthenticationPending
        | AttemptStatus::AuthenticationSuccessful
        | AttemptStatus::Authorized
        | AttemptStatus::Charged
        | AttemptStatus::Authorizing
        | AttemptStatus::CodInitiated
        | AttemptStatus::Voided
        | AttemptStatus::VoidInitiated
        | AttemptStatus::CaptureInitiated
        | AttemptStatus::AutoRefunded
        | AttemptStatus::PartialCharged
        | AttemptStatus::PartialChargedAndChargeable
        | AttemptStatus::Unresolved
        | AttemptStatus::Pending
        | AttemptStatus::PaymentMethodAwaited
        | AttemptStatus::ConfirmationAwaited
        | AttemptStatus::DeviceDataCollectionPending => false,
    }
}

pub fn is_refund_failure(status: enums::RefundStatus) -> bool {
    match status {
        common_enums::RefundStatus::Failure | common_enums::RefundStatus::TransactionFailure => {
            true
        }
        common_enums::RefundStatus::ManualReview
        | common_enums::RefundStatus::Pending
        | common_enums::RefundStatus::Success => false,
    }
}
// TODO: Make all traits as `pub(crate) trait` once all connectors are moved.
pub trait RouterData {
    fn get_billing(&self) -> Result<&Address, Error>;
    fn get_billing_country(&self) -> Result<api_models::enums::CountryAlpha2, Error>;
    fn get_billing_phone(&self) -> Result<&PhoneDetails, Error>;
    fn get_description(&self) -> Result<String, Error>;
    fn get_billing_address(&self) -> Result<&AddressDetails, Error>;
    fn get_shipping_address(&self) -> Result<&AddressDetails, Error>;
    fn get_shipping_address_with_phone_number(&self) -> Result<&Address, Error>;
    fn get_connector_meta(&self) -> Result<pii::SecretSerdeValue, Error>;
    fn get_session_token(&self) -> Result<String, Error>;
    fn get_billing_first_name(&self) -> Result<Secret<String>, Error>;
    fn get_billing_full_name(&self) -> Result<Secret<String>, Error>;
    fn get_billing_last_name(&self) -> Result<Secret<String>, Error>;
    fn get_billing_line1(&self) -> Result<Secret<String>, Error>;
    fn get_billing_line2(&self) -> Result<Secret<String>, Error>;
    fn get_billing_zip(&self) -> Result<Secret<String>, Error>;
    fn get_billing_state(&self) -> Result<Secret<String>, Error>;
    fn get_billing_state_code(&self) -> Result<Secret<String>, Error>;
    fn get_billing_city(&self) -> Result<String, Error>;
    fn get_billing_email(&self) -> Result<Email, Error>;
    fn get_billing_phone_number(&self) -> Result<Secret<String>, Error>;
    fn to_connector_meta<T>(&self) -> Result<T, Error>
    where
        T: serde::de::DeserializeOwned;
    fn is_three_ds(&self) -> bool;
    fn get_payment_method_token(&self) -> Result<PaymentMethodToken, Error>;
    fn get_customer_id(&self) -> Result<id_type::CustomerId, Error>;
    fn get_connector_customer_id(&self) -> Result<String, Error>;
    fn get_preprocessing_id(&self) -> Result<String, Error>;
    fn get_recurring_mandate_payment_data(&self) -> Result<RecurringMandatePaymentData, Error>;
    #[cfg(feature = "payouts")]
    fn get_payout_method_data(&self) -> Result<api_models::payouts::PayoutMethodData, Error>;
    #[cfg(feature = "payouts")]
    fn get_quote_id(&self) -> Result<String, Error>;

    fn get_optional_billing(&self) -> Option<&Address>;
    fn get_optional_shipping(&self) -> Option<&Address>;
    fn get_optional_shipping_line1(&self) -> Option<Secret<String>>;
    fn get_optional_shipping_line2(&self) -> Option<Secret<String>>;
    fn get_optional_shipping_city(&self) -> Option<String>;
    fn get_optional_shipping_country(&self) -> Option<enums::CountryAlpha2>;
    fn get_optional_shipping_zip(&self) -> Option<Secret<String>>;
    fn get_optional_shipping_state(&self) -> Option<Secret<String>>;
    fn get_optional_shipping_first_name(&self) -> Option<Secret<String>>;
    fn get_optional_shipping_last_name(&self) -> Option<Secret<String>>;
    fn get_optional_shipping_full_name(&self) -> Option<Secret<String>>;
    fn get_optional_shipping_phone_number(&self) -> Option<Secret<String>>;
    fn get_optional_shipping_email(&self) -> Option<Email>;

    fn get_optional_billing_full_name(&self) -> Option<Secret<String>>;
    fn get_optional_billing_line1(&self) -> Option<Secret<String>>;
    fn get_optional_billing_line2(&self) -> Option<Secret<String>>;
    fn get_optional_billing_city(&self) -> Option<String>;
    fn get_optional_billing_country(&self) -> Option<enums::CountryAlpha2>;
    fn get_optional_billing_zip(&self) -> Option<Secret<String>>;
    fn get_optional_billing_state(&self) -> Option<Secret<String>>;
    fn get_optional_billing_state_2_digit(&self) -> Option<Secret<String>>;
    fn get_optional_billing_first_name(&self) -> Option<Secret<String>>;
    fn get_optional_billing_last_name(&self) -> Option<Secret<String>>;
    fn get_optional_billing_phone_number(&self) -> Option<Secret<String>>;
    fn get_optional_billing_email(&self) -> Option<Email>;
}

impl<Flow, Request, Response> RouterData
    for hyperswitch_domain_models::router_data::RouterData<Flow, Request, Response>
{
    fn get_billing(&self) -> Result<&Address, Error> {
        self.address
            .get_payment_method_billing()
            .ok_or_else(missing_field_err("billing"))
    }

    fn get_billing_country(&self) -> Result<api_models::enums::CountryAlpha2, Error> {
        self.address
            .get_payment_method_billing()
            .and_then(|a| a.address.as_ref())
            .and_then(|ad| ad.country)
            .ok_or_else(missing_field_err(
                "payment_method_data.billing.address.country",
            ))
    }

    fn get_billing_phone(&self) -> Result<&PhoneDetails, Error> {
        self.address
            .get_payment_method_billing()
            .and_then(|a| a.phone.as_ref())
            .ok_or_else(missing_field_err("billing.phone"))
    }

    fn get_optional_billing(&self) -> Option<&Address> {
        self.address.get_payment_method_billing()
    }

    fn get_optional_shipping(&self) -> Option<&Address> {
        self.address.get_shipping()
    }

    fn get_optional_shipping_first_name(&self) -> Option<Secret<String>> {
        self.address.get_shipping().and_then(|shipping_address| {
            shipping_address
                .clone()
                .address
                .and_then(|shipping_details| shipping_details.first_name)
        })
    }

    fn get_optional_shipping_last_name(&self) -> Option<Secret<String>> {
        self.address.get_shipping().and_then(|shipping_address| {
            shipping_address
                .clone()
                .address
                .and_then(|shipping_details| shipping_details.last_name)
        })
    }

    fn get_optional_shipping_full_name(&self) -> Option<Secret<String>> {
        self.get_optional_shipping()
            .and_then(|shipping_details| shipping_details.address.as_ref())
            .and_then(|shipping_address| shipping_address.get_optional_full_name())
    }

    fn get_optional_shipping_line1(&self) -> Option<Secret<String>> {
        self.address.get_shipping().and_then(|shipping_address| {
            shipping_address
                .clone()
                .address
                .and_then(|shipping_details| shipping_details.line1)
        })
    }

    fn get_optional_shipping_line2(&self) -> Option<Secret<String>> {
        self.address.get_shipping().and_then(|shipping_address| {
            shipping_address
                .clone()
                .address
                .and_then(|shipping_details| shipping_details.line2)
        })
    }

    fn get_optional_shipping_city(&self) -> Option<String> {
        self.address.get_shipping().and_then(|shipping_address| {
            shipping_address
                .clone()
                .address
                .and_then(|shipping_details| shipping_details.city)
        })
    }

    fn get_optional_shipping_state(&self) -> Option<Secret<String>> {
        self.address.get_shipping().and_then(|shipping_address| {
            shipping_address
                .clone()
                .address
                .and_then(|shipping_details| shipping_details.state)
        })
    }

    fn get_optional_shipping_country(&self) -> Option<enums::CountryAlpha2> {
        self.address.get_shipping().and_then(|shipping_address| {
            shipping_address
                .clone()
                .address
                .and_then(|shipping_details| shipping_details.country)
        })
    }

    fn get_optional_shipping_zip(&self) -> Option<Secret<String>> {
        self.address.get_shipping().and_then(|shipping_address| {
            shipping_address
                .clone()
                .address
                .and_then(|shipping_details| shipping_details.zip)
        })
    }

    fn get_optional_shipping_email(&self) -> Option<Email> {
        self.address
            .get_shipping()
            .and_then(|shipping_address| shipping_address.clone().email)
    }

    fn get_optional_shipping_phone_number(&self) -> Option<Secret<String>> {
        self.address
            .get_shipping()
            .and_then(|shipping_address| shipping_address.clone().phone)
            .and_then(|phone_details| phone_details.get_number_with_country_code().ok())
    }

    fn get_description(&self) -> Result<String, Error> {
        self.description
            .clone()
            .ok_or_else(missing_field_err("description"))
    }
    fn get_billing_address(&self) -> Result<&AddressDetails, Error> {
        self.address
            .get_payment_method_billing()
            .as_ref()
            .and_then(|a| a.address.as_ref())
            .ok_or_else(missing_field_err("billing.address"))
    }

    fn get_connector_meta(&self) -> Result<pii::SecretSerdeValue, Error> {
        self.connector_meta_data
            .clone()
            .ok_or_else(missing_field_err("connector_meta_data"))
    }

    fn get_session_token(&self) -> Result<String, Error> {
        self.session_token
            .clone()
            .ok_or_else(missing_field_err("session_token"))
    }

    fn get_billing_first_name(&self) -> Result<Secret<String>, Error> {
        self.address
            .get_payment_method_billing()
            .and_then(|billing_address| {
                billing_address
                    .clone()
                    .address
                    .and_then(|billing_details| billing_details.first_name.clone())
            })
            .ok_or_else(missing_field_err(
                "payment_method_data.billing.address.first_name",
            ))
    }

    fn get_billing_full_name(&self) -> Result<Secret<String>, Error> {
        self.get_optional_billing()
            .and_then(|billing_details| billing_details.address.as_ref())
            .and_then(|billing_address| billing_address.get_optional_full_name())
            .ok_or_else(missing_field_err(
                "payment_method_data.billing.address.first_name",
            ))
    }

    fn get_billing_last_name(&self) -> Result<Secret<String>, Error> {
        self.address
            .get_payment_method_billing()
            .and_then(|billing_address| {
                billing_address
                    .clone()
                    .address
                    .and_then(|billing_details| billing_details.last_name.clone())
            })
            .ok_or_else(missing_field_err(
                "payment_method_data.billing.address.last_name",
            ))
    }

    fn get_billing_line1(&self) -> Result<Secret<String>, Error> {
        self.address
            .get_payment_method_billing()
            .and_then(|billing_address| {
                billing_address
                    .clone()
                    .address
                    .and_then(|billing_details| billing_details.line1.clone())
            })
            .ok_or_else(missing_field_err(
                "payment_method_data.billing.address.line1",
            ))
    }
    fn get_billing_line2(&self) -> Result<Secret<String>, Error> {
        self.address
            .get_payment_method_billing()
            .and_then(|billing_address| {
                billing_address
                    .clone()
                    .address
                    .and_then(|billing_details| billing_details.line2.clone())
            })
            .ok_or_else(missing_field_err(
                "payment_method_data.billing.address.line2",
            ))
    }
    fn get_billing_zip(&self) -> Result<Secret<String>, Error> {
        self.address
            .get_payment_method_billing()
            .and_then(|billing_address| {
                billing_address
                    .clone()
                    .address
                    .and_then(|billing_details| billing_details.zip.clone())
            })
            .ok_or_else(missing_field_err("payment_method_data.billing.address.zip"))
    }
    fn get_billing_state(&self) -> Result<Secret<String>, Error> {
        self.address
            .get_payment_method_billing()
            .and_then(|billing_address| {
                billing_address
                    .clone()
                    .address
                    .and_then(|billing_details| billing_details.state.clone())
            })
            .ok_or_else(missing_field_err(
                "payment_method_data.billing.address.state",
            ))
    }
    fn get_billing_state_code(&self) -> Result<Secret<String>, Error> {
        let country = self.get_billing_country()?;
        let state = self.get_billing_state()?;
        match country {
            api_models::enums::CountryAlpha2::US => Ok(Secret::new(
                UsStatesAbbreviation::foreign_try_from(state.peek().to_string())?.to_string(),
            )),
            api_models::enums::CountryAlpha2::CA => Ok(Secret::new(
                CanadaStatesAbbreviation::foreign_try_from(state.peek().to_string())?.to_string(),
            )),
            _ => Ok(state.clone()),
        }
    }
    fn get_billing_city(&self) -> Result<String, Error> {
        self.address
            .get_payment_method_billing()
            .and_then(|billing_address| {
                billing_address
                    .clone()
                    .address
                    .and_then(|billing_details| billing_details.city)
            })
            .ok_or_else(missing_field_err(
                "payment_method_data.billing.address.city",
            ))
    }

    fn get_billing_email(&self) -> Result<Email, Error> {
        self.address
            .get_payment_method_billing()
            .and_then(|billing_address| billing_address.email.clone())
            .ok_or_else(missing_field_err("payment_method_data.billing.email"))
    }

    fn get_billing_phone_number(&self) -> Result<Secret<String>, Error> {
        self.address
            .get_payment_method_billing()
            .and_then(|billing_address| billing_address.clone().phone)
            .map(|phone_details| phone_details.get_number_with_country_code())
            .transpose()?
            .ok_or_else(missing_field_err("payment_method_data.billing.phone"))
    }

    fn get_optional_billing_line1(&self) -> Option<Secret<String>> {
        self.address
            .get_payment_method_billing()
            .and_then(|billing_address| {
                billing_address
                    .clone()
                    .address
                    .and_then(|billing_details| billing_details.line1)
            })
    }

    fn get_optional_billing_line2(&self) -> Option<Secret<String>> {
        self.address
            .get_payment_method_billing()
            .and_then(|billing_address| {
                billing_address
                    .clone()
                    .address
                    .and_then(|billing_details| billing_details.line2)
            })
    }

    fn get_optional_billing_city(&self) -> Option<String> {
        self.address
            .get_payment_method_billing()
            .and_then(|billing_address| {
                billing_address
                    .clone()
                    .address
                    .and_then(|billing_details| billing_details.city)
            })
    }

    fn get_optional_billing_country(&self) -> Option<enums::CountryAlpha2> {
        self.address
            .get_payment_method_billing()
            .and_then(|billing_address| {
                billing_address
                    .clone()
                    .address
                    .and_then(|billing_details| billing_details.country)
            })
    }

    fn get_optional_billing_zip(&self) -> Option<Secret<String>> {
        self.address
            .get_payment_method_billing()
            .and_then(|billing_address| {
                billing_address
                    .clone()
                    .address
                    .and_then(|billing_details| billing_details.zip)
            })
    }

    fn get_optional_billing_state(&self) -> Option<Secret<String>> {
        self.address
            .get_payment_method_billing()
            .and_then(|billing_address| {
                billing_address
                    .clone()
                    .address
                    .and_then(|billing_details| billing_details.state)
            })
    }

    fn get_optional_billing_state_2_digit(&self) -> Option<Secret<String>> {
        self.get_optional_billing_state().and_then(|state| {
            if state.clone().expose().len() != 2 {
                None
            } else {
                Some(state)
            }
        })
    }

    fn get_optional_billing_first_name(&self) -> Option<Secret<String>> {
        self.address
            .get_payment_method_billing()
            .and_then(|billing_address| {
                billing_address
                    .clone()
                    .address
                    .and_then(|billing_details| billing_details.first_name)
            })
    }

    fn get_optional_billing_last_name(&self) -> Option<Secret<String>> {
        self.address
            .get_payment_method_billing()
            .and_then(|billing_address| {
                billing_address
                    .clone()
                    .address
                    .and_then(|billing_details| billing_details.last_name)
            })
    }

    fn get_optional_billing_phone_number(&self) -> Option<Secret<String>> {
        self.address
            .get_payment_method_billing()
            .and_then(|billing_address| {
                billing_address
                    .clone()
                    .phone
                    .and_then(|phone_data| phone_data.number)
            })
    }

    fn get_optional_billing_email(&self) -> Option<Email> {
        self.address
            .get_payment_method_billing()
            .and_then(|billing_address| billing_address.clone().email)
    }
    fn to_connector_meta<T>(&self) -> Result<T, Error>
    where
        T: serde::de::DeserializeOwned,
    {
        self.get_connector_meta()?
            .parse_value(std::any::type_name::<T>())
            .change_context(errors::ConnectorError::NoConnectorMetaData)
    }

    fn is_three_ds(&self) -> bool {
        matches!(self.auth_type, enums::AuthenticationType::ThreeDs)
    }

    fn get_shipping_address(&self) -> Result<&AddressDetails, Error> {
        self.address
            .get_shipping()
            .and_then(|a| a.address.as_ref())
            .ok_or_else(missing_field_err("shipping.address"))
    }

    fn get_shipping_address_with_phone_number(&self) -> Result<&Address, Error> {
        self.address
            .get_shipping()
            .ok_or_else(missing_field_err("shipping"))
    }

    fn get_payment_method_token(&self) -> Result<PaymentMethodToken, Error> {
        self.payment_method_token
            .clone()
            .ok_or_else(missing_field_err("payment_method_token"))
    }
    fn get_customer_id(&self) -> Result<id_type::CustomerId, Error> {
        self.customer_id
            .to_owned()
            .ok_or_else(missing_field_err("customer_id"))
    }
    fn get_connector_customer_id(&self) -> Result<String, Error> {
        self.connector_customer
            .to_owned()
            .ok_or_else(missing_field_err("connector_customer_id"))
    }
    fn get_preprocessing_id(&self) -> Result<String, Error> {
        self.preprocessing_id
            .to_owned()
            .ok_or_else(missing_field_err("preprocessing_id"))
    }
    fn get_recurring_mandate_payment_data(&self) -> Result<RecurringMandatePaymentData, Error> {
        self.recurring_mandate_payment_data
            .to_owned()
            .ok_or_else(missing_field_err("recurring_mandate_payment_data"))
    }

    fn get_optional_billing_full_name(&self) -> Option<Secret<String>> {
        self.get_optional_billing()
            .and_then(|billing_details| billing_details.address.as_ref())
            .and_then(|billing_address| billing_address.get_optional_full_name())
    }

    #[cfg(feature = "payouts")]
    fn get_payout_method_data(&self) -> Result<api_models::payouts::PayoutMethodData, Error> {
        self.payout_method_data
            .to_owned()
            .ok_or_else(missing_field_err("payout_method_data"))
    }
    #[cfg(feature = "payouts")]
    fn get_quote_id(&self) -> Result<String, Error> {
        self.quote_id
            .to_owned()
            .ok_or_else(missing_field_err("quote_id"))
    }
}

pub trait AccessTokenRequestInfo {
    fn get_request_id(&self) -> Result<Secret<String>, Error>;
}

impl AccessTokenRequestInfo for RefreshTokenRouterData {
    fn get_request_id(&self) -> Result<Secret<String>, Error> {
        self.request
            .id
            .clone()
            .ok_or_else(missing_field_err("request.id"))
    }
}
pub trait ApplePayDecrypt {
    fn get_expiry_month(&self) -> Result<Secret<String>, Error>;
    fn get_two_digit_expiry_year(&self) -> Result<Secret<String>, Error>;
    fn get_four_digit_expiry_year(&self) -> Result<Secret<String>, Error>;
}

impl ApplePayDecrypt for Box<ApplePayPredecryptData> {
    fn get_two_digit_expiry_year(&self) -> Result<Secret<String>, Error> {
        Ok(Secret::new(
            self.application_expiration_date
                .get(0..2)
                .ok_or(errors::ConnectorError::RequestEncodingFailed)?
                .to_string(),
        ))
    }

    fn get_four_digit_expiry_year(&self) -> Result<Secret<String>, Error> {
        Ok(Secret::new(format!(
            "20{}",
            self.application_expiration_date
                .get(0..2)
                .ok_or(errors::ConnectorError::RequestEncodingFailed)?
        )))
    }

    fn get_expiry_month(&self) -> Result<Secret<String>, Error> {
        Ok(Secret::new(
            self.application_expiration_date
                .get(2..4)
                .ok_or(errors::ConnectorError::RequestEncodingFailed)?
                .to_owned(),
        ))
    }
}

#[derive(Debug, Copy, Clone, strum::Display, Eq, Hash, PartialEq)]
pub enum CardIssuer {
    AmericanExpress,
    Master,
    Maestro,
    Visa,
    Discover,
    DinersClub,
    JCB,
    CarteBlanche,
    CartesBancaires,
}

pub trait CardData {
    fn get_card_expiry_year_2_digit(&self) -> Result<Secret<String>, errors::ConnectorError>;
    fn get_card_expiry_month_2_digit(&self) -> Result<Secret<String>, errors::ConnectorError>;
    fn get_card_issuer(&self) -> Result<CardIssuer, Error>;
    fn get_card_expiry_month_year_2_digit_with_delimiter(
        &self,
        delimiter: String,
    ) -> Result<Secret<String>, errors::ConnectorError>;
    fn get_expiry_date_as_yyyymm(&self, delimiter: &str) -> Secret<String>;
    fn get_expiry_date_as_mmyyyy(&self, delimiter: &str) -> Secret<String>;
    fn get_expiry_year_4_digit(&self) -> Secret<String>;
    fn get_expiry_date_as_yymm(&self) -> Result<Secret<String>, errors::ConnectorError>;
    fn get_expiry_date_as_mmyy(&self) -> Result<Secret<String>, errors::ConnectorError>;
    fn get_expiry_month_as_i8(&self) -> Result<Secret<i8>, Error>;
    fn get_expiry_year_as_i32(&self) -> Result<Secret<i32>, Error>;
    fn get_expiry_year_as_4_digit_i32(&self) -> Result<Secret<i32>, Error>;
    fn get_cardholder_name(&self) -> Result<Secret<String>, Error>;
}

impl CardData for Card {
    fn get_card_expiry_year_2_digit(&self) -> Result<Secret<String>, errors::ConnectorError> {
        let binding = self.card_exp_year.clone();
        let year = binding.peek();
        Ok(Secret::new(
            year.get(year.len() - 2..)
                .ok_or(errors::ConnectorError::RequestEncodingFailed)?
                .to_string(),
        ))
    }
    fn get_card_expiry_month_2_digit(&self) -> Result<Secret<String>, errors::ConnectorError> {
        let exp_month = self
            .card_exp_month
            .peek()
            .to_string()
            .parse::<u8>()
            .map_err(|_| errors::ConnectorError::InvalidDataFormat {
                field_name: "payment_method_data.card.card_exp_month",
            })?;
        let month = ::cards::CardExpirationMonth::try_from(exp_month).map_err(|_| {
            errors::ConnectorError::InvalidDataFormat {
                field_name: "payment_method_data.card.card_exp_month",
            }
        })?;
        Ok(Secret::new(month.two_digits()))
    }
    fn get_card_issuer(&self) -> Result<CardIssuer, Error> {
        get_card_issuer(self.card_number.peek())
    }
    fn get_card_expiry_month_year_2_digit_with_delimiter(
        &self,
        delimiter: String,
    ) -> Result<Secret<String>, errors::ConnectorError> {
        let year = self.get_card_expiry_year_2_digit()?;
        Ok(Secret::new(format!(
            "{}{}{}",
            self.card_exp_month.peek(),
            delimiter,
            year.peek()
        )))
    }
    fn get_expiry_date_as_yyyymm(&self, delimiter: &str) -> Secret<String> {
        let year = self.get_expiry_year_4_digit();
        Secret::new(format!(
            "{}{}{}",
            year.peek(),
            delimiter,
            self.card_exp_month.peek()
        ))
    }
    fn get_expiry_date_as_mmyyyy(&self, delimiter: &str) -> Secret<String> {
        let year = self.get_expiry_year_4_digit();
        Secret::new(format!(
            "{}{}{}",
            self.card_exp_month.peek(),
            delimiter,
            year.peek()
        ))
    }
    fn get_expiry_year_4_digit(&self) -> Secret<String> {
        let mut year = self.card_exp_year.peek().clone();
        if year.len() == 2 {
            year = format!("20{}", year);
        }
        Secret::new(year)
    }
    fn get_expiry_date_as_yymm(&self) -> Result<Secret<String>, errors::ConnectorError> {
        let year = self.get_card_expiry_year_2_digit()?.expose();
        let month = self.card_exp_month.clone().expose();
        Ok(Secret::new(format!("{year}{month}")))
    }
    fn get_expiry_date_as_mmyy(&self) -> Result<Secret<String>, errors::ConnectorError> {
        let year = self.get_card_expiry_year_2_digit()?.expose();
        let month = self.card_exp_month.clone().expose();
        Ok(Secret::new(format!("{month}{year}")))
    }
    fn get_expiry_month_as_i8(&self) -> Result<Secret<i8>, Error> {
        self.card_exp_month
            .peek()
            .clone()
            .parse::<i8>()
            .change_context(errors::ConnectorError::ResponseDeserializationFailed)
            .map(Secret::new)
    }
    fn get_expiry_year_as_i32(&self) -> Result<Secret<i32>, Error> {
        self.card_exp_year
            .peek()
            .clone()
            .parse::<i32>()
            .change_context(errors::ConnectorError::ResponseDeserializationFailed)
            .map(Secret::new)
    }
    fn get_expiry_year_as_4_digit_i32(&self) -> Result<Secret<i32>, Error> {
        self.get_expiry_year_4_digit()
            .peek()
            .clone()
            .parse::<i32>()
            .change_context(errors::ConnectorError::ResponseDeserializationFailed)
            .map(Secret::new)
    }
    fn get_cardholder_name(&self) -> Result<Secret<String>, Error> {
        self.card_holder_name
            .clone()
            .ok_or_else(missing_field_err("card.card_holder_name"))
    }
}

impl CardData for CardDetailsForNetworkTransactionId {
    fn get_card_expiry_year_2_digit(&self) -> Result<Secret<String>, errors::ConnectorError> {
        let binding = self.card_exp_year.clone();
        let year = binding.peek();
        Ok(Secret::new(
            year.get(year.len() - 2..)
                .ok_or(errors::ConnectorError::RequestEncodingFailed)?
                .to_string(),
        ))
    }
    fn get_card_expiry_month_2_digit(&self) -> Result<Secret<String>, errors::ConnectorError> {
        let exp_month = self
            .card_exp_month
            .peek()
            .to_string()
            .parse::<u8>()
            .map_err(|_| errors::ConnectorError::InvalidDataFormat {
                field_name: "payment_method_data.card.card_exp_month",
            })?;
        let month = ::cards::CardExpirationMonth::try_from(exp_month).map_err(|_| {
            errors::ConnectorError::InvalidDataFormat {
                field_name: "payment_method_data.card.card_exp_month",
            }
        })?;
        Ok(Secret::new(month.two_digits()))
    }
    fn get_card_issuer(&self) -> Result<CardIssuer, Error> {
        get_card_issuer(self.card_number.peek())
    }
    fn get_card_expiry_month_year_2_digit_with_delimiter(
        &self,
        delimiter: String,
    ) -> Result<Secret<String>, errors::ConnectorError> {
        let year = self.get_card_expiry_year_2_digit()?;
        Ok(Secret::new(format!(
            "{}{}{}",
            self.card_exp_month.peek(),
            delimiter,
            year.peek()
        )))
    }
    fn get_expiry_date_as_yyyymm(&self, delimiter: &str) -> Secret<String> {
        let year = self.get_expiry_year_4_digit();
        Secret::new(format!(
            "{}{}{}",
            year.peek(),
            delimiter,
            self.card_exp_month.peek()
        ))
    }
    fn get_expiry_date_as_mmyyyy(&self, delimiter: &str) -> Secret<String> {
        let year = self.get_expiry_year_4_digit();
        Secret::new(format!(
            "{}{}{}",
            self.card_exp_month.peek(),
            delimiter,
            year.peek()
        ))
    }
    fn get_expiry_year_4_digit(&self) -> Secret<String> {
        let mut year = self.card_exp_year.peek().clone();
        if year.len() == 2 {
            year = format!("20{}", year);
        }
        Secret::new(year)
    }
    fn get_expiry_date_as_yymm(&self) -> Result<Secret<String>, errors::ConnectorError> {
        let year = self.get_card_expiry_year_2_digit()?.expose();
        let month = self.card_exp_month.clone().expose();
        Ok(Secret::new(format!("{year}{month}")))
    }
    fn get_expiry_date_as_mmyy(&self) -> Result<Secret<String>, errors::ConnectorError> {
        let year = self.get_card_expiry_year_2_digit()?.expose();
        let month = self.card_exp_month.clone().expose();
        Ok(Secret::new(format!("{month}{year}")))
    }
    fn get_expiry_month_as_i8(&self) -> Result<Secret<i8>, Error> {
        self.card_exp_month
            .peek()
            .clone()
            .parse::<i8>()
            .change_context(errors::ConnectorError::ResponseDeserializationFailed)
            .map(Secret::new)
    }
    fn get_expiry_year_as_i32(&self) -> Result<Secret<i32>, Error> {
        self.card_exp_year
            .peek()
            .clone()
            .parse::<i32>()
            .change_context(errors::ConnectorError::ResponseDeserializationFailed)
            .map(Secret::new)
    }
    fn get_expiry_year_as_4_digit_i32(&self) -> Result<Secret<i32>, Error> {
        self.get_expiry_year_4_digit()
            .peek()
            .clone()
            .parse::<i32>()
            .change_context(errors::ConnectorError::ResponseDeserializationFailed)
            .map(Secret::new)
    }
    fn get_cardholder_name(&self) -> Result<Secret<String>, Error> {
        self.card_holder_name
            .clone()
            .ok_or_else(missing_field_err("card.card_holder_name"))
    }
}

#[track_caller]
fn get_card_issuer(card_number: &str) -> Result<CardIssuer, Error> {
    for (k, v) in CARD_REGEX.iter() {
        let regex: Regex = v
            .clone()
            .change_context(errors::ConnectorError::RequestEncodingFailed)?;
        if regex.is_match(card_number) {
            return Ok(*k);
        }
    }
    Err(error_stack::Report::new(
        errors::ConnectorError::NotImplemented("Card Type".into()),
    ))
}

static CARD_REGEX: LazyLock<HashMap<CardIssuer, Result<Regex, regex::Error>>> = LazyLock::new(
    || {
        let mut map = HashMap::new();
        // Reference: https://gist.github.com/michaelkeevildown/9096cd3aac9029c4e6e05588448a8841
        // [#379]: Determine card issuer from card BIN number
        map.insert(CardIssuer::Master, Regex::new(r"^5[1-5][0-9]{14}$"));
        map.insert(CardIssuer::AmericanExpress, Regex::new(r"^3[47][0-9]{13}$"));
        map.insert(CardIssuer::Visa, Regex::new(r"^4[0-9]{12}(?:[0-9]{3})?$"));
        map.insert(CardIssuer::Discover, Regex::new(r"^65[4-9][0-9]{13}|64[4-9][0-9]{13}|6011[0-9]{12}|(622(?:12[6-9]|1[3-9][0-9]|[2-8][0-9][0-9]|9[01][0-9]|92[0-5])[0-9]{10})$"));
        map.insert(
            CardIssuer::Maestro,
            Regex::new(r"^(5018|5020|5038|5893|6304|6759|6761|6762|6763)[0-9]{8,15}$"),
        );
        map.insert(
            CardIssuer::DinersClub,
            Regex::new(r"^3(?:0[0-5]|[68][0-9])[0-9]{11}$"),
        );
        map.insert(
            CardIssuer::JCB,
            Regex::new(r"^(3(?:088|096|112|158|337|5(?:2[89]|[3-8][0-9]))\d{12})$"),
        );
        map.insert(CardIssuer::CarteBlanche, Regex::new(r"^389[0-9]{11}$"));
        map
    },
);

pub trait AddressDetailsData {
    fn get_first_name(&self) -> Result<&Secret<String>, Error>;
    fn get_last_name(&self) -> Result<&Secret<String>, Error>;
    fn get_full_name(&self) -> Result<Secret<String>, Error>;
    fn get_line1(&self) -> Result<&Secret<String>, Error>;
    fn get_city(&self) -> Result<&String, Error>;
    fn get_line2(&self) -> Result<&Secret<String>, Error>;
    fn get_state(&self) -> Result<&Secret<String>, Error>;
    fn get_zip(&self) -> Result<&Secret<String>, Error>;
    fn get_country(&self) -> Result<&api_models::enums::CountryAlpha2, Error>;
    fn get_combined_address_line(&self) -> Result<Secret<String>, Error>;
    fn to_state_code(&self) -> Result<Secret<String>, Error>;
    fn to_state_code_as_optional(&self) -> Result<Option<Secret<String>>, Error>;
    fn get_optional_city(&self) -> Option<String>;
    fn get_optional_line1(&self) -> Option<Secret<String>>;
    fn get_optional_line2(&self) -> Option<Secret<String>>;
    fn get_optional_line3(&self) -> Option<Secret<String>>;
    fn get_optional_first_name(&self) -> Option<Secret<String>>;
    fn get_optional_last_name(&self) -> Option<Secret<String>>;
    fn get_optional_country(&self) -> Option<api_models::enums::CountryAlpha2>;
    fn get_optional_zip(&self) -> Option<Secret<String>>;
    fn get_optional_state(&self) -> Option<Secret<String>>;
}

impl AddressDetailsData for AddressDetails {
    fn get_first_name(&self) -> Result<&Secret<String>, Error> {
        self.first_name
            .as_ref()
            .ok_or_else(missing_field_err("address.first_name"))
    }

    fn get_last_name(&self) -> Result<&Secret<String>, Error> {
        self.last_name
            .as_ref()
            .ok_or_else(missing_field_err("address.last_name"))
    }

    fn get_full_name(&self) -> Result<Secret<String>, Error> {
        let first_name = self.get_first_name()?.peek().to_owned();
        let last_name = self
            .get_last_name()
            .ok()
            .cloned()
            .unwrap_or(Secret::new("".to_string()));
        let last_name = last_name.peek();
        let full_name = format!("{} {}", first_name, last_name).trim().to_string();
        Ok(Secret::new(full_name))
    }

    fn get_line1(&self) -> Result<&Secret<String>, Error> {
        self.line1
            .as_ref()
            .ok_or_else(missing_field_err("address.line1"))
    }

    fn get_city(&self) -> Result<&String, Error> {
        self.city
            .as_ref()
            .ok_or_else(missing_field_err("address.city"))
    }

    fn get_state(&self) -> Result<&Secret<String>, Error> {
        self.state
            .as_ref()
            .ok_or_else(missing_field_err("address.state"))
    }

    fn get_line2(&self) -> Result<&Secret<String>, Error> {
        self.line2
            .as_ref()
            .ok_or_else(missing_field_err("address.line2"))
    }

    fn get_zip(&self) -> Result<&Secret<String>, Error> {
        self.zip
            .as_ref()
            .ok_or_else(missing_field_err("address.zip"))
    }

    fn get_country(&self) -> Result<&api_models::enums::CountryAlpha2, Error> {
        self.country
            .as_ref()
            .ok_or_else(missing_field_err("address.country"))
    }

    fn get_combined_address_line(&self) -> Result<Secret<String>, Error> {
        Ok(Secret::new(format!(
            "{},{}",
            self.get_line1()?.peek(),
            self.get_line2()?.peek()
        )))
    }

    fn to_state_code(&self) -> Result<Secret<String>, Error> {
        let country = self.get_country()?;
        let state = self.get_state()?;
        match country {
            api_models::enums::CountryAlpha2::US => Ok(Secret::new(
                UsStatesAbbreviation::foreign_try_from(state.peek().to_string())?.to_string(),
            )),
            api_models::enums::CountryAlpha2::CA => Ok(Secret::new(
                CanadaStatesAbbreviation::foreign_try_from(state.peek().to_string())?.to_string(),
            )),
            api_models::enums::CountryAlpha2::AL => Ok(Secret::new(
                AlbaniaStatesAbbreviation::foreign_try_from(state.peek().to_string())?.to_string(),
            )),
            api_models::enums::CountryAlpha2::AD => Ok(Secret::new(
                AndorraStatesAbbreviation::foreign_try_from(state.peek().to_string())?.to_string(),
            )),
            api_models::enums::CountryAlpha2::AT => Ok(Secret::new(
                AustriaStatesAbbreviation::foreign_try_from(state.peek().to_string())?.to_string(),
            )),
            api_models::enums::CountryAlpha2::BY => Ok(Secret::new(
                BelarusStatesAbbreviation::foreign_try_from(state.peek().to_string())?.to_string(),
            )),
            api_models::enums::CountryAlpha2::BA => Ok(Secret::new(
                BosniaAndHerzegovinaStatesAbbreviation::foreign_try_from(state.peek().to_string())?
                    .to_string(),
            )),
            api_models::enums::CountryAlpha2::BG => Ok(Secret::new(
                BulgariaStatesAbbreviation::foreign_try_from(state.peek().to_string())?.to_string(),
            )),
            api_models::enums::CountryAlpha2::HR => Ok(Secret::new(
                CroatiaStatesAbbreviation::foreign_try_from(state.peek().to_string())?.to_string(),
            )),
            api_models::enums::CountryAlpha2::CZ => Ok(Secret::new(
                CzechRepublicStatesAbbreviation::foreign_try_from(state.peek().to_string())?
                    .to_string(),
            )),
            api_models::enums::CountryAlpha2::DK => Ok(Secret::new(
                DenmarkStatesAbbreviation::foreign_try_from(state.peek().to_string())?.to_string(),
            )),
            api_models::enums::CountryAlpha2::FI => Ok(Secret::new(
                FinlandStatesAbbreviation::foreign_try_from(state.peek().to_string())?.to_string(),
            )),
            api_models::enums::CountryAlpha2::FR => Ok(Secret::new(
                FranceStatesAbbreviation::foreign_try_from(state.peek().to_string())?.to_string(),
            )),
            api_models::enums::CountryAlpha2::DE => Ok(Secret::new(
                GermanyStatesAbbreviation::foreign_try_from(state.peek().to_string())?.to_string(),
            )),
            api_models::enums::CountryAlpha2::GR => Ok(Secret::new(
                GreeceStatesAbbreviation::foreign_try_from(state.peek().to_string())?.to_string(),
            )),
            api_models::enums::CountryAlpha2::HU => Ok(Secret::new(
                HungaryStatesAbbreviation::foreign_try_from(state.peek().to_string())?.to_string(),
            )),
            api_models::enums::CountryAlpha2::IS => Ok(Secret::new(
                IcelandStatesAbbreviation::foreign_try_from(state.peek().to_string())?.to_string(),
            )),
            api_models::enums::CountryAlpha2::IE => Ok(Secret::new(
                IrelandStatesAbbreviation::foreign_try_from(state.peek().to_string())?.to_string(),
            )),
            api_models::enums::CountryAlpha2::LV => Ok(Secret::new(
                LatviaStatesAbbreviation::foreign_try_from(state.peek().to_string())?.to_string(),
            )),
            api_models::enums::CountryAlpha2::IT => Ok(Secret::new(
                ItalyStatesAbbreviation::foreign_try_from(state.peek().to_string())?.to_string(),
            )),
            api_models::enums::CountryAlpha2::LI => Ok(Secret::new(
                LiechtensteinStatesAbbreviation::foreign_try_from(state.peek().to_string())?
                    .to_string(),
            )),
            api_models::enums::CountryAlpha2::LT => Ok(Secret::new(
                LithuaniaStatesAbbreviation::foreign_try_from(state.peek().to_string())?
                    .to_string(),
            )),
            api_models::enums::CountryAlpha2::MT => Ok(Secret::new(
                MaltaStatesAbbreviation::foreign_try_from(state.peek().to_string())?.to_string(),
            )),
            api_models::enums::CountryAlpha2::MD => Ok(Secret::new(
                MoldovaStatesAbbreviation::foreign_try_from(state.peek().to_string())?.to_string(),
            )),
            api_models::enums::CountryAlpha2::MC => Ok(Secret::new(
                MonacoStatesAbbreviation::foreign_try_from(state.peek().to_string())?.to_string(),
            )),
            api_models::enums::CountryAlpha2::ME => Ok(Secret::new(
                MontenegroStatesAbbreviation::foreign_try_from(state.peek().to_string())?
                    .to_string(),
            )),
            api_models::enums::CountryAlpha2::NL => Ok(Secret::new(
                NetherlandsStatesAbbreviation::foreign_try_from(state.peek().to_string())?
                    .to_string(),
            )),
            api_models::enums::CountryAlpha2::MK => Ok(Secret::new(
                NorthMacedoniaStatesAbbreviation::foreign_try_from(state.peek().to_string())?
                    .to_string(),
            )),
            api_models::enums::CountryAlpha2::NO => Ok(Secret::new(
                NorwayStatesAbbreviation::foreign_try_from(state.peek().to_string())?.to_string(),
            )),
            api_models::enums::CountryAlpha2::PL => Ok(Secret::new(
                PolandStatesAbbreviation::foreign_try_from(state.peek().to_string())?.to_string(),
            )),
            api_models::enums::CountryAlpha2::PT => Ok(Secret::new(
                PortugalStatesAbbreviation::foreign_try_from(state.peek().to_string())?.to_string(),
            )),
            api_models::enums::CountryAlpha2::ES => Ok(Secret::new(
                SpainStatesAbbreviation::foreign_try_from(state.peek().to_string())?.to_string(),
            )),
            api_models::enums::CountryAlpha2::CH => Ok(Secret::new(
                SwitzerlandStatesAbbreviation::foreign_try_from(state.peek().to_string())?
                    .to_string(),
            )),
            api_models::enums::CountryAlpha2::GB => Ok(Secret::new(
                UnitedKingdomStatesAbbreviation::foreign_try_from(state.peek().to_string())?
                    .to_string(),
            )),
            _ => Ok(state.clone()),
        }
    }
    fn to_state_code_as_optional(&self) -> Result<Option<Secret<String>>, Error> {
        self.state
            .as_ref()
            .map(|state| {
                if state.peek().len() == 2 {
                    Ok(state.to_owned())
                } else {
                    self.to_state_code()
                }
            })
            .transpose()
    }

    fn get_optional_city(&self) -> Option<String> {
        self.city.clone()
    }

    fn get_optional_line1(&self) -> Option<Secret<String>> {
        self.line1.clone()
    }

    fn get_optional_line2(&self) -> Option<Secret<String>> {
        self.line2.clone()
    }

    fn get_optional_first_name(&self) -> Option<Secret<String>> {
        self.first_name.clone()
    }

    fn get_optional_last_name(&self) -> Option<Secret<String>> {
        self.last_name.clone()
    }

    fn get_optional_country(&self) -> Option<api_models::enums::CountryAlpha2> {
        self.country
    }
    fn get_optional_line3(&self) -> Option<Secret<String>> {
        self.line3.clone()
    }
    fn get_optional_zip(&self) -> Option<Secret<String>> {
        self.zip.clone()
    }
    fn get_optional_state(&self) -> Option<Secret<String>> {
        self.state.clone()
    }
}

pub trait AdditionalCardInfo {
    fn get_card_expiry_year_2_digit(&self) -> Result<Secret<String>, errors::ConnectorError>;
}

impl AdditionalCardInfo for payments::AdditionalCardInfo {
    fn get_card_expiry_year_2_digit(&self) -> Result<Secret<String>, errors::ConnectorError> {
        let binding =
            self.card_exp_year
                .clone()
                .ok_or(errors::ConnectorError::MissingRequiredField {
                    field_name: "card_exp_year",
                })?;
        let year = binding.peek();
        Ok(Secret::new(
            year.get(year.len() - 2..)
                .ok_or(errors::ConnectorError::RequestEncodingFailed)?
                .to_string(),
        ))
    }
}

pub trait PhoneDetailsData {
    fn get_number(&self) -> Result<Secret<String>, Error>;
    fn get_country_code(&self) -> Result<String, Error>;
    fn get_number_with_country_code(&self) -> Result<Secret<String>, Error>;
    fn get_number_with_hash_country_code(&self) -> Result<Secret<String>, Error>;
    fn extract_country_code(&self) -> Result<String, Error>;
}

impl PhoneDetailsData for PhoneDetails {
    fn get_country_code(&self) -> Result<String, Error> {
        self.country_code
            .clone()
            .ok_or_else(missing_field_err("billing.phone.country_code"))
    }
    fn extract_country_code(&self) -> Result<String, Error> {
        self.get_country_code()
            .map(|cc| cc.trim_start_matches('+').to_string())
    }
    fn get_number(&self) -> Result<Secret<String>, Error> {
        self.number
            .clone()
            .ok_or_else(missing_field_err("billing.phone.number"))
    }
    fn get_number_with_country_code(&self) -> Result<Secret<String>, Error> {
        let number = self.get_number()?;
        let country_code = self.get_country_code()?;
        Ok(Secret::new(format!("{}{}", country_code, number.peek())))
    }
    fn get_number_with_hash_country_code(&self) -> Result<Secret<String>, Error> {
        let number = self.get_number()?;
        let country_code = self.get_country_code()?;
        let number_without_plus = country_code.trim_start_matches('+');
        Ok(Secret::new(format!(
            "{}#{}",
            number_without_plus,
            number.peek()
        )))
    }
}

#[cfg(feature = "payouts")]
pub trait PayoutFulfillRequestData {
    fn get_connector_payout_id(&self) -> Result<String, Error>;
    fn get_connector_transfer_method_id(&self) -> Result<String, Error>;
}
#[cfg(feature = "payouts")]
impl PayoutFulfillRequestData for hyperswitch_domain_models::router_request_types::PayoutsData {
    fn get_connector_payout_id(&self) -> Result<String, Error> {
        self.connector_payout_id
            .clone()
            .ok_or_else(missing_field_err("connector_payout_id"))
    }

    fn get_connector_transfer_method_id(&self) -> Result<String, Error> {
        self.connector_transfer_method_id
            .clone()
            .ok_or_else(missing_field_err("connector_transfer_method_id"))
    }
}

pub trait CustomerData {
    fn get_email(&self) -> Result<Email, Error>;
}

impl CustomerData for ConnectorCustomerData {
    fn get_email(&self) -> Result<Email, Error> {
        self.email.clone().ok_or_else(missing_field_err("email"))
    }
}
pub trait PaymentsAuthorizeRequestData {
    fn get_optional_language_from_browser_info(&self) -> Option<String>;
    fn is_auto_capture(&self) -> Result<bool, Error>;
    fn get_email(&self) -> Result<Email, Error>;
    fn get_browser_info(&self) -> Result<BrowserInformation, Error>;
    fn get_order_details(&self) -> Result<Vec<OrderDetailsWithAmount>, Error>;
    fn get_card(&self) -> Result<Card, Error>;
    fn connector_mandate_id(&self) -> Option<String>;
    fn is_mandate_payment(&self) -> bool;
    fn is_customer_initiated_mandate_payment(&self) -> bool;
    fn get_webhook_url(&self) -> Result<String, Error>;
    fn get_router_return_url(&self) -> Result<String, Error>;
    fn is_wallet(&self) -> bool;
    fn is_card(&self) -> bool;
    fn get_payment_method_type(&self) -> Result<enums::PaymentMethodType, Error>;
    fn get_connector_mandate_id(&self) -> Result<String, Error>;
    fn get_complete_authorize_url(&self) -> Result<String, Error>;
    fn get_ip_address_as_optional(&self) -> Option<Secret<String, IpAddress>>;
    fn get_original_amount(&self) -> i64;
    fn get_surcharge_amount(&self) -> Option<i64>;
    fn get_tax_on_surcharge_amount(&self) -> Option<i64>;
    fn get_total_surcharge_amount(&self) -> Option<i64>;
    fn get_metadata_as_object(&self) -> Option<pii::SecretSerdeValue>;
    fn get_authentication_data(&self) -> Result<AuthenticationData, Error>;
    fn get_customer_name(&self) -> Result<Secret<String>, Error>;
    fn get_connector_mandate_request_reference_id(&self) -> Result<String, Error>;
    fn get_card_holder_name_from_additional_payment_method_data(
        &self,
    ) -> Result<Secret<String>, Error>;
    fn is_cit_mandate_payment(&self) -> bool;
    fn get_optional_network_transaction_id(&self) -> Option<String>;
    fn get_optional_email(&self) -> Option<Email>;
    fn get_card_network_from_additional_payment_method_data(
        &self,
    ) -> Result<enums::CardNetwork, Error>;
    fn get_connector_testing_data(&self) -> Option<pii::SecretSerdeValue>;
}

impl PaymentsAuthorizeRequestData for PaymentsAuthorizeData {
    fn is_auto_capture(&self) -> Result<bool, Error> {
        match self.capture_method {
            Some(enums::CaptureMethod::Automatic)
            | Some(enums::CaptureMethod::SequentialAutomatic)
            | None => Ok(true),
            Some(enums::CaptureMethod::Manual) => Ok(false),
            Some(_) => Err(errors::ConnectorError::CaptureMethodNotSupported.into()),
        }
    }

    fn get_email(&self) -> Result<Email, Error> {
        self.email.clone().ok_or_else(missing_field_err("email"))
    }
    fn get_browser_info(&self) -> Result<BrowserInformation, Error> {
        self.browser_info
            .clone()
            .ok_or_else(missing_field_err("browser_info"))
    }
    fn get_optional_language_from_browser_info(&self) -> Option<String> {
        self.browser_info
            .clone()
            .and_then(|browser_info| browser_info.language)
    }

    fn get_order_details(&self) -> Result<Vec<OrderDetailsWithAmount>, Error> {
        self.order_details
            .clone()
            .ok_or_else(missing_field_err("order_details"))
    }

    fn get_card(&self) -> Result<Card, Error> {
        match self.payment_method_data.clone() {
            PaymentMethodData::Card(card) => Ok(card),
            _ => Err(missing_field_err("card")()),
        }
    }

    fn get_complete_authorize_url(&self) -> Result<String, Error> {
        self.complete_authorize_url
            .clone()
            .ok_or_else(missing_field_err("complete_authorize_url"))
    }

    fn connector_mandate_id(&self) -> Option<String> {
        self.mandate_id
            .as_ref()
            .and_then(|mandate_ids| match &mandate_ids.mandate_reference_id {
                Some(payments::MandateReferenceId::ConnectorMandateId(connector_mandate_ids)) => {
                    connector_mandate_ids.get_connector_mandate_id()
                }
                Some(payments::MandateReferenceId::NetworkMandateId(_))
                | None
                | Some(payments::MandateReferenceId::NetworkTokenWithNTI(_)) => None,
            })
    }
    fn is_mandate_payment(&self) -> bool {
        ((self.customer_acceptance.is_some() || self.setup_mandate_details.is_some())
            && (self.setup_future_usage == Some(FutureUsage::OffSession)))
            || self
                .mandate_id
                .as_ref()
                .and_then(|mandate_ids| mandate_ids.mandate_reference_id.as_ref())
                .is_some()
    }
    fn get_webhook_url(&self) -> Result<String, Error> {
        self.webhook_url
            .clone()
            .ok_or_else(missing_field_err("webhook_url"))
    }
    fn get_router_return_url(&self) -> Result<String, Error> {
        self.router_return_url
            .clone()
            .ok_or_else(missing_field_err("return_url"))
    }
    fn is_wallet(&self) -> bool {
        matches!(self.payment_method_data, PaymentMethodData::Wallet(_))
    }
    fn is_card(&self) -> bool {
        matches!(self.payment_method_data, PaymentMethodData::Card(_))
    }

    fn get_payment_method_type(&self) -> Result<enums::PaymentMethodType, Error> {
        self.payment_method_type
            .to_owned()
            .ok_or_else(missing_field_err("payment_method_type"))
    }

    fn get_connector_mandate_id(&self) -> Result<String, Error> {
        self.connector_mandate_id()
            .ok_or_else(missing_field_err("connector_mandate_id"))
    }
    fn get_ip_address_as_optional(&self) -> Option<Secret<String, IpAddress>> {
        self.browser_info.clone().and_then(|browser_info| {
            browser_info
                .ip_address
                .map(|ip| Secret::new(ip.to_string()))
        })
    }
    fn get_original_amount(&self) -> i64 {
        self.surcharge_details
            .as_ref()
            .map(|surcharge_details| surcharge_details.original_amount.get_amount_as_i64())
            .unwrap_or(self.amount)
    }
    fn get_surcharge_amount(&self) -> Option<i64> {
        self.surcharge_details
            .as_ref()
            .map(|surcharge_details| surcharge_details.surcharge_amount.get_amount_as_i64())
    }
    fn get_tax_on_surcharge_amount(&self) -> Option<i64> {
        self.surcharge_details.as_ref().map(|surcharge_details| {
            surcharge_details
                .tax_on_surcharge_amount
                .get_amount_as_i64()
        })
    }
    fn get_total_surcharge_amount(&self) -> Option<i64> {
        self.surcharge_details.as_ref().map(|surcharge_details| {
            surcharge_details
                .get_total_surcharge_amount()
                .get_amount_as_i64()
        })
    }

    fn is_customer_initiated_mandate_payment(&self) -> bool {
        (self.customer_acceptance.is_some() || self.setup_mandate_details.is_some())
            && self.setup_future_usage == Some(FutureUsage::OffSession)
    }

    fn get_metadata_as_object(&self) -> Option<pii::SecretSerdeValue> {
        self.metadata.clone().and_then(|meta_data| match meta_data {
            Value::Null
            | Value::Bool(_)
            | Value::Number(_)
            | Value::String(_)
            | Value::Array(_) => None,
            Value::Object(_) => Some(meta_data.into()),
        })
    }

    fn get_authentication_data(&self) -> Result<AuthenticationData, Error> {
        self.authentication_data
            .clone()
            .ok_or_else(missing_field_err("authentication_data"))
    }

    fn get_customer_name(&self) -> Result<Secret<String>, Error> {
        self.customer_name
            .clone()
            .ok_or_else(missing_field_err("customer_name"))
    }

    fn get_card_holder_name_from_additional_payment_method_data(
        &self,
    ) -> Result<Secret<String>, Error> {
        match &self.additional_payment_method_data {
            Some(payments::AdditionalPaymentData::Card(card_data)) => Ok(card_data
                .card_holder_name
                .clone()
                .ok_or_else(|| errors::ConnectorError::MissingRequiredField {
                    field_name: "card_holder_name",
                })?),
            _ => Err(errors::ConnectorError::MissingRequiredFields {
                field_names: vec!["card_holder_name"],
            }
            .into()),
        }
    }
    /// Attempts to retrieve the connector mandate reference ID as a `Result<String, Error>`.
    fn get_connector_mandate_request_reference_id(&self) -> Result<String, Error> {
        self.mandate_id
            .as_ref()
            .and_then(|mandate_ids| match &mandate_ids.mandate_reference_id {
                Some(payments::MandateReferenceId::ConnectorMandateId(connector_mandate_ids)) => {
                    connector_mandate_ids.get_connector_mandate_request_reference_id()
                }
                Some(payments::MandateReferenceId::NetworkMandateId(_))
                | None
                | Some(payments::MandateReferenceId::NetworkTokenWithNTI(_)) => None,
            })
            .ok_or_else(missing_field_err("connector_mandate_request_reference_id"))
    }
    fn is_cit_mandate_payment(&self) -> bool {
        (self.customer_acceptance.is_some() || self.setup_mandate_details.is_some())
            && self.setup_future_usage == Some(FutureUsage::OffSession)
    }
    fn get_optional_network_transaction_id(&self) -> Option<String> {
        self.mandate_id
            .as_ref()
            .and_then(|mandate_ids| match &mandate_ids.mandate_reference_id {
                Some(payments::MandateReferenceId::NetworkMandateId(network_transaction_id)) => {
                    Some(network_transaction_id.clone())
                }
                Some(payments::MandateReferenceId::ConnectorMandateId(_))
                | Some(payments::MandateReferenceId::NetworkTokenWithNTI(_))
                | None => None,
            })
    }
    fn get_optional_email(&self) -> Option<Email> {
        self.email.clone()
    }
    fn get_card_network_from_additional_payment_method_data(
        &self,
    ) -> Result<enums::CardNetwork, Error> {
        match &self.additional_payment_method_data {
            Some(payments::AdditionalPaymentData::Card(card_data)) => Ok(card_data
                .card_network
                .clone()
                .ok_or_else(|| errors::ConnectorError::MissingRequiredField {
                    field_name: "card_network",
                })?),
            _ => Err(errors::ConnectorError::MissingRequiredFields {
                field_names: vec!["card_network"],
            }
            .into()),
        }
    }
    fn get_connector_testing_data(&self) -> Option<pii::SecretSerdeValue> {
        self.connector_testing_data.clone()
    }
}

pub trait PaymentsCaptureRequestData {
    fn get_optional_language_from_browser_info(&self) -> Option<String>;
    fn is_multiple_capture(&self) -> bool;
    fn get_browser_info(&self) -> Result<BrowserInformation, Error>;
    fn get_webhook_url(&self) -> Result<String, Error>;
}

impl PaymentsCaptureRequestData for PaymentsCaptureData {
    fn is_multiple_capture(&self) -> bool {
        self.multiple_capture_data.is_some()
    }
    fn get_browser_info(&self) -> Result<BrowserInformation, Error> {
        self.browser_info
            .clone()
            .ok_or_else(missing_field_err("browser_info"))
    }
    fn get_optional_language_from_browser_info(&self) -> Option<String> {
        self.browser_info
            .clone()
            .and_then(|browser_info| browser_info.language)
    }
    fn get_webhook_url(&self) -> Result<String, Error> {
        self.webhook_url
            .clone()
            .ok_or_else(missing_field_err("webhook_url"))
    }
}

pub trait PaymentsSyncRequestData {
    fn is_auto_capture(&self) -> Result<bool, Error>;
    fn get_connector_transaction_id(&self) -> CustomResult<String, errors::ConnectorError>;
}

impl PaymentsSyncRequestData for PaymentsSyncData {
    fn is_auto_capture(&self) -> Result<bool, Error> {
        match self.capture_method {
            Some(enums::CaptureMethod::Automatic)
            | Some(enums::CaptureMethod::SequentialAutomatic)
            | None => Ok(true),
            Some(enums::CaptureMethod::Manual) => Ok(false),
            Some(_) => Err(errors::ConnectorError::CaptureMethodNotSupported.into()),
        }
    }
    fn get_connector_transaction_id(&self) -> CustomResult<String, errors::ConnectorError> {
        match self.connector_transaction_id.clone() {
            ResponseId::ConnectorTransactionId(txn_id) => Ok(txn_id),
            _ => Err(
                common_utils::errors::ValidationError::IncorrectValueProvided {
                    field_name: "connector_transaction_id",
                },
            )
            .attach_printable("Expected connector transaction ID not found")
            .change_context(errors::ConnectorError::MissingConnectorTransactionID)?,
        }
    }
}

pub trait PaymentsPostSessionTokensRequestData {
    fn is_auto_capture(&self) -> Result<bool, Error>;
}

impl PaymentsPostSessionTokensRequestData for PaymentsPostSessionTokensData {
    fn is_auto_capture(&self) -> Result<bool, Error> {
        match self.capture_method {
            Some(enums::CaptureMethod::Automatic)
            | None
            | Some(enums::CaptureMethod::SequentialAutomatic) => Ok(true),
            Some(enums::CaptureMethod::Manual) => Ok(false),
            Some(_) => Err(errors::ConnectorError::CaptureMethodNotSupported.into()),
        }
    }
}

pub trait PaymentsCancelRequestData {
    fn get_optional_language_from_browser_info(&self) -> Option<String>;
    fn get_amount(&self) -> Result<i64, Error>;
    fn get_currency(&self) -> Result<enums::Currency, Error>;
    fn get_cancellation_reason(&self) -> Result<String, Error>;
    fn get_browser_info(&self) -> Result<BrowserInformation, Error>;
    fn get_webhook_url(&self) -> Result<String, Error>;
}

impl PaymentsCancelRequestData for PaymentsCancelData {
    fn get_amount(&self) -> Result<i64, Error> {
        self.amount.ok_or_else(missing_field_err("amount"))
    }
    fn get_currency(&self) -> Result<enums::Currency, Error> {
        self.currency.ok_or_else(missing_field_err("currency"))
    }
    fn get_cancellation_reason(&self) -> Result<String, Error> {
        self.cancellation_reason
            .clone()
            .ok_or_else(missing_field_err("cancellation_reason"))
    }
    fn get_browser_info(&self) -> Result<BrowserInformation, Error> {
        self.browser_info
            .clone()
            .ok_or_else(missing_field_err("browser_info"))
    }
    fn get_optional_language_from_browser_info(&self) -> Option<String> {
        self.browser_info
            .clone()
            .and_then(|browser_info| browser_info.language)
    }
    fn get_webhook_url(&self) -> Result<String, Error> {
        self.webhook_url
            .clone()
            .ok_or_else(missing_field_err("webhook_url"))
    }
}

pub trait RefundsRequestData {
    fn get_optional_language_from_browser_info(&self) -> Option<String>;
    fn get_connector_refund_id(&self) -> Result<String, Error>;
    fn get_webhook_url(&self) -> Result<String, Error>;
    fn get_browser_info(&self) -> Result<BrowserInformation, Error>;
    fn get_connector_metadata(&self) -> Result<Value, Error>;
}

impl RefundsRequestData for RefundsData {
    #[track_caller]
    fn get_connector_refund_id(&self) -> Result<String, Error> {
        self.connector_refund_id
            .clone()
            .get_required_value("connector_refund_id")
            .change_context(errors::ConnectorError::MissingConnectorTransactionID)
    }
    fn get_webhook_url(&self) -> Result<String, Error> {
        self.webhook_url
            .clone()
            .ok_or_else(missing_field_err("webhook_url"))
    }
    fn get_browser_info(&self) -> Result<BrowserInformation, Error> {
        self.browser_info
            .clone()
            .ok_or_else(missing_field_err("browser_info"))
    }
    fn get_optional_language_from_browser_info(&self) -> Option<String> {
        self.browser_info
            .clone()
            .and_then(|browser_info| browser_info.language)
    }
    fn get_connector_metadata(&self) -> Result<Value, Error> {
        self.connector_metadata
            .clone()
            .ok_or_else(missing_field_err("connector_metadata"))
    }
}

pub trait PaymentsSetupMandateRequestData {
    fn get_browser_info(&self) -> Result<BrowserInformation, Error>;
    fn get_email(&self) -> Result<Email, Error>;
    fn get_router_return_url(&self) -> Result<String, Error>;
    fn is_card(&self) -> bool;
    fn get_return_url(&self) -> Result<String, Error>;
    fn get_webhook_url(&self) -> Result<String, Error>;
    fn get_optional_language_from_browser_info(&self) -> Option<String>;
    fn get_complete_authorize_url(&self) -> Result<String, Error>;
    fn is_auto_capture(&self) -> Result<bool, Error>;
}

impl PaymentsSetupMandateRequestData for SetupMandateRequestData {
    fn get_browser_info(&self) -> Result<BrowserInformation, Error> {
        self.browser_info
            .clone()
            .ok_or_else(missing_field_err("browser_info"))
    }
    fn get_email(&self) -> Result<Email, Error> {
        self.email.clone().ok_or_else(missing_field_err("email"))
    }
    fn get_router_return_url(&self) -> Result<String, Error> {
        self.router_return_url
            .clone()
            .ok_or_else(missing_field_err("router_return_url"))
    }
    fn is_card(&self) -> bool {
        matches!(self.payment_method_data, PaymentMethodData::Card(_))
    }
    fn get_return_url(&self) -> Result<String, Error> {
        self.router_return_url
            .clone()
            .ok_or_else(missing_field_err("return_url"))
    }
    fn get_webhook_url(&self) -> Result<String, Error> {
        self.webhook_url
            .clone()
            .ok_or_else(missing_field_err("webhook_url"))
    }
    fn get_optional_language_from_browser_info(&self) -> Option<String> {
        self.browser_info
            .clone()
            .and_then(|browser_info| browser_info.language)
    }
    fn get_complete_authorize_url(&self) -> Result<String, Error> {
        self.complete_authorize_url
            .clone()
            .ok_or_else(missing_field_err("complete_authorize_url"))
    }
    fn is_auto_capture(&self) -> Result<bool, Error> {
        match self.capture_method {
            Some(enums::CaptureMethod::Automatic)
            | Some(enums::CaptureMethod::SequentialAutomatic)
            | None => Ok(true),
            Some(enums::CaptureMethod::Manual) => Ok(false),
            Some(_) => Err(errors::ConnectorError::CaptureMethodNotSupported.into()),
        }
    }
}

pub trait PaymentMethodTokenizationRequestData {
    fn get_browser_info(&self) -> Result<BrowserInformation, Error>;
}

impl PaymentMethodTokenizationRequestData for PaymentMethodTokenizationData {
    fn get_browser_info(&self) -> Result<BrowserInformation, Error> {
        self.browser_info
            .clone()
            .ok_or_else(missing_field_err("browser_info"))
    }
}

pub trait PaymentsCompleteAuthorizeRequestData {
    fn is_auto_capture(&self) -> Result<bool, Error>;
    fn get_email(&self) -> Result<Email, Error>;
    fn get_redirect_response_payload(&self) -> Result<pii::SecretSerdeValue, Error>;
    fn get_complete_authorize_url(&self) -> Result<String, Error>;
    fn is_mandate_payment(&self) -> bool;
    fn get_connector_mandate_request_reference_id(&self) -> Result<String, Error>;
    fn is_cit_mandate_payment(&self) -> bool;
    fn get_browser_info(&self) -> Result<BrowserInformation, Error>;
    fn get_threeds_method_comp_ind(&self) -> Result<payments::ThreeDsCompletionIndicator, Error>;
}

impl PaymentsCompleteAuthorizeRequestData for CompleteAuthorizeData {
    fn is_auto_capture(&self) -> Result<bool, Error> {
        match self.capture_method {
            Some(enums::CaptureMethod::Automatic)
            | Some(enums::CaptureMethod::SequentialAutomatic)
            | None => Ok(true),
            Some(enums::CaptureMethod::Manual) => Ok(false),
            Some(_) => Err(errors::ConnectorError::CaptureMethodNotSupported.into()),
        }
    }
    fn get_email(&self) -> Result<Email, Error> {
        self.email.clone().ok_or_else(missing_field_err("email"))
    }
    fn get_redirect_response_payload(&self) -> Result<pii::SecretSerdeValue, Error> {
        self.redirect_response
            .as_ref()
            .and_then(|res| res.payload.to_owned())
            .ok_or(
                errors::ConnectorError::MissingConnectorRedirectionPayload {
                    field_name: "request.redirect_response.payload",
                }
                .into(),
            )
    }
    fn get_complete_authorize_url(&self) -> Result<String, Error> {
        self.complete_authorize_url
            .clone()
            .ok_or_else(missing_field_err("complete_authorize_url"))
    }
    fn is_mandate_payment(&self) -> bool {
        ((self.customer_acceptance.is_some() || self.setup_mandate_details.is_some())
            && self.setup_future_usage == Some(FutureUsage::OffSession))
            || self
                .mandate_id
                .as_ref()
                .and_then(|mandate_ids| mandate_ids.mandate_reference_id.as_ref())
                .is_some()
    }
    /// Attempts to retrieve the connector mandate reference ID as a `Result<String, Error>`.
    fn get_connector_mandate_request_reference_id(&self) -> Result<String, Error> {
        self.mandate_id
            .as_ref()
            .and_then(|mandate_ids| match &mandate_ids.mandate_reference_id {
                Some(payments::MandateReferenceId::ConnectorMandateId(connector_mandate_ids)) => {
                    connector_mandate_ids.get_connector_mandate_request_reference_id()
                }
                Some(payments::MandateReferenceId::NetworkMandateId(_))
                | None
                | Some(payments::MandateReferenceId::NetworkTokenWithNTI(_)) => None,
            })
            .ok_or_else(missing_field_err("connector_mandate_request_reference_id"))
    }
    fn is_cit_mandate_payment(&self) -> bool {
        (self.customer_acceptance.is_some() || self.setup_mandate_details.is_some())
            && self.setup_future_usage == Some(FutureUsage::OffSession)
    }
    fn get_browser_info(&self) -> Result<BrowserInformation, Error> {
        self.browser_info
            .clone()
            .ok_or_else(missing_field_err("browser_info"))
    }
    fn get_threeds_method_comp_ind(&self) -> Result<payments::ThreeDsCompletionIndicator, Error> {
        self.threeds_method_comp_ind
            .clone()
            .ok_or_else(missing_field_err("threeds_method_comp_ind"))
    }
}
pub trait AddressData {
    fn get_optional_full_name(&self) -> Option<Secret<String>>;
    fn get_email(&self) -> Result<Email, Error>;
    fn get_phone_with_country_code(&self) -> Result<Secret<String>, Error>;
    fn get_optional_first_name(&self) -> Option<Secret<String>>;
    fn get_optional_last_name(&self) -> Option<Secret<String>>;
}

impl AddressData for Address {
    fn get_optional_full_name(&self) -> Option<Secret<String>> {
        self.address
            .as_ref()
            .and_then(|billing_address| billing_address.get_optional_full_name())
    }

    fn get_email(&self) -> Result<Email, Error> {
        self.email.clone().ok_or_else(missing_field_err("email"))
    }

    fn get_phone_with_country_code(&self) -> Result<Secret<String>, Error> {
        self.phone
            .clone()
            .map(|phone_details| phone_details.get_number_with_country_code())
            .transpose()?
            .ok_or_else(missing_field_err("phone"))
    }

    fn get_optional_first_name(&self) -> Option<Secret<String>> {
        self.address
            .as_ref()
            .and_then(|billing_address| billing_address.get_optional_first_name())
    }

    fn get_optional_last_name(&self) -> Option<Secret<String>> {
        self.address
            .as_ref()
            .and_then(|billing_address| billing_address.get_optional_last_name())
    }
}
pub trait PaymentsPreProcessingRequestData {
    fn get_redirect_response_payload(&self) -> Result<pii::SecretSerdeValue, Error>;
    fn get_email(&self) -> Result<Email, Error>;
    fn get_payment_method_type(&self) -> Result<enums::PaymentMethodType, Error>;
    fn get_currency(&self) -> Result<enums::Currency, Error>;
    fn get_amount(&self) -> Result<i64, Error>;
    fn get_minor_amount(&self) -> Result<MinorUnit, Error>;
    fn is_auto_capture(&self) -> Result<bool, Error>;
    fn get_order_details(&self) -> Result<Vec<OrderDetailsWithAmount>, Error>;
    fn get_webhook_url(&self) -> Result<String, Error>;
    fn get_router_return_url(&self) -> Result<String, Error>;
    fn get_browser_info(&self) -> Result<BrowserInformation, Error>;
    fn get_complete_authorize_url(&self) -> Result<String, Error>;
    fn connector_mandate_id(&self) -> Option<String>;
}

impl PaymentsPreProcessingRequestData for PaymentsPreProcessingData {
    fn get_email(&self) -> Result<Email, Error> {
        self.email.clone().ok_or_else(missing_field_err("email"))
    }
    fn get_payment_method_type(&self) -> Result<enums::PaymentMethodType, Error> {
        self.payment_method_type
            .to_owned()
            .ok_or_else(missing_field_err("payment_method_type"))
    }
    fn get_currency(&self) -> Result<enums::Currency, Error> {
        self.currency.ok_or_else(missing_field_err("currency"))
    }
    fn get_amount(&self) -> Result<i64, Error> {
        self.amount.ok_or_else(missing_field_err("amount"))
    }

    // New minor amount function for amount framework
    fn get_minor_amount(&self) -> Result<MinorUnit, Error> {
        self.minor_amount.ok_or_else(missing_field_err("amount"))
    }
    fn is_auto_capture(&self) -> Result<bool, Error> {
        match self.capture_method {
            Some(enums::CaptureMethod::Automatic)
            | None
            | Some(enums::CaptureMethod::SequentialAutomatic) => Ok(true),
            Some(enums::CaptureMethod::Manual) => Ok(false),
            Some(enums::CaptureMethod::ManualMultiple) | Some(enums::CaptureMethod::Scheduled) => {
                Err(errors::ConnectorError::CaptureMethodNotSupported.into())
            }
        }
    }
    fn get_order_details(&self) -> Result<Vec<OrderDetailsWithAmount>, Error> {
        self.order_details
            .clone()
            .ok_or_else(missing_field_err("order_details"))
    }
    fn get_webhook_url(&self) -> Result<String, Error> {
        self.webhook_url
            .clone()
            .ok_or_else(missing_field_err("webhook_url"))
    }
    fn get_router_return_url(&self) -> Result<String, Error> {
        self.router_return_url
            .clone()
            .ok_or_else(missing_field_err("return_url"))
    }
    fn get_browser_info(&self) -> Result<BrowserInformation, Error> {
        self.browser_info
            .clone()
            .ok_or_else(missing_field_err("browser_info"))
    }
    fn get_complete_authorize_url(&self) -> Result<String, Error> {
        self.complete_authorize_url
            .clone()
            .ok_or_else(missing_field_err("complete_authorize_url"))
    }
    fn get_redirect_response_payload(&self) -> Result<pii::SecretSerdeValue, Error> {
        self.redirect_response
            .as_ref()
            .and_then(|res| res.payload.to_owned())
            .ok_or(
                errors::ConnectorError::MissingConnectorRedirectionPayload {
                    field_name: "request.redirect_response.payload",
                }
                .into(),
            )
    }
    fn connector_mandate_id(&self) -> Option<String> {
        self.mandate_id
            .as_ref()
            .and_then(|mandate_ids| match &mandate_ids.mandate_reference_id {
                Some(payments::MandateReferenceId::ConnectorMandateId(connector_mandate_ids)) => {
                    connector_mandate_ids.get_connector_mandate_id()
                }
                Some(payments::MandateReferenceId::NetworkMandateId(_))
                | None
                | Some(payments::MandateReferenceId::NetworkTokenWithNTI(_)) => None,
            })
    }
}

pub trait BrowserInformationData {
    fn get_accept_header(&self) -> Result<String, Error>;
    fn get_language(&self) -> Result<String, Error>;
    fn get_screen_height(&self) -> Result<u32, Error>;
    fn get_screen_width(&self) -> Result<u32, Error>;
    fn get_color_depth(&self) -> Result<u8, Error>;
    fn get_user_agent(&self) -> Result<String, Error>;
    fn get_time_zone(&self) -> Result<i32, Error>;
    fn get_java_enabled(&self) -> Result<bool, Error>;
    fn get_java_script_enabled(&self) -> Result<bool, Error>;
    fn get_ip_address(&self) -> Result<Secret<String, IpAddress>, Error>;
    fn get_os_type(&self) -> Result<String, Error>;
    fn get_os_version(&self) -> Result<String, Error>;
    fn get_device_model(&self) -> Result<String, Error>;
}

impl BrowserInformationData for BrowserInformation {
    fn get_ip_address(&self) -> Result<Secret<String, IpAddress>, Error> {
        let ip_address = self
            .ip_address
            .ok_or_else(missing_field_err("browser_info.ip_address"))?;
        Ok(Secret::new(ip_address.to_string()))
    }
    fn get_accept_header(&self) -> Result<String, Error> {
        self.accept_header
            .clone()
            .ok_or_else(missing_field_err("browser_info.accept_header"))
    }
    fn get_language(&self) -> Result<String, Error> {
        self.language
            .clone()
            .ok_or_else(missing_field_err("browser_info.language"))
    }
    fn get_screen_height(&self) -> Result<u32, Error> {
        self.screen_height
            .ok_or_else(missing_field_err("browser_info.screen_height"))
    }
    fn get_screen_width(&self) -> Result<u32, Error> {
        self.screen_width
            .ok_or_else(missing_field_err("browser_info.screen_width"))
    }
    fn get_color_depth(&self) -> Result<u8, Error> {
        self.color_depth
            .ok_or_else(missing_field_err("browser_info.color_depth"))
    }
    fn get_user_agent(&self) -> Result<String, Error> {
        self.user_agent
            .clone()
            .ok_or_else(missing_field_err("browser_info.user_agent"))
    }
    fn get_time_zone(&self) -> Result<i32, Error> {
        self.time_zone
            .ok_or_else(missing_field_err("browser_info.time_zone"))
    }
    fn get_java_enabled(&self) -> Result<bool, Error> {
        self.java_enabled
            .ok_or_else(missing_field_err("browser_info.java_enabled"))
    }
    fn get_java_script_enabled(&self) -> Result<bool, Error> {
        self.java_script_enabled
            .ok_or_else(missing_field_err("browser_info.java_script_enabled"))
    }
    fn get_os_type(&self) -> Result<String, Error> {
        self.os_type
            .clone()
            .ok_or_else(missing_field_err("browser_info.os_type"))
    }
    fn get_os_version(&self) -> Result<String, Error> {
        self.os_version
            .clone()
            .ok_or_else(missing_field_err("browser_info.os_version"))
    }
    fn get_device_model(&self) -> Result<String, Error> {
        self.device_model
            .clone()
            .ok_or_else(missing_field_err("browser_info.device_model"))
    }
}

pub fn get_header_key_value<'a>(
    key: &str,
    headers: &'a actix_web::http::header::HeaderMap,
) -> CustomResult<&'a str, errors::ConnectorError> {
    get_header_field(headers.get(key))
}

pub fn get_http_header<'a>(
    key: &str,
    headers: &'a http::HeaderMap,
) -> CustomResult<&'a str, errors::ConnectorError> {
    get_header_field(headers.get(key))
}

fn get_header_field(
    field: Option<&http::HeaderValue>,
) -> CustomResult<&str, errors::ConnectorError> {
    field
        .map(|header_value| {
            header_value
                .to_str()
                .change_context(errors::ConnectorError::WebhookSignatureNotFound)
        })
        .ok_or(report!(
            errors::ConnectorError::WebhookSourceVerificationFailed
        ))?
}

pub trait CryptoData {
    fn get_pay_currency(&self) -> Result<String, Error>;
}

impl CryptoData for payment_method_data::CryptoData {
    fn get_pay_currency(&self) -> Result<String, Error> {
        self.pay_currency
            .clone()
            .ok_or_else(missing_field_err("crypto_data.pay_currency"))
    }
}

#[macro_export]
macro_rules! capture_method_not_supported {
    ($connector:expr, $capture_method:expr) => {
        Err(errors::ConnectorError::NotSupported {
            message: format!("{} for selected payment method", $capture_method),
            connector: $connector,
        }
        .into())
    };
    ($connector:expr, $capture_method:expr, $payment_method_type:expr) => {
        Err(errors::ConnectorError::NotSupported {
            message: format!("{} for {}", $capture_method, $payment_method_type),
            connector: $connector,
        }
        .into())
    };
}
#[macro_export]
macro_rules! get_formatted_date_time {
    ($date_format:tt) => {{
        let format = time::macros::format_description!($date_format);
        time::OffsetDateTime::now_utc()
            .format(&format)
            .change_context(ConnectorError::InvalidDateFormat)
    }};
}

#[macro_export]
macro_rules! unimplemented_payment_method {
    ($payment_method:expr, $connector:expr) => {
        hyperswitch_interfaces::errors::ConnectorError::NotImplemented(format!(
            "{} through {}",
            $payment_method, $connector
        ))
    };
    ($payment_method:expr, $flow:expr, $connector:expr) => {
        hyperswitch_interfaces::errors::ConnectorError::NotImplemented(format!(
            "{} {} through {}",
            $payment_method, $flow, $connector
        ))
    };
}

impl ForeignTryFrom<String> for UsStatesAbbreviation {
    type Error = error_stack::Report<errors::ConnectorError>;
    fn foreign_try_from(value: String) -> Result<Self, Self::Error> {
        let state_abbreviation_check =
            StringExt::<Self>::parse_enum(value.to_uppercase().clone(), "UsStatesAbbreviation");

        match state_abbreviation_check {
            Ok(state_abbreviation) => Ok(state_abbreviation),
            Err(_) => {
                let binding = value.as_str().to_lowercase();
                let state = binding.as_str();
                match state {
                    "alabama" => Ok(Self::AL),
                    "alaska" => Ok(Self::AK),
                    "american samoa" => Ok(Self::AS),
                    "arizona" => Ok(Self::AZ),
                    "arkansas" => Ok(Self::AR),
                    "california" => Ok(Self::CA),
                    "colorado" => Ok(Self::CO),
                    "connecticut" => Ok(Self::CT),
                    "delaware" => Ok(Self::DE),
                    "district of columbia" | "columbia" => Ok(Self::DC),
                    "federated states of micronesia" | "micronesia" => Ok(Self::FM),
                    "florida" => Ok(Self::FL),
                    "georgia" => Ok(Self::GA),
                    "guam" => Ok(Self::GU),
                    "hawaii" => Ok(Self::HI),
                    "idaho" => Ok(Self::ID),
                    "illinois" => Ok(Self::IL),
                    "indiana" => Ok(Self::IN),
                    "iowa" => Ok(Self::IA),
                    "kansas" => Ok(Self::KS),
                    "kentucky" => Ok(Self::KY),
                    "louisiana" => Ok(Self::LA),
                    "maine" => Ok(Self::ME),
                    "marshall islands" => Ok(Self::MH),
                    "maryland" => Ok(Self::MD),
                    "massachusetts" => Ok(Self::MA),
                    "michigan" => Ok(Self::MI),
                    "minnesota" => Ok(Self::MN),
                    "mississippi" => Ok(Self::MS),
                    "missouri" => Ok(Self::MO),
                    "montana" => Ok(Self::MT),
                    "nebraska" => Ok(Self::NE),
                    "nevada" => Ok(Self::NV),
                    "new hampshire" => Ok(Self::NH),
                    "new jersey" => Ok(Self::NJ),
                    "new mexico" => Ok(Self::NM),
                    "new york" => Ok(Self::NY),
                    "north carolina" => Ok(Self::NC),
                    "north dakota" => Ok(Self::ND),
                    "northern mariana islands" => Ok(Self::MP),
                    "ohio" => Ok(Self::OH),
                    "oklahoma" => Ok(Self::OK),
                    "oregon" => Ok(Self::OR),
                    "palau" => Ok(Self::PW),
                    "pennsylvania" => Ok(Self::PA),
                    "puerto rico" => Ok(Self::PR),
                    "rhode island" => Ok(Self::RI),
                    "south carolina" => Ok(Self::SC),
                    "south dakota" => Ok(Self::SD),
                    "tennessee" => Ok(Self::TN),
                    "texas" => Ok(Self::TX),
                    "utah" => Ok(Self::UT),
                    "vermont" => Ok(Self::VT),
                    "virgin islands" => Ok(Self::VI),
                    "virginia" => Ok(Self::VA),
                    "washington" => Ok(Self::WA),
                    "west virginia" => Ok(Self::WV),
                    "wisconsin" => Ok(Self::WI),
                    "wyoming" => Ok(Self::WY),
                    _ => Err(errors::ConnectorError::InvalidDataFormat {
                        field_name: "address.state",
                    }
                    .into()),
                }
            }
        }
    }
}

impl ForeignTryFrom<String> for CanadaStatesAbbreviation {
    type Error = error_stack::Report<errors::ConnectorError>;
    fn foreign_try_from(value: String) -> Result<Self, Self::Error> {
        let state_abbreviation_check =
            StringExt::<Self>::parse_enum(value.to_uppercase().clone(), "CanadaStatesAbbreviation");
        match state_abbreviation_check {
            Ok(state_abbreviation) => Ok(state_abbreviation),
            Err(_) => {
                let binding = value.as_str().to_lowercase();
                let state = binding.as_str();
                match state {
                    "alberta" => Ok(Self::AB),
                    "british columbia" => Ok(Self::BC),
                    "manitoba" => Ok(Self::MB),
                    "new brunswick" => Ok(Self::NB),
                    "newfoundland and labrador" | "newfoundland & labrador" => Ok(Self::NL),
                    "northwest territories" => Ok(Self::NT),
                    "nova scotia" => Ok(Self::NS),
                    "nunavut" => Ok(Self::NU),
                    "ontario" => Ok(Self::ON),
                    "prince edward island" => Ok(Self::PE),
                    "quebec" => Ok(Self::QC),
                    "saskatchewan" => Ok(Self::SK),
                    "yukon" => Ok(Self::YT),
                    _ => Err(errors::ConnectorError::InvalidDataFormat {
                        field_name: "address.state",
                    }
                    .into()),
                }
            }
        }
    }
}

impl ForeignTryFrom<String> for PolandStatesAbbreviation {
    type Error = error_stack::Report<errors::ConnectorError>;
    fn foreign_try_from(value: String) -> Result<Self, Self::Error> {
        let state_abbreviation_check =
            StringExt::<Self>::parse_enum(value.clone(), "PolandStatesAbbreviation");
        match state_abbreviation_check {
            Ok(state_abbreviation) => Ok(state_abbreviation),
            Err(_) => match value.as_str() {
                "Greater Poland" => Ok(Self::GreaterPoland),
                "Holy Cross" => Ok(Self::HolyCross),
                "Kuyavia-Pomerania" => Ok(Self::KuyaviaPomerania),
                "Lesser Poland" => Ok(Self::LesserPoland),
                "Lower Silesia" => Ok(Self::LowerSilesia),
                "Lublin" => Ok(Self::Lublin),
                "Lubusz" => Ok(Self::Lubusz),
                "Łódź" => Ok(Self::Łódź),
                "Mazovia" => Ok(Self::Mazovia),
                "Podlaskie" => Ok(Self::Podlaskie),
                "Pomerania" => Ok(Self::Pomerania),
                "Silesia" => Ok(Self::Silesia),
                "Subcarpathia" => Ok(Self::Subcarpathia),
                "Upper Silesia" => Ok(Self::UpperSilesia),
                "Warmia-Masuria" => Ok(Self::WarmiaMasuria),
                "West Pomerania" => Ok(Self::WestPomerania),
                _ => Err(errors::ConnectorError::InvalidDataFormat {
                    field_name: "address.state",
                }
                .into()),
            },
        }
    }
}

impl ForeignTryFrom<String> for FranceStatesAbbreviation {
    type Error = error_stack::Report<errors::ConnectorError>;
    fn foreign_try_from(value: String) -> Result<Self, Self::Error> {
        let state_abbreviation_check =
            StringExt::<Self>::parse_enum(value.clone(), "FranceStatesAbbreviation");
        match state_abbreviation_check {
            Ok(state_abbreviation) => Ok(state_abbreviation),
            Err(_) => match value.as_str() {
                "Ain" => Ok(Self::Ain),
                "Aisne" => Ok(Self::Aisne),
                "Allier" => Ok(Self::Allier),
                "Alpes-de-Haute-Provence" => Ok(Self::AlpesDeHauteProvence),
                "Alpes-Maritimes" => Ok(Self::AlpesMaritimes),
                "Alsace" => Ok(Self::Alsace),
                "Ardèche" => Ok(Self::Ardeche),
                "Ardennes" => Ok(Self::Ardennes),
                "Ariège" => Ok(Self::Ariege),
                "Aube" => Ok(Self::Aube),
                "Aude" => Ok(Self::Aude),
                "Auvergne-Rhône-Alpes" => Ok(Self::AuvergneRhoneAlpes),
                "Aveyron" => Ok(Self::Aveyron),
                "Bas-Rhin" => Ok(Self::BasRhin),
                "Bouches-du-Rhône" => Ok(Self::BouchesDuRhone),
                "Bourgogne-Franche-Comté" => Ok(Self::BourgogneFrancheComte),
                "Bretagne" => Ok(Self::Bretagne),
                "Calvados" => Ok(Self::Calvados),
                "Cantal" => Ok(Self::Cantal),
                "Centre-Val de Loire" => Ok(Self::CentreValDeLoire),
                "Charente" => Ok(Self::Charente),
                "Charente-Maritime" => Ok(Self::CharenteMaritime),
                "Cher" => Ok(Self::Cher),
                "Clipperton" => Ok(Self::Clipperton),
                "Corrèze" => Ok(Self::Correze),
                "Corse" => Ok(Self::Corse),
                "Corse-du-Sud" => Ok(Self::CorseDuSud),
                "Côte-d'Or" => Ok(Self::CoteDor),
                "Côtes-d'Armor" => Ok(Self::CotesDarmor),
                "Creuse" => Ok(Self::Creuse),
                "Deux-Sèvres" => Ok(Self::DeuxSevres),
                "Dordogne" => Ok(Self::Dordogne),
                "Doubs" => Ok(Self::Doubs),
                "Drôme" => Ok(Self::Drome),
                "Essonne" => Ok(Self::Essonne),
                "Eure" => Ok(Self::Eure),
                "Eure-et-Loir" => Ok(Self::EureEtLoir),
                "Finistère" => Ok(Self::Finistere),
                "French Guiana" => Ok(Self::FrenchGuiana),
                "French Polynesia" => Ok(Self::FrenchPolynesia),
                "French Southern and Antarctic Lands" => Ok(Self::FrenchSouthernAndAntarcticLands),
                "Gard" => Ok(Self::Gard),
                "Gers" => Ok(Self::Gers),
                "Gironde" => Ok(Self::Gironde),
                "Grand-Est" => Ok(Self::GrandEst),
                "Guadeloupe" => Ok(Self::Guadeloupe),
                "Haut-Rhin" => Ok(Self::HautRhin),
                "Haute-Corse" => Ok(Self::HauteCorse),
                "Haute-Garonne" => Ok(Self::HauteGaronne),
                "Haute-Loire" => Ok(Self::HauteLoire),
                "Haute-Marne" => Ok(Self::HauteMarne),
                "Haute-Saône" => Ok(Self::HauteSaone),
                "Haute-Savoie" => Ok(Self::HauteSavoie),
                "Haute-Vienne" => Ok(Self::HauteVienne),
                "Hautes-Alpes" => Ok(Self::HautesAlpes),
                "Hautes-Pyrénées" => Ok(Self::HautesPyrenees),
                "Hauts-de-France" => Ok(Self::HautsDeFrance),
                "Hauts-de-Seine" => Ok(Self::HautsDeSeine),
                "Hérault" => Ok(Self::Herault),
                "Île-de-France" => Ok(Self::IleDeFrance),
                "Ille-et-Vilaine" => Ok(Self::IlleEtVilaine),
                "Indre" => Ok(Self::Indre),
                "Indre-et-Loire" => Ok(Self::IndreEtLoire),
                "Isère" => Ok(Self::Isere),
                "Jura" => Ok(Self::Jura),
                "La Réunion" => Ok(Self::LaReunion),
                "Landes" => Ok(Self::Landes),
                "Loir-et-Cher" => Ok(Self::LoirEtCher),
                "Loire" => Ok(Self::Loire),
                "Loire-Atlantique" => Ok(Self::LoireAtlantique),
                "Loiret" => Ok(Self::Loiret),
                "Lot" => Ok(Self::Lot),
                "Lot-et-Garonne" => Ok(Self::LotEtGaronne),
                "Lozère" => Ok(Self::Lozere),
                "Maine-et-Loire" => Ok(Self::MaineEtLoire),
                "Manche" => Ok(Self::Manche),
                "Marne" => Ok(Self::Marne),
                "Martinique" => Ok(Self::Martinique),
                "Mayenne" => Ok(Self::Mayenne),
                "Mayotte" => Ok(Self::Mayotte),
                "Métropole de Lyon" => Ok(Self::MetropoleDeLyon),
                "Meurthe-et-Moselle" => Ok(Self::MeurtheEtMoselle),
                "Meuse" => Ok(Self::Meuse),
                "Morbihan" => Ok(Self::Morbihan),
                "Moselle" => Ok(Self::Moselle),
                "Nièvre" => Ok(Self::Nievre),
                "Nord" => Ok(Self::Nord),
                "Normandie" => Ok(Self::Normandie),
                "Nouvelle-Aquitaine" => Ok(Self::NouvelleAquitaine),
                "Occitanie" => Ok(Self::Occitanie),
                "Oise" => Ok(Self::Oise),
                "Orne" => Ok(Self::Orne),
                "Paris" => Ok(Self::Paris),
                "Pas-de-Calais" => Ok(Self::PasDeCalais),
                "Pays-de-la-Loire" => Ok(Self::PaysDeLaLoire),
                "Provence-Alpes-Côte-d'Azur" => Ok(Self::ProvenceAlpesCoteDazur),
                "Puy-de-Dôme" => Ok(Self::PuyDeDome),
                "Pyrénées-Atlantiques" => Ok(Self::PyreneesAtlantiques),
                "Pyrénées-Orientales" => Ok(Self::PyreneesOrientales),
                "Rhône" => Ok(Self::Rhone),
                "Saint Pierre and Miquelon" => Ok(Self::SaintPierreAndMiquelon),
                "Saint-Barthélemy" => Ok(Self::SaintBarthelemy),
                "Saint-Martin" => Ok(Self::SaintMartin),
                "Saône-et-Loire" => Ok(Self::SaoneEtLoire),
                "Sarthe" => Ok(Self::Sarthe),
                "Savoie" => Ok(Self::Savoie),
                "Seine-et-Marne" => Ok(Self::SeineEtMarne),
                "Seine-Maritime" => Ok(Self::SeineMaritime),
                "Seine-Saint-Denis" => Ok(Self::SeineSaintDenis),
                "Somme" => Ok(Self::Somme),
                "Tarn" => Ok(Self::Tarn),
                "Tarn-et-Garonne" => Ok(Self::TarnEtGaronne),
                "Territoire de Belfort" => Ok(Self::TerritoireDeBelfort),
                "Val-d'Oise" => Ok(Self::ValDoise),
                "Val-de-Marne" => Ok(Self::ValDeMarne),
                "Var" => Ok(Self::Var),
                "Vaucluse" => Ok(Self::Vaucluse),
                "Vendée" => Ok(Self::Vendee),
                "Vienne" => Ok(Self::Vienne),
                "Vosges" => Ok(Self::Vosges),
                "Wallis and Futuna" => Ok(Self::WallisAndFutuna),
                "Yonne" => Ok(Self::Yonne),
                "Yvelines" => Ok(Self::Yvelines),
                _ => Err(errors::ConnectorError::InvalidDataFormat {
                    field_name: "address.state",
                }
                .into()),
            },
        }
    }
}

impl ForeignTryFrom<String> for GermanyStatesAbbreviation {
    type Error = error_stack::Report<errors::ConnectorError>;
    fn foreign_try_from(value: String) -> Result<Self, Self::Error> {
        let state_abbreviation_check =
            StringExt::<Self>::parse_enum(value.clone(), "GermanyStatesAbbreviation");
        match state_abbreviation_check {
            Ok(state_abbreviation) => Ok(state_abbreviation),
            Err(_) => match value.as_str() {
                "Baden-Württemberg" => Ok(Self::BW),
                "Bavaria" => Ok(Self::BY),
                "Berlin" => Ok(Self::BE),
                "Brandenburg" => Ok(Self::BB),
                "Bremen" => Ok(Self::HB),
                "Hamburg" => Ok(Self::HH),
                "Hessen" => Ok(Self::HE),
                "Lower Saxony" => Ok(Self::NI),
                "Mecklenburg-Vorpommern" => Ok(Self::MV),
                "North Rhine-Westphalia" => Ok(Self::NW),
                "Rhineland-Palatinate" => Ok(Self::RP),
                "Saarland" => Ok(Self::SL),
                "Saxony" => Ok(Self::SN),
                "Saxony-Anhalt" => Ok(Self::ST),
                "Schleswig-Holstein" => Ok(Self::SH),
                "Thuringia" => Ok(Self::TH),
                _ => Err(errors::ConnectorError::InvalidDataFormat {
                    field_name: "address.state",
                }
                .into()),
            },
        }
    }
}

impl ForeignTryFrom<String> for SpainStatesAbbreviation {
    type Error = error_stack::Report<errors::ConnectorError>;
    fn foreign_try_from(value: String) -> Result<Self, Self::Error> {
        let state_abbreviation_check =
            StringExt::<Self>::parse_enum(value.clone(), "SpainStatesAbbreviation");
        match state_abbreviation_check {
            Ok(state_abbreviation) => Ok(state_abbreviation),
            Err(_) => match value.as_str() {
                "A Coruña Province" => Ok(Self::ACorunaProvince),
                "Albacete Province" => Ok(Self::AlbaceteProvince),
                "Alicante Province" => Ok(Self::AlicanteProvince),
                "Almería Province" => Ok(Self::AlmeriaProvince),
                "Andalusia" => Ok(Self::Andalusia),
                "Araba / Álava" => Ok(Self::ArabaAlava),
                "Aragon" => Ok(Self::Aragon),
                "Badajoz Province" => Ok(Self::BadajozProvince),
                "Balearic Islands" => Ok(Self::BalearicIslands),
                "Barcelona Province" => Ok(Self::BarcelonaProvince),
                "Basque Country" => Ok(Self::BasqueCountry),
                "Biscay" => Ok(Self::Biscay),
                "Burgos Province" => Ok(Self::BurgosProvince),
                "Canary Islands" => Ok(Self::CanaryIslands),
                "Cantabria" => Ok(Self::Cantabria),
                "Castellón Province" => Ok(Self::CastellonProvince),
                "Castile and León" => Ok(Self::CastileAndLeon),
                "Castilla-La Mancha" => Ok(Self::CastileLaMancha),
                "Catalonia" => Ok(Self::Catalonia),
                "Ceuta" => Ok(Self::Ceuta),
                "Ciudad Real Province" => Ok(Self::CiudadRealProvince),
                "Community of Madrid" => Ok(Self::CommunityOfMadrid),
                "Cuenca Province" => Ok(Self::CuencaProvince),
                "Cáceres Province" => Ok(Self::CaceresProvince),
                "Cádiz Province" => Ok(Self::CadizProvince),
                "Córdoba Province" => Ok(Self::CordobaProvince),
                "Extremadura" => Ok(Self::Extremadura),
                "Galicia" => Ok(Self::Galicia),
                "Gipuzkoa" => Ok(Self::Gipuzkoa),
                "Girona Province" => Ok(Self::GironaProvince),
                "Granada Province" => Ok(Self::GranadaProvince),
                "Guadalajara Province" => Ok(Self::GuadalajaraProvince),
                "Huelva Province" => Ok(Self::HuelvaProvince),
                "Huesca Province" => Ok(Self::HuescaProvince),
                "Jaén Province" => Ok(Self::JaenProvince),
                "La Rioja" => Ok(Self::LaRioja),
                "Las Palmas Province" => Ok(Self::LasPalmasProvince),
                "León Province" => Ok(Self::LeonProvince),
                "Lleida Province" => Ok(Self::LleidaProvince),
                "Lugo Province" => Ok(Self::LugoProvince),
                "Madrid Province" => Ok(Self::MadridProvince),
                "Melilla" => Ok(Self::Melilla),
                "Murcia Province" => Ok(Self::MurciaProvince),
                "Málaga Province" => Ok(Self::MalagaProvince),
                "Navarre" => Ok(Self::Navarre),
                "Ourense Province" => Ok(Self::OurenseProvince),
                "Palencia Province" => Ok(Self::PalenciaProvince),
                "Pontevedra Province" => Ok(Self::PontevedraProvince),
                "Province of Asturias" => Ok(Self::ProvinceOfAsturias),
                "Province of Ávila" => Ok(Self::ProvinceOfAvila),
                "Region of Murcia" => Ok(Self::RegionOfMurcia),
                "Salamanca Province" => Ok(Self::SalamancaProvince),
                "Santa Cruz de Tenerife Province" => Ok(Self::SantaCruzDeTenerifeProvince),
                "Segovia Province" => Ok(Self::SegoviaProvince),
                "Seville Province" => Ok(Self::SevilleProvince),
                "Soria Province" => Ok(Self::SoriaProvince),
                "Tarragona Province" => Ok(Self::TarragonaProvince),
                "Teruel Province" => Ok(Self::TeruelProvince),
                "Toledo Province" => Ok(Self::ToledoProvince),
                "Valencia Province" => Ok(Self::ValenciaProvince),
                "Valencian Community" => Ok(Self::ValencianCommunity),
                "Valladolid Province" => Ok(Self::ValladolidProvince),
                "Zamora Province" => Ok(Self::ZamoraProvince),
                "Zaragoza Province" => Ok(Self::ZaragozaProvince),
                _ => Err(errors::ConnectorError::InvalidDataFormat {
                    field_name: "address.state",
                }
                .into()),
            },
        }
    }
}

impl ForeignTryFrom<String> for ItalyStatesAbbreviation {
    type Error = error_stack::Report<errors::ConnectorError>;
    fn foreign_try_from(value: String) -> Result<Self, Self::Error> {
        let state_abbreviation_check =
            StringExt::<Self>::parse_enum(value.clone(), "ItalyStatesAbbreviation");
        match state_abbreviation_check {
            Ok(state_abbreviation) => Ok(state_abbreviation),
            Err(_) => match value.as_str() {
                "Abruzzo" => Ok(Self::Abruzzo),
                "Aosta Valley" => Ok(Self::AostaValley),
                "Apulia" => Ok(Self::Apulia),
                "Basilicata" => Ok(Self::Basilicata),
                "Benevento Province" => Ok(Self::BeneventoProvince),
                "Calabria" => Ok(Self::Calabria),
                "Campania" => Ok(Self::Campania),
                "Emilia-Romagna" => Ok(Self::EmiliaRomagna),
                "Friuli–Venezia Giulia" => Ok(Self::FriuliVeneziaGiulia),
                "Lazio" => Ok(Self::Lazio),
                "Liguria" => Ok(Self::Liguria),
                "Lombardy" => Ok(Self::Lombardy),
                "Marche" => Ok(Self::Marche),
                "Molise" => Ok(Self::Molise),
                "Piedmont" => Ok(Self::Piedmont),
                "Sardinia" => Ok(Self::Sardinia),
                "Sicily" => Ok(Self::Sicily),
                "Trentino-South Tyrol" => Ok(Self::TrentinoSouthTyrol),
                "Tuscany" => Ok(Self::Tuscany),
                "Umbria" => Ok(Self::Umbria),
                "Veneto" => Ok(Self::Veneto),
                "Libero consorzio comunale di Agrigento" => Ok(Self::Agrigento),
                "Libero consorzio comunale di Caltanissetta" => Ok(Self::Caltanissetta),
                "Libero consorzio comunale di Enna" => Ok(Self::Enna),
                "Libero consorzio comunale di Ragusa" => Ok(Self::Ragusa),
                "Libero consorzio comunale di Siracusa" => Ok(Self::Siracusa),
                "Libero consorzio comunale di Trapani" => Ok(Self::Trapani),
                "Metropolitan City of Bari" => Ok(Self::Bari),
                "Metropolitan City of Bologna" => Ok(Self::Bologna),
                "Metropolitan City of Cagliari" => Ok(Self::Cagliari),
                "Metropolitan City of Catania" => Ok(Self::Catania),
                "Metropolitan City of Florence" => Ok(Self::Florence),
                "Metropolitan City of Genoa" => Ok(Self::Genoa),
                "Metropolitan City of Messina" => Ok(Self::Messina),
                "Metropolitan City of Milan" => Ok(Self::Milan),
                "Metropolitan City of Naples" => Ok(Self::Naples),
                "Metropolitan City of Palermo" => Ok(Self::Palermo),
                "Metropolitan City of Reggio Calabria" => Ok(Self::ReggioCalabria),
                "Metropolitan City of Rome" => Ok(Self::Rome),
                "Metropolitan City of Turin" => Ok(Self::Turin),
                "Metropolitan City of Venice" => Ok(Self::Venice),
                _ => Err(errors::ConnectorError::InvalidDataFormat {
                    field_name: "address.state",
                }
                .into()),
            },
        }
    }
}

impl ForeignTryFrom<String> for NorwayStatesAbbreviation {
    type Error = error_stack::Report<errors::ConnectorError>;
    fn foreign_try_from(value: String) -> Result<Self, Self::Error> {
        let state_abbreviation_check =
            StringExt::<Self>::parse_enum(value.clone(), "NorwayStatesAbbreviation");
        match state_abbreviation_check {
            Ok(state_abbreviation) => Ok(state_abbreviation),
            Err(_) => match value.as_str() {
                "Akershus" => Ok(Self::Akershus),
                "Buskerud" => Ok(Self::Buskerud),
                "Finnmark" => Ok(Self::Finnmark),
                "Hedmark" => Ok(Self::Hedmark),
                "Hordaland" => Ok(Self::Hordaland),
                "Jan Mayen" => Ok(Self::JanMayen),
                "Møre og Romsdal" => Ok(Self::MoreOgRomsdal),
                "Nord-Trøndelag" => Ok(Self::NordTrondelag),
                "Nordland" => Ok(Self::Nordland),
                "Oppland" => Ok(Self::Oppland),
                "Oslo" => Ok(Self::Oslo),
                "Rogaland" => Ok(Self::Rogaland),
                "Sogn og Fjordane" => Ok(Self::SognOgFjordane),
                "Svalbard" => Ok(Self::Svalbard),
                "Sør-Trøndelag" => Ok(Self::SorTrondelag),
                "Telemark" => Ok(Self::Telemark),
                "Troms" => Ok(Self::Troms),
                "Trøndelag" => Ok(Self::Trondelag),
                "Vest-Agder" => Ok(Self::VestAgder),
                "Vestfold" => Ok(Self::Vestfold),
                "Østfold" => Ok(Self::Ostfold),
                _ => Err(errors::ConnectorError::InvalidDataFormat {
                    field_name: "address.state",
                }
                .into()),
            },
        }
    }
}

impl ForeignTryFrom<String> for AlbaniaStatesAbbreviation {
    type Error = error_stack::Report<errors::ConnectorError>;
    fn foreign_try_from(value: String) -> Result<Self, Self::Error> {
        let state_abbreviation_check =
            StringExt::<Self>::parse_enum(value.clone(), "AlbaniaStatesAbbreviation");
        match state_abbreviation_check {
            Ok(state_abbreviation) => Ok(state_abbreviation),
            Err(_) => match value.as_str() {
                "Berat" => Ok(Self::Berat),
                "Dibër" => Ok(Self::Diber),
                "Durrës" => Ok(Self::Durres),
                "Elbasan" => Ok(Self::Elbasan),
                "Fier" => Ok(Self::Fier),
                "Gjirokastër" => Ok(Self::Gjirokaster),
                "Korçë" => Ok(Self::Korce),
                "Kukës" => Ok(Self::Kukes),
                "Lezhë" => Ok(Self::Lezhe),
                "Shkodër" => Ok(Self::Shkoder),
                "Tiranë" => Ok(Self::Tirane),
                "Vlorë" => Ok(Self::Vlore),
                _ => Err(errors::ConnectorError::InvalidDataFormat {
                    field_name: "address.state",
                }
                .into()),
            },
        }
    }
}

impl ForeignTryFrom<String> for AndorraStatesAbbreviation {
    type Error = error_stack::Report<errors::ConnectorError>;
    fn foreign_try_from(value: String) -> Result<Self, Self::Error> {
        let state_abbreviation_check =
            StringExt::<Self>::parse_enum(value.clone(), "AndorraStatesAbbreviation");
        match state_abbreviation_check {
            Ok(state_abbreviation) => Ok(state_abbreviation),
            Err(_) => match value.as_str() {
                "Andorra la Vella" => Ok(Self::AndorraLaVella),
                "Canillo" => Ok(Self::Canillo),
                "Encamp" => Ok(Self::Encamp),
                "Escaldes-Engordany" => Ok(Self::EscaldesEngordany),
                "La Massana" => Ok(Self::LaMassana),
                "Ordino" => Ok(Self::Ordino),
                "Sant Julià de Lòria" => Ok(Self::SantJuliaDeLoria),
                _ => Err(errors::ConnectorError::InvalidDataFormat {
                    field_name: "address.state",
                }
                .into()),
            },
        }
    }
}

impl ForeignTryFrom<String> for AustriaStatesAbbreviation {
    type Error = error_stack::Report<errors::ConnectorError>;
    fn foreign_try_from(value: String) -> Result<Self, Self::Error> {
        let state_abbreviation_check =
            StringExt::<Self>::parse_enum(value.clone(), "AustriaStatesAbbreviation");
        match state_abbreviation_check {
            Ok(state_abbreviation) => Ok(state_abbreviation),
            Err(_) => match value.as_str() {
                "Burgenland" => Ok(Self::Burgenland),
                "Carinthia" => Ok(Self::Carinthia),
                "Lower Austria" => Ok(Self::LowerAustria),
                "Salzburg" => Ok(Self::Salzburg),
                "Styria" => Ok(Self::Styria),
                "Tyrol" => Ok(Self::Tyrol),
                "Upper Austria" => Ok(Self::UpperAustria),
                "Vienna" => Ok(Self::Vienna),
                "Vorarlberg" => Ok(Self::Vorarlberg),
                _ => Err(errors::ConnectorError::InvalidDataFormat {
                    field_name: "address.state",
                }
                .into()),
            },
        }
    }
}

impl ForeignTryFrom<String> for RomaniaStatesAbbreviation {
    type Error = error_stack::Report<errors::ConnectorError>;
    fn foreign_try_from(value: String) -> Result<Self, Self::Error> {
        let state_abbreviation_check =
            StringExt::<Self>::parse_enum(value.clone(), "RomaniaStatesAbbreviation");
        match state_abbreviation_check {
            Ok(state_abbreviation) => Ok(state_abbreviation),
            Err(_) => match value.as_str() {
                "Alba" => Ok(Self::Alba),
                "Arad County" => Ok(Self::AradCounty),
                "Argeș" => Ok(Self::Arges),
                "Bacău County" => Ok(Self::BacauCounty),
                "Bihor County" => Ok(Self::BihorCounty),
                "Bistrița-Năsăud County" => Ok(Self::BistritaNasaudCounty),
                "Botoșani County" => Ok(Self::BotosaniCounty),
                "Brăila" => Ok(Self::Braila),
                "Brașov County" => Ok(Self::BrasovCounty),
                "Bucharest" => Ok(Self::Bucharest),
                "Buzău County" => Ok(Self::BuzauCounty),
                "Caraș-Severin County" => Ok(Self::CarasSeverinCounty),
                "Cluj County" => Ok(Self::ClujCounty),
                "Constanța County" => Ok(Self::ConstantaCounty),
                "Covasna County" => Ok(Self::CovasnaCounty),
                "Călărași County" => Ok(Self::CalarasiCounty),
                "Dolj County" => Ok(Self::DoljCounty),
                "Dâmbovița County" => Ok(Self::DambovitaCounty),
                "Galați County" => Ok(Self::GalatiCounty),
                "Giurgiu County" => Ok(Self::GiurgiuCounty),
                "Gorj County" => Ok(Self::GorjCounty),
                "Harghita County" => Ok(Self::HarghitaCounty),
                "Hunedoara County" => Ok(Self::HunedoaraCounty),
                "Ialomița County" => Ok(Self::IalomitaCounty),
                "Iași County" => Ok(Self::IasiCounty),
                "Ilfov County" => Ok(Self::IlfovCounty),
                "Mehedinți County" => Ok(Self::MehedintiCounty),
                "Mureș County" => Ok(Self::MuresCounty),
                "Neamț County" => Ok(Self::NeamtCounty),
                "Olt County" => Ok(Self::OltCounty),
                "Prahova County" => Ok(Self::PrahovaCounty),
                "Satu Mare County" => Ok(Self::SatuMareCounty),
                "Sibiu County" => Ok(Self::SibiuCounty),
                "Suceava County" => Ok(Self::SuceavaCounty),
                "Sălaj County" => Ok(Self::SalajCounty),
                "Teleorman County" => Ok(Self::TeleormanCounty),
                "Timiș County" => Ok(Self::TimisCounty),
                "Tulcea County" => Ok(Self::TulceaCounty),
                "Vaslui County" => Ok(Self::VasluiCounty),
                "Vrancea County" => Ok(Self::VranceaCounty),
                "Vâlcea County" => Ok(Self::ValceaCounty),
                _ => Err(errors::ConnectorError::InvalidDataFormat {
                    field_name: "address.state",
                }
                .into()),
            },
        }
    }
}

impl ForeignTryFrom<String> for PortugalStatesAbbreviation {
    type Error = error_stack::Report<errors::ConnectorError>;
    fn foreign_try_from(value: String) -> Result<Self, Self::Error> {
        let state_abbreviation_check =
            StringExt::<Self>::parse_enum(value.clone(), "PortugalStatesAbbreviation");
        match state_abbreviation_check {
            Ok(state_abbreviation) => Ok(state_abbreviation),
            Err(_) => match value.as_str() {
                "Aveiro District" => Ok(Self::AveiroDistrict),
                "Azores" => Ok(Self::Azores),
                "Beja District" => Ok(Self::BejaDistrict),
                "Braga District" => Ok(Self::BragaDistrict),
                "Bragança District" => Ok(Self::BragancaDistrict),
                "Castelo Branco District" => Ok(Self::CasteloBrancoDistrict),
                "Coimbra District" => Ok(Self::CoimbraDistrict),
                "Faro District" => Ok(Self::FaroDistrict),
                "Guarda District" => Ok(Self::GuardaDistrict),
                "Leiria District" => Ok(Self::LeiriaDistrict),
                "Lisbon District" => Ok(Self::LisbonDistrict),
                "Madeira" => Ok(Self::Madeira),
                "Portalegre District" => Ok(Self::PortalegreDistrict),
                "Porto District" => Ok(Self::PortoDistrict),
                "Santarém District" => Ok(Self::SantaremDistrict),
                "Setúbal District" => Ok(Self::SetubalDistrict),
                "Viana do Castelo District" => Ok(Self::VianaDoCasteloDistrict),
                "Vila Real District" => Ok(Self::VilaRealDistrict),
                "Viseu District" => Ok(Self::ViseuDistrict),
                "Évora District" => Ok(Self::EvoraDistrict),
                _ => Err(errors::ConnectorError::InvalidDataFormat {
                    field_name: "address.state",
                }
                .into()),
            },
        }
    }
}

impl ForeignTryFrom<String> for SwitzerlandStatesAbbreviation {
    type Error = error_stack::Report<errors::ConnectorError>;
    fn foreign_try_from(value: String) -> Result<Self, Self::Error> {
        let state_abbreviation_check =
            StringExt::<Self>::parse_enum(value.clone(), "SwitzerlandStatesAbbreviation");
        match state_abbreviation_check {
            Ok(state_abbreviation) => Ok(state_abbreviation),
            Err(_) => match value.as_str() {
                "Aargau" => Ok(Self::Aargau),
                "Appenzell Ausserrhoden" => Ok(Self::AppenzellAusserrhoden),
                "Appenzell Innerrhoden" => Ok(Self::AppenzellInnerrhoden),
                "Basel-Landschaft" => Ok(Self::BaselLandschaft),
                "Canton of Fribourg" => Ok(Self::CantonOfFribourg),
                "Canton of Geneva" => Ok(Self::CantonOfGeneva),
                "Canton of Jura" => Ok(Self::CantonOfJura),
                "Canton of Lucerne" => Ok(Self::CantonOfLucerne),
                "Canton of Neuchâtel" => Ok(Self::CantonOfNeuchatel),
                "Canton of Schaffhausen" => Ok(Self::CantonOfSchaffhausen),
                "Canton of Solothurn" => Ok(Self::CantonOfSolothurn),
                "Canton of St. Gallen" => Ok(Self::CantonOfStGallen),
                "Canton of Valais" => Ok(Self::CantonOfValais),
                "Canton of Vaud" => Ok(Self::CantonOfVaud),
                "Canton of Zug" => Ok(Self::CantonOfZug),
                "Glarus" => Ok(Self::Glarus),
                "Graubünden" => Ok(Self::Graubunden),
                "Nidwalden" => Ok(Self::Nidwalden),
                "Obwalden" => Ok(Self::Obwalden),
                "Schwyz" => Ok(Self::Schwyz),
                "Thurgau" => Ok(Self::Thurgau),
                "Ticino" => Ok(Self::Ticino),
                "Uri" => Ok(Self::Uri),
                "canton of Bern" => Ok(Self::CantonOfBern),
                "canton of Zürich" => Ok(Self::CantonOfZurich),
                _ => Err(errors::ConnectorError::InvalidDataFormat {
                    field_name: "address.state",
                }
                .into()),
            },
        }
    }
}

impl ForeignTryFrom<String> for NorthMacedoniaStatesAbbreviation {
    type Error = error_stack::Report<errors::ConnectorError>;
    fn foreign_try_from(value: String) -> Result<Self, Self::Error> {
        let state_abbreviation_check =
            StringExt::<Self>::parse_enum(value.clone(), "NorthMacedoniaStatesAbbreviation");
        match state_abbreviation_check {
            Ok(state_abbreviation) => Ok(state_abbreviation),
            Err(_) => match value.as_str() {
                "Aerodrom Municipality" => Ok(Self::AerodromMunicipality),
                "Aračinovo Municipality" => Ok(Self::AracinovoMunicipality),
                "Berovo Municipality" => Ok(Self::BerovoMunicipality),
                "Bitola Municipality" => Ok(Self::BitolaMunicipality),
                "Bogdanci Municipality" => Ok(Self::BogdanciMunicipality),
                "Bogovinje Municipality" => Ok(Self::BogovinjeMunicipality),
                "Bosilovo Municipality" => Ok(Self::BosilovoMunicipality),
                "Brvenica Municipality" => Ok(Self::BrvenicaMunicipality),
                "Butel Municipality" => Ok(Self::ButelMunicipality),
                "Centar Municipality" => Ok(Self::CentarMunicipality),
                "Centar Župa Municipality" => Ok(Self::CentarZupaMunicipality),
                "Debarca Municipality" => Ok(Self::DebarcaMunicipality),
                "Delčevo Municipality" => Ok(Self::DelcevoMunicipality),
                "Demir Hisar Municipality" => Ok(Self::DemirHisarMunicipality),
                "Demir Kapija Municipality" => Ok(Self::DemirKapijaMunicipality),
                "Dojran Municipality" => Ok(Self::DojranMunicipality),
                "Dolneni Municipality" => Ok(Self::DolneniMunicipality),
                "Drugovo Municipality" => Ok(Self::DrugovoMunicipality),
                "Gazi Baba Municipality" => Ok(Self::GaziBabaMunicipality),
                "Gevgelija Municipality" => Ok(Self::GevgelijaMunicipality),
                "Gjorče Petrov Municipality" => Ok(Self::GjorcePetrovMunicipality),
                "Gostivar Municipality" => Ok(Self::GostivarMunicipality),
                "Gradsko Municipality" => Ok(Self::GradskoMunicipality),
                "Greater Skopje" => Ok(Self::GreaterSkopje),
                "Ilinden Municipality" => Ok(Self::IlindenMunicipality),
                "Jegunovce Municipality" => Ok(Self::JegunovceMunicipality),
                "Karbinci" => Ok(Self::Karbinci),
                "Karpoš Municipality" => Ok(Self::KarposMunicipality),
                "Kavadarci Municipality" => Ok(Self::KavadarciMunicipality),
                "Kisela Voda Municipality" => Ok(Self::KiselaVodaMunicipality),
                "Kičevo Municipality" => Ok(Self::KicevoMunicipality),
                "Konče Municipality" => Ok(Self::KonceMunicipality),
                "Kočani Municipality" => Ok(Self::KocaniMunicipality),
                "Kratovo Municipality" => Ok(Self::KratovoMunicipality),
                "Kriva Palanka Municipality" => Ok(Self::KrivaPalankaMunicipality),
                "Krivogaštani Municipality" => Ok(Self::KrivogastaniMunicipality),
                "Kruševo Municipality" => Ok(Self::KrusevoMunicipality),
                "Kumanovo Municipality" => Ok(Self::KumanovoMunicipality),
                "Lipkovo Municipality" => Ok(Self::LipkovoMunicipality),
                "Lozovo Municipality" => Ok(Self::LozovoMunicipality),
                "Makedonska Kamenica Municipality" => Ok(Self::MakedonskaKamenicaMunicipality),
                "Makedonski Brod Municipality" => Ok(Self::MakedonskiBrodMunicipality),
                "Mavrovo and Rostuša Municipality" => Ok(Self::MavrovoAndRostusaMunicipality),
                "Mogila Municipality" => Ok(Self::MogilaMunicipality),
                "Negotino Municipality" => Ok(Self::NegotinoMunicipality),
                "Novaci Municipality" => Ok(Self::NovaciMunicipality),
                "Novo Selo Municipality" => Ok(Self::NovoSeloMunicipality),
                "Ohrid Municipality" => Ok(Self::OhridMunicipality),
                "Oslomej Municipality" => Ok(Self::OslomejMunicipality),
                "Pehčevo Municipality" => Ok(Self::PehcevoMunicipality),
                "Petrovec Municipality" => Ok(Self::PetrovecMunicipality),
                "Plasnica Municipality" => Ok(Self::PlasnicaMunicipality),
                "Prilep Municipality" => Ok(Self::PrilepMunicipality),
                "Probištip Municipality" => Ok(Self::ProbishtipMunicipality),
                "Radoviš Municipality" => Ok(Self::RadovisMunicipality),
                "Rankovce Municipality" => Ok(Self::RankovceMunicipality),
                "Resen Municipality" => Ok(Self::ResenMunicipality),
                "Rosoman Municipality" => Ok(Self::RosomanMunicipality),
                "Saraj Municipality" => Ok(Self::SarajMunicipality),
                "Sopište Municipality" => Ok(Self::SopisteMunicipality),
                "Staro Nagoričane Municipality" => Ok(Self::StaroNagoricaneMunicipality),
                "Struga Municipality" => Ok(Self::StrugaMunicipality),
                "Strumica Municipality" => Ok(Self::StrumicaMunicipality),
                "Studeničani Municipality" => Ok(Self::StudenicaniMunicipality),
                "Sveti Nikole Municipality" => Ok(Self::SvetiNikoleMunicipality),
                "Tearce Municipality" => Ok(Self::TearceMunicipality),
                "Tetovo Municipality" => Ok(Self::TetovoMunicipality),
                "Valandovo Municipality" => Ok(Self::ValandovoMunicipality),
                "Vasilevo Municipality" => Ok(Self::VasilevoMunicipality),
                "Veles Municipality" => Ok(Self::VelesMunicipality),
                "Vevčani Municipality" => Ok(Self::VevcaniMunicipality),
                "Vinica Municipality" => Ok(Self::VinicaMunicipality),
                "Vraneštica Municipality" => Ok(Self::VranesticaMunicipality),
                "Vrapčište Municipality" => Ok(Self::VrapcisteMunicipality),
                "Zajas Municipality" => Ok(Self::ZajasMunicipality),
                "Zelenikovo Municipality" => Ok(Self::ZelenikovoMunicipality),
                "Zrnovci Municipality" => Ok(Self::ZrnovciMunicipality),
                "Čair Municipality" => Ok(Self::CairMunicipality),
                "Čaška Municipality" => Ok(Self::CaskaMunicipality),
                "Češinovo-Obleševo Municipality" => Ok(Self::CesinovoOblesevoMunicipality),
                "Čučer-Sandevo Municipality" => Ok(Self::CucerSandevoMunicipality),
                "Štip Municipality" => Ok(Self::StipMunicipality),
                "Šuto Orizari Municipality" => Ok(Self::ShutoOrizariMunicipality),
                "Želino Municipality" => Ok(Self::ZelinoMunicipality),
                _ => Err(errors::ConnectorError::InvalidDataFormat {
                    field_name: "address.state",
                }
                .into()),
            },
        }
    }
}

impl ForeignTryFrom<String> for MontenegroStatesAbbreviation {
    type Error = error_stack::Report<errors::ConnectorError>;
    fn foreign_try_from(value: String) -> Result<Self, Self::Error> {
        let state_abbreviation_check =
            StringExt::<Self>::parse_enum(value.clone(), "MontenegroStatesAbbreviation");
        match state_abbreviation_check {
            Ok(state_abbreviation) => Ok(state_abbreviation),
            Err(_) => match value.as_str() {
                "Andrijevica Municipality" => Ok(Self::AndrijevicaMunicipality),
                "Bar Municipality" => Ok(Self::BarMunicipality),
                "Berane Municipality" => Ok(Self::BeraneMunicipality),
                "Bijelo Polje Municipality" => Ok(Self::BijeloPoljeMunicipality),
                "Budva Municipality" => Ok(Self::BudvaMunicipality),
                "Danilovgrad Municipality" => Ok(Self::DanilovgradMunicipality),
                "Gusinje Municipality" => Ok(Self::GusinjeMunicipality),
                "Kolašin Municipality" => Ok(Self::KolasinMunicipality),
                "Kotor Municipality" => Ok(Self::KotorMunicipality),
                "Mojkovac Municipality" => Ok(Self::MojkovacMunicipality),
                "Nikšić Municipality" => Ok(Self::NiksicMunicipality),
                "Petnjica Municipality" => Ok(Self::PetnjicaMunicipality),
                "Plav Municipality" => Ok(Self::PlavMunicipality),
                "Pljevlja Municipality" => Ok(Self::PljevljaMunicipality),
                "Plužine Municipality" => Ok(Self::PlužineMunicipality),
                "Podgorica Municipality" => Ok(Self::PodgoricaMunicipality),
                "Rožaje Municipality" => Ok(Self::RožajeMunicipality),
                "Tivat Municipality" => Ok(Self::TivatMunicipality),
                "Ulcinj Municipality" => Ok(Self::UlcinjMunicipality),
                "Žabljak Municipality" => Ok(Self::ŽabljakMunicipality),
                _ => Err(errors::ConnectorError::InvalidDataFormat {
                    field_name: "address.state",
                }
                .into()),
            },
        }
    }
}

impl ForeignTryFrom<String> for MonacoStatesAbbreviation {
    type Error = error_stack::Report<errors::ConnectorError>;
    fn foreign_try_from(value: String) -> Result<Self, Self::Error> {
        let state_abbreviation_check =
            StringExt::<Self>::parse_enum(value.clone(), "MonacoStatesAbbreviation");
        match state_abbreviation_check {
            Ok(state_abbreviation) => Ok(state_abbreviation),
            Err(_) => match value.as_str() {
                "Monaco" => Ok(Self::Monaco),
                _ => Err(errors::ConnectorError::InvalidDataFormat {
                    field_name: "address.state",
                }
                .into()),
            },
        }
    }
}

impl ForeignTryFrom<String> for NetherlandsStatesAbbreviation {
    type Error = error_stack::Report<errors::ConnectorError>;
    fn foreign_try_from(value: String) -> Result<Self, Self::Error> {
        let state_abbreviation_check =
            StringExt::<Self>::parse_enum(value.clone(), "NetherlandsStatesAbbreviation");
        match state_abbreviation_check {
            Ok(state_abbreviation) => Ok(state_abbreviation),
            Err(_) => match value.as_str() {
                "Bonaire" => Ok(Self::Bonaire),
                "Drenthe" => Ok(Self::Drenthe),
                "Flevoland" => Ok(Self::Flevoland),
                "Friesland" => Ok(Self::Friesland),
                "Gelderland" => Ok(Self::Gelderland),
                "Groningen" => Ok(Self::Groningen),
                "Limburg" => Ok(Self::Limburg),
                "North Brabant" => Ok(Self::NorthBrabant),
                "North Holland" => Ok(Self::NorthHolland),
                "Overijssel" => Ok(Self::Overijssel),
                "Saba" => Ok(Self::Saba),
                "Sint Eustatius" => Ok(Self::SintEustatius),
                "South Holland" => Ok(Self::SouthHolland),
                "Utrecht" => Ok(Self::Utrecht),
                "Zeeland" => Ok(Self::Zeeland),
                _ => Err(errors::ConnectorError::InvalidDataFormat {
                    field_name: "address.state",
                }
                .into()),
            },
        }
    }
}

impl ForeignTryFrom<String> for MoldovaStatesAbbreviation {
    type Error = error_stack::Report<errors::ConnectorError>;
    fn foreign_try_from(value: String) -> Result<Self, Self::Error> {
        let state_abbreviation_check =
            StringExt::<Self>::parse_enum(value.clone(), "MoldovaStatesAbbreviation");
        match state_abbreviation_check {
            Ok(state_abbreviation) => Ok(state_abbreviation),
            Err(_) => match value.as_str() {
                "Anenii Noi District" => Ok(Self::AneniiNoiDistrict),
                "Basarabeasca District" => Ok(Self::BasarabeascaDistrict),
                "Bender Municipality" => Ok(Self::BenderMunicipality),
                "Briceni District" => Ok(Self::BriceniDistrict),
                "Bălți Municipality" => Ok(Self::BălțiMunicipality),
                "Cahul District" => Ok(Self::CahulDistrict),
                "Cantemir District" => Ok(Self::CantemirDistrict),
                "Chișinău Municipality" => Ok(Self::ChișinăuMunicipality),
                "Cimișlia District" => Ok(Self::CimișliaDistrict),
                "Criuleni District" => Ok(Self::CriuleniDistrict),
                "Călărași District" => Ok(Self::CălărașiDistrict),
                "Căușeni District" => Ok(Self::CăușeniDistrict),
                "Dondușeni District" => Ok(Self::DondușeniDistrict),
                "Drochia District" => Ok(Self::DrochiaDistrict),
                "Dubăsari District" => Ok(Self::DubăsariDistrict),
                "Edineț District" => Ok(Self::EdinețDistrict),
                "Florești District" => Ok(Self::FloreștiDistrict),
                "Fălești District" => Ok(Self::FăleștiDistrict),
                "Găgăuzia" => Ok(Self::Găgăuzia),
                "Glodeni District" => Ok(Self::GlodeniDistrict),
                "Hîncești District" => Ok(Self::HînceștiDistrict),
                "Ialoveni District" => Ok(Self::IaloveniDistrict),
                "Nisporeni District" => Ok(Self::NisporeniDistrict),
                "Ocnița District" => Ok(Self::OcnițaDistrict),
                "Orhei District" => Ok(Self::OrheiDistrict),
                "Rezina District" => Ok(Self::RezinaDistrict),
                "Rîșcani District" => Ok(Self::RîșcaniDistrict),
                "Soroca District" => Ok(Self::SorocaDistrict),
                "Strășeni District" => Ok(Self::StrășeniDistrict),
                "Sîngerei District" => Ok(Self::SîngereiDistrict),
                "Taraclia District" => Ok(Self::TaracliaDistrict),
                "Telenești District" => Ok(Self::TeleneștiDistrict),
                "Transnistria Autonomous Territorial Unit" => {
                    Ok(Self::TransnistriaAutonomousTerritorialUnit)
                }
                "Ungheni District" => Ok(Self::UngheniDistrict),
                "Șoldănești District" => Ok(Self::ȘoldăneștiDistrict),
                "Ștefan Vodă District" => Ok(Self::ȘtefanVodăDistrict),
                _ => Err(errors::ConnectorError::InvalidDataFormat {
                    field_name: "address.state",
                }
                .into()),
            },
        }
    }
}

impl ForeignTryFrom<String> for LithuaniaStatesAbbreviation {
    type Error = error_stack::Report<errors::ConnectorError>;
    fn foreign_try_from(value: String) -> Result<Self, Self::Error> {
        let state_abbreviation_check =
            StringExt::<Self>::parse_enum(value.clone(), "LithuaniaStatesAbbreviation");
        match state_abbreviation_check {
            Ok(state_abbreviation) => Ok(state_abbreviation),
            Err(_) => match value.as_str() {
                "Akmenė District Municipality" => Ok(Self::AkmeneDistrictMunicipality),
                "Alytus City Municipality" => Ok(Self::AlytusCityMunicipality),
                "Alytus County" => Ok(Self::AlytusCounty),
                "Alytus District Municipality" => Ok(Self::AlytusDistrictMunicipality),
                "Birštonas Municipality" => Ok(Self::BirstonasMunicipality),
                "Biržai District Municipality" => Ok(Self::BirzaiDistrictMunicipality),
                "Druskininkai municipality" => Ok(Self::DruskininkaiMunicipality),
                "Elektrėnai municipality" => Ok(Self::ElektrenaiMunicipality),
                "Ignalina District Municipality" => Ok(Self::IgnalinaDistrictMunicipality),
                "Jonava District Municipality" => Ok(Self::JonavaDistrictMunicipality),
                "Joniškis District Municipality" => Ok(Self::JoniskisDistrictMunicipality),
                "Jurbarkas District Municipality" => Ok(Self::JurbarkasDistrictMunicipality),
                "Kaišiadorys District Municipality" => Ok(Self::KaisiadorysDistrictMunicipality),
                "Kalvarija municipality" => Ok(Self::KalvarijaMunicipality),
                "Kaunas City Municipality" => Ok(Self::KaunasCityMunicipality),
                "Kaunas County" => Ok(Self::KaunasCounty),
                "Kaunas District Municipality" => Ok(Self::KaunasDistrictMunicipality),
                "Kazlų Rūda municipality" => Ok(Self::KazluRudaMunicipality),
                "Kelmė District Municipality" => Ok(Self::KelmeDistrictMunicipality),
                "Klaipeda City Municipality" => Ok(Self::KlaipedaCityMunicipality),
                "Klaipėda County" => Ok(Self::KlaipedaCounty),
                "Klaipėda District Municipality" => Ok(Self::KlaipedaDistrictMunicipality),
                "Kretinga District Municipality" => Ok(Self::KretingaDistrictMunicipality),
                "Kupiškis District Municipality" => Ok(Self::KupiskisDistrictMunicipality),
                "Kėdainiai District Municipality" => Ok(Self::KedainiaiDistrictMunicipality),
                "Lazdijai District Municipality" => Ok(Self::LazdijaiDistrictMunicipality),
                "Marijampolė County" => Ok(Self::MarijampoleCounty),
                "Marijampolė Municipality" => Ok(Self::MarijampoleMunicipality),
                "Mažeikiai District Municipality" => Ok(Self::MazeikiaiDistrictMunicipality),
                "Molėtai District Municipality" => Ok(Self::MoletaiDistrictMunicipality),
                "Neringa Municipality" => Ok(Self::NeringaMunicipality),
                "Pagėgiai municipality" => Ok(Self::PagegiaiMunicipality),
                "Pakruojis District Municipality" => Ok(Self::PakruojisDistrictMunicipality),
                "Palanga City Municipality" => Ok(Self::PalangaCityMunicipality),
                "Panevėžys City Municipality" => Ok(Self::PanevezysCityMunicipality),
                "Panevėžys County" => Ok(Self::PanevezysCounty),
                "Panevėžys District Municipality" => Ok(Self::PanevezysDistrictMunicipality),
                "Pasvalys District Municipality" => Ok(Self::PasvalysDistrictMunicipality),
                "Plungė District Municipality" => Ok(Self::PlungeDistrictMunicipality),
                "Prienai District Municipality" => Ok(Self::PrienaiDistrictMunicipality),
                "Radviliškis District Municipality" => Ok(Self::RadviliskisDistrictMunicipality),
                "Raseiniai District Municipality" => Ok(Self::RaseiniaiDistrictMunicipality),
                "Rietavas municipality" => Ok(Self::RietavasMunicipality),
                "Rokiškis District Municipality" => Ok(Self::RokiskisDistrictMunicipality),
                "Skuodas District Municipality" => Ok(Self::SkuodasDistrictMunicipality),
                "Tauragė County" => Ok(Self::TaurageCounty),
                "Tauragė District Municipality" => Ok(Self::TaurageDistrictMunicipality),
                "Telšiai County" => Ok(Self::TelsiaiCounty),
                "Telšiai District Municipality" => Ok(Self::TelsiaiDistrictMunicipality),
                "Trakai District Municipality" => Ok(Self::TrakaiDistrictMunicipality),
                "Ukmergė District Municipality" => Ok(Self::UkmergeDistrictMunicipality),
                "Utena County" => Ok(Self::UtenaCounty),
                "Utena District Municipality" => Ok(Self::UtenaDistrictMunicipality),
                "Varėna District Municipality" => Ok(Self::VarenaDistrictMunicipality),
                "Vilkaviškis District Municipality" => Ok(Self::VilkaviskisDistrictMunicipality),
                "Vilnius City Municipality" => Ok(Self::VilniusCityMunicipality),
                "Vilnius County" => Ok(Self::VilniusCounty),
                "Vilnius District Municipality" => Ok(Self::VilniusDistrictMunicipality),
                "Visaginas Municipality" => Ok(Self::VisaginasMunicipality),
                "Zarasai District Municipality" => Ok(Self::ZarasaiDistrictMunicipality),
                "Šakiai District Municipality" => Ok(Self::SakiaiDistrictMunicipality),
                "Šalčininkai District Municipality" => Ok(Self::SalcininkaiDistrictMunicipality),
                "Šiauliai City Municipality" => Ok(Self::SiauliaiCityMunicipality),
                "Šiauliai County" => Ok(Self::SiauliaiCounty),
                "Šiauliai District Municipality" => Ok(Self::SiauliaiDistrictMunicipality),
                "Šilalė District Municipality" => Ok(Self::SilaleDistrictMunicipality),
                "Šilutė District Municipality" => Ok(Self::SiluteDistrictMunicipality),
                "Širvintos District Municipality" => Ok(Self::SirvintosDistrictMunicipality),
                "Švenčionys District Municipality" => Ok(Self::SvencionysDistrictMunicipality),
                _ => Err(errors::ConnectorError::InvalidDataFormat {
                    field_name: "address.state",
                }
                .into()),
            },
        }
    }
}

impl ForeignTryFrom<String> for LiechtensteinStatesAbbreviation {
    type Error = error_stack::Report<errors::ConnectorError>;
    fn foreign_try_from(value: String) -> Result<Self, Self::Error> {
        let state_abbreviation_check =
            StringExt::<Self>::parse_enum(value.clone(), "LiechtensteinStatesAbbreviation");
        match state_abbreviation_check {
            Ok(state_abbreviation) => Ok(state_abbreviation),
            Err(_) => match value.as_str() {
                "Balzers" => Ok(Self::Balzers),
                "Eschen" => Ok(Self::Eschen),
                "Gamprin" => Ok(Self::Gamprin),
                "Mauren" => Ok(Self::Mauren),
                "Planken" => Ok(Self::Planken),
                "Ruggell" => Ok(Self::Ruggell),
                "Schaan" => Ok(Self::Schaan),
                "Schellenberg" => Ok(Self::Schellenberg),
                "Triesen" => Ok(Self::Triesen),
                "Triesenberg" => Ok(Self::Triesenberg),
                "Vaduz" => Ok(Self::Vaduz),
                _ => Err(errors::ConnectorError::InvalidDataFormat {
                    field_name: "address.state",
                }
                .into()),
            },
        }
    }
}

impl ForeignTryFrom<String> for LatviaStatesAbbreviation {
    type Error = error_stack::Report<errors::ConnectorError>;
    fn foreign_try_from(value: String) -> Result<Self, Self::Error> {
        let state_abbreviation_check =
            StringExt::<Self>::parse_enum(value.clone(), "LatviaStatesAbbreviation");
        match state_abbreviation_check {
            Ok(state_abbreviation) => Ok(state_abbreviation),
            Err(_) => match value.as_str() {
                "Aglona Municipality" => Ok(Self::AglonaMunicipality),
                "Aizkraukle Municipality" => Ok(Self::AizkraukleMunicipality),
                "Aizpute Municipality" => Ok(Self::AizputeMunicipality),
                "Aknīste Municipality" => Ok(Self::AknīsteMunicipality),
                "Aloja Municipality" => Ok(Self::AlojaMunicipality),
                "Alsunga Municipality" => Ok(Self::AlsungaMunicipality),
                "Alūksne Municipality" => Ok(Self::AlūksneMunicipality),
                "Amata Municipality" => Ok(Self::AmataMunicipality),
                "Ape Municipality" => Ok(Self::ApeMunicipality),
                "Auce Municipality" => Ok(Self::AuceMunicipality),
                "Babīte Municipality" => Ok(Self::BabīteMunicipality),
                "Baldone Municipality" => Ok(Self::BaldoneMunicipality),
                "Baltinava Municipality" => Ok(Self::BaltinavaMunicipality),
                "Balvi Municipality" => Ok(Self::BalviMunicipality),
                "Bauska Municipality" => Ok(Self::BauskaMunicipality),
                "Beverīna Municipality" => Ok(Self::BeverīnaMunicipality),
                "Brocēni Municipality" => Ok(Self::BrocēniMunicipality),
                "Burtnieki Municipality" => Ok(Self::BurtniekiMunicipality),
                "Carnikava Municipality" => Ok(Self::CarnikavaMunicipality),
                "Cesvaine Municipality" => Ok(Self::CesvaineMunicipality),
                "Cibla Municipality" => Ok(Self::CiblaMunicipality),
                "Cēsis Municipality" => Ok(Self::CēsisMunicipality),
                "Dagda Municipality" => Ok(Self::DagdaMunicipality),
                "Daugavpils" => Ok(Self::Daugavpils),
                "Daugavpils Municipality" => Ok(Self::DaugavpilsMunicipality),
                "Dobele Municipality" => Ok(Self::DobeleMunicipality),
                "Dundaga Municipality" => Ok(Self::DundagaMunicipality),
                "Durbe Municipality" => Ok(Self::DurbeMunicipality),
                "Engure Municipality" => Ok(Self::EngureMunicipality),
                "Garkalne Municipality" => Ok(Self::GarkalneMunicipality),
                "Grobiņa Municipality" => Ok(Self::GrobiņaMunicipality),
                "Gulbene Municipality" => Ok(Self::GulbeneMunicipality),
                "Iecava Municipality" => Ok(Self::IecavaMunicipality),
                "Ikšķile Municipality" => Ok(Self::IkšķileMunicipality),
                "Ilūkste Municipalityy" => Ok(Self::IlūksteMunicipality),
                "Inčukalns Municipality" => Ok(Self::InčukalnsMunicipality),
                "Jaunjelgava Municipality" => Ok(Self::JaunjelgavaMunicipality),
                "Jaunpiebalga Municipality" => Ok(Self::JaunpiebalgaMunicipality),
                "Jaunpils Municipality" => Ok(Self::JaunpilsMunicipality),
                "Jelgava" => Ok(Self::Jelgava),
                "Jelgava Municipality" => Ok(Self::JelgavaMunicipality),
                "Jēkabpils" => Ok(Self::Jēkabpils),
                "Jēkabpils Municipality" => Ok(Self::JēkabpilsMunicipality),
                "Jūrmala" => Ok(Self::Jūrmala),
                "Kandava Municipality" => Ok(Self::KandavaMunicipality),
                "Kocēni Municipality" => Ok(Self::KocēniMunicipality),
                "Koknese Municipality" => Ok(Self::KokneseMunicipality),
                "Krimulda Municipality" => Ok(Self::KrimuldaMunicipality),
                "Krustpils Municipality" => Ok(Self::KrustpilsMunicipality),
                "Krāslava Municipality" => Ok(Self::KrāslavaMunicipality),
                "Kuldīga Municipality" => Ok(Self::KuldīgaMunicipality),
                "Kārsava Municipality" => Ok(Self::KārsavaMunicipality),
                "Lielvārde Municipality" => Ok(Self::LielvārdeMunicipality),
                "Liepāja" => Ok(Self::Liepāja),
                "Limbaži Municipality" => Ok(Self::LimbažiMunicipality),
                "Lubāna Municipality" => Ok(Self::LubānaMunicipality),
                "Ludza Municipality" => Ok(Self::LudzaMunicipality),
                "Līgatne Municipality" => Ok(Self::LīgatneMunicipality),
                "Līvāni Municipality" => Ok(Self::LīvāniMunicipality),
                "Madona Municipality" => Ok(Self::MadonaMunicipality),
                "Mazsalaca Municipality" => Ok(Self::MazsalacaMunicipality),
                "Mālpils Municipality" => Ok(Self::MālpilsMunicipality),
                "Mārupe Municipality" => Ok(Self::MārupeMunicipality),
                "Mērsrags Municipality" => Ok(Self::MērsragsMunicipality),
                "Naukšēni Municipality" => Ok(Self::NaukšēniMunicipality),
                "Nereta Municipality" => Ok(Self::NeretaMunicipality),
                "Nīca Municipality" => Ok(Self::NīcaMunicipality),
                "Ogre Municipality" => Ok(Self::OgreMunicipality),
                "Olaine Municipality" => Ok(Self::OlaineMunicipality),
                "Ozolnieki Municipality" => Ok(Self::OzolniekiMunicipality),
                "Preiļi Municipality" => Ok(Self::PreiļiMunicipality),
                "Priekule Municipality" => Ok(Self::PriekuleMunicipality),
                "Priekuļi Municipality" => Ok(Self::PriekuļiMunicipality),
                "Pārgauja Municipality" => Ok(Self::PārgaujaMunicipality),
                "Pāvilosta Municipality" => Ok(Self::PāvilostaMunicipality),
                "Pļaviņas Municipality" => Ok(Self::PļaviņasMunicipality),
                "Rauna Municipality" => Ok(Self::RaunaMunicipality),
                "Riebiņi Municipality" => Ok(Self::RiebiņiMunicipality),
                "Riga" => Ok(Self::Riga),
                "Roja Municipality" => Ok(Self::RojaMunicipality),
                "Ropaži Municipality" => Ok(Self::RopažiMunicipality),
                "Rucava Municipality" => Ok(Self::RucavaMunicipality),
                "Rugāji Municipality" => Ok(Self::RugājiMunicipality),
                "Rundāle Municipality" => Ok(Self::RundāleMunicipality),
                "Rēzekne" => Ok(Self::Rēzekne),
                "Rēzekne Municipality" => Ok(Self::RēzekneMunicipality),
                "Rūjiena Municipality" => Ok(Self::RūjienaMunicipality),
                "Sala Municipality" => Ok(Self::SalaMunicipality),
                "Salacgrīva Municipality" => Ok(Self::SalacgrīvaMunicipality),
                "Salaspils Municipality" => Ok(Self::SalaspilsMunicipality),
                "Saldus Municipality" => Ok(Self::SaldusMunicipality),
                "Saulkrasti Municipality" => Ok(Self::SaulkrastiMunicipality),
                "Sigulda Municipality" => Ok(Self::SiguldaMunicipality),
                "Skrunda Municipality" => Ok(Self::SkrundaMunicipality),
                "Skrīveri Municipality" => Ok(Self::SkrīveriMunicipality),
                "Smiltene Municipality" => Ok(Self::SmilteneMunicipality),
                "Stopiņi Municipality" => Ok(Self::StopiņiMunicipality),
                "Strenči Municipality" => Ok(Self::StrenčiMunicipality),
                "Sēja Municipality" => Ok(Self::SējaMunicipality),
                _ => Err(errors::ConnectorError::InvalidDataFormat {
                    field_name: "address.state",
                }
                .into()),
            },
        }
    }
}

impl ForeignTryFrom<String> for MaltaStatesAbbreviation {
    type Error = error_stack::Report<errors::ConnectorError>;
    fn foreign_try_from(value: String) -> Result<Self, Self::Error> {
        let state_abbreviation_check =
            StringExt::<Self>::parse_enum(value.clone(), "MaltaStatesAbbreviation");

        match state_abbreviation_check {
            Ok(state_abbreviation) => Ok(state_abbreviation),
            Err(_) => match value.as_str() {
                "Attard" => Ok(Self::Attard),
                "Balzan" => Ok(Self::Balzan),
                "Birgu" => Ok(Self::Birgu),
                "Birkirkara" => Ok(Self::Birkirkara),
                "Birżebbuġa" => Ok(Self::Birżebbuġa),
                "Cospicua" => Ok(Self::Cospicua),
                "Dingli" => Ok(Self::Dingli),
                "Fgura" => Ok(Self::Fgura),
                "Floriana" => Ok(Self::Floriana),
                "Fontana" => Ok(Self::Fontana),
                "Gudja" => Ok(Self::Gudja),
                "Gżira" => Ok(Self::Gżira),
                "Għajnsielem" => Ok(Self::Għajnsielem),
                "Għarb" => Ok(Self::Għarb),
                "Għargħur" => Ok(Self::Għargħur),
                "Għasri" => Ok(Self::Għasri),
                "Għaxaq" => Ok(Self::Għaxaq),
                "Ħamrun" => Ok(Self::Ħamrun),
                "Iklin" => Ok(Self::Iklin),
                "Senglea" => Ok(Self::Senglea),
                "Kalkara" => Ok(Self::Kalkara),
                "Kerċem" => Ok(Self::Kerċem),
                "Kirkop" => Ok(Self::Kirkop),
                "Lija" => Ok(Self::Lija),
                "Luqa" => Ok(Self::Luqa),
                "Marsa" => Ok(Self::Marsa),
                "Marsaskala" => Ok(Self::Marsaskala),
                "Marsaxlokk" => Ok(Self::Marsaxlokk),
                "Mdina" => Ok(Self::Mdina),
                "Mellieħa" => Ok(Self::Mellieħa),
                "Mosta" => Ok(Self::Mosta),
                "Mqabba" => Ok(Self::Mqabba),
                "Msida" => Ok(Self::Msida),
                "Mtarfa" => Ok(Self::Mtarfa),
                "Munxar" => Ok(Self::Munxar),
                "Mġarr" => Ok(Self::Mġarr),
                "Nadur" => Ok(Self::Nadur),
                "Naxxar" => Ok(Self::Naxxar),
                "Paola" => Ok(Self::Paola),
                "Pembroke" => Ok(Self::Pembroke),
                "Pietà" => Ok(Self::Pietà),
                "Qala" => Ok(Self::Qala),
                "Qormi" => Ok(Self::Qormi),
                "Qrendi" => Ok(Self::Qrendi),
                "Rabat" => Ok(Self::Rabat),
                "Saint Lawrence" => Ok(Self::SaintLawrence),
                "San Ġwann" => Ok(Self::SanĠwann),
                "Sannat" => Ok(Self::Sannat),
                "Santa Luċija" => Ok(Self::SantaLuċija),
                "Santa Venera" => Ok(Self::SantaVenera),
                "Siġġiewi" => Ok(Self::Siġġiewi),
                "Sliema" => Ok(Self::Sliema),
                "St. Julian's" => Ok(Self::StJulians),
                "St. Paul's Bay" => Ok(Self::StPaulsBay),
                "Swieqi" => Ok(Self::Swieqi),
                "Ta' Xbiex" => Ok(Self::TaXbiex),
                "Tarxien" => Ok(Self::Tarxien),
                "Valletta" => Ok(Self::Valletta),
                "Victoria" => Ok(Self::Victoria),
                "Xagħra" => Ok(Self::Xagħra),
                "Xewkija" => Ok(Self::Xewkija),
                "Xgħajra" => Ok(Self::Xgħajra),
                "Żabbar" => Ok(Self::Żabbar),
                "Żebbuġ Gozo" => Ok(Self::ŻebbuġGozo),
                "Żebbuġ Malta" => Ok(Self::ŻebbuġMalta),
                "Żejtun" => Ok(Self::Żejtun),
                "Żurrieq" => Ok(Self::Żurrieq),
                _ => Err(errors::ConnectorError::InvalidDataFormat {
                    field_name: "address.state",
                }
                .into()),
            },
        }
    }
}

impl ForeignTryFrom<String> for BelarusStatesAbbreviation {
    type Error = error_stack::Report<errors::ConnectorError>;
    fn foreign_try_from(value: String) -> Result<Self, Self::Error> {
        let state_abbreviation_check =
            StringExt::<Self>::parse_enum(value.clone(), "BelarusStatesAbbreviation");
        match state_abbreviation_check {
            Ok(state_abbreviation) => Ok(state_abbreviation),
            Err(_) => match value.as_str() {
                "Brest Region" => Ok(Self::BrestRegion),
                "Gomel Region" => Ok(Self::GomelRegion),
                "Grodno Region" => Ok(Self::GrodnoRegion),
                "Minsk" => Ok(Self::Minsk),
                "Minsk Region" => Ok(Self::MinskRegion),
                "Mogilev Region" => Ok(Self::MogilevRegion),
                "Vitebsk Region" => Ok(Self::VitebskRegion),
                _ => Err(errors::ConnectorError::InvalidDataFormat {
                    field_name: "address.state",
                }
                .into()),
            },
        }
    }
}

impl ForeignTryFrom<String> for IrelandStatesAbbreviation {
    type Error = error_stack::Report<errors::ConnectorError>;
    fn foreign_try_from(value: String) -> Result<Self, Self::Error> {
        let state_abbreviation_check =
            StringExt::<Self>::parse_enum(value.clone(), "IrelandStatesAbbreviation");
        match state_abbreviation_check {
            Ok(state_abbreviation) => Ok(state_abbreviation),
            Err(_) => match value.as_str() {
                "Connacht" => Ok(Self::Connacht),
                "County Carlow" => Ok(Self::CountyCarlow),
                "County Cavan" => Ok(Self::CountyCavan),
                "County Clare" => Ok(Self::CountyClare),
                "County Cork" => Ok(Self::CountyCork),
                "County Donegal" => Ok(Self::CountyDonegal),
                "County Dublin" => Ok(Self::CountyDublin),
                "County Galway" => Ok(Self::CountyGalway),
                "County Kerry" => Ok(Self::CountyKerry),
                "County Kildare" => Ok(Self::CountyKildare),
                "County Kilkenny" => Ok(Self::CountyKilkenny),
                "County Laois" => Ok(Self::CountyLaois),
                "County Limerick" => Ok(Self::CountyLimerick),
                "County Longford" => Ok(Self::CountyLongford),
                "County Louth" => Ok(Self::CountyLouth),
                "County Mayo" => Ok(Self::CountyMayo),
                "County Meath" => Ok(Self::CountyMeath),
                "County Monaghan" => Ok(Self::CountyMonaghan),
                "County Offaly" => Ok(Self::CountyOffaly),
                "County Roscommon" => Ok(Self::CountyRoscommon),
                "County Sligo" => Ok(Self::CountySligo),
                "County Tipperary" => Ok(Self::CountyTipperary),
                "County Waterford" => Ok(Self::CountyWaterford),
                "County Westmeath" => Ok(Self::CountyWestmeath),
                "County Wexford" => Ok(Self::CountyWexford),
                "County Wicklow" => Ok(Self::CountyWicklow),
                "Leinster" => Ok(Self::Leinster),
                "Munster" => Ok(Self::Munster),
                "Ulster" => Ok(Self::Ulster),
                _ => Err(errors::ConnectorError::InvalidDataFormat {
                    field_name: "address.state",
                }
                .into()),
            },
        }
    }
}

impl ForeignTryFrom<String> for IcelandStatesAbbreviation {
    type Error = error_stack::Report<errors::ConnectorError>;
    fn foreign_try_from(value: String) -> Result<Self, Self::Error> {
        let state_abbreviation_check =
            StringExt::<Self>::parse_enum(value.clone(), "IcelandStatesAbbreviation");
        match state_abbreviation_check {
            Ok(state_abbreviation) => Ok(state_abbreviation),
            Err(_) => match value.as_str() {
                "Capital Region" => Ok(Self::CapitalRegion),
                "Eastern Region" => Ok(Self::EasternRegion),
                "Northeastern Region" => Ok(Self::NortheasternRegion),
                "Northwestern Region" => Ok(Self::NorthwesternRegion),
                "Southern Peninsula Region" => Ok(Self::SouthernPeninsulaRegion),
                "Southern Region" => Ok(Self::SouthernRegion),
                "Western Region" => Ok(Self::WesternRegion),
                "Westfjords" => Ok(Self::Westfjords),
                _ => Err(errors::ConnectorError::InvalidDataFormat {
                    field_name: "address.state",
                }
                .into()),
            },
        }
    }
}

impl ForeignTryFrom<String> for HungaryStatesAbbreviation {
    type Error = error_stack::Report<errors::ConnectorError>;
    fn foreign_try_from(value: String) -> Result<Self, Self::Error> {
        let state_abbreviation_check =
            StringExt::<Self>::parse_enum(value.clone(), "HungaryStatesAbbreviation");
        match state_abbreviation_check {
            Ok(state_abbreviation) => Ok(state_abbreviation),
            Err(_) => match value.as_str() {
                "Baranya County" => Ok(Self::BaranyaCounty),
                "Borsod-Abaúj-Zemplén County" => Ok(Self::BorsodAbaujZemplenCounty),
                "Budapest" => Ok(Self::Budapest),
                "Bács-Kiskun County" => Ok(Self::BacsKiskunCounty),
                "Békés County" => Ok(Self::BekesCounty),
                "Békéscsaba" => Ok(Self::Bekescsaba),
                "Csongrád County" => Ok(Self::CsongradCounty),
                "Debrecen" => Ok(Self::Debrecen),
                "Dunaújváros" => Ok(Self::Dunaujvaros),
                "Eger" => Ok(Self::Eger),
                "Fejér County" => Ok(Self::FejerCounty),
                "Győr" => Ok(Self::Gyor),
                "Győr-Moson-Sopron County" => Ok(Self::GyorMosonSopronCounty),
                "Hajdú-Bihar County" => Ok(Self::HajduBiharCounty),
                "Heves County" => Ok(Self::HevesCounty),
                "Hódmezővásárhely" => Ok(Self::Hodmezovasarhely),
                "Jász-Nagykun-Szolnok County" => Ok(Self::JaszNagykunSzolnokCounty),
                "Kaposvár" => Ok(Self::Kaposvar),
                "Kecskemét" => Ok(Self::Kecskemet),
                "Miskolc" => Ok(Self::Miskolc),
                "Nagykanizsa" => Ok(Self::Nagykanizsa),
                "Nyíregyháza" => Ok(Self::Nyiregyhaza),
                "Nógrád County" => Ok(Self::NogradCounty),
                "Pest County" => Ok(Self::PestCounty),
                "Pécs" => Ok(Self::Pecs),
                "Salgótarján" => Ok(Self::Salgotarjan),
                "Somogy County" => Ok(Self::SomogyCounty),
                "Sopron" => Ok(Self::Sopron),
                "Szabolcs-Szatmár-Bereg County" => Ok(Self::SzabolcsSzatmarBeregCounty),
                "Szeged" => Ok(Self::Szeged),
                "Szekszárd" => Ok(Self::Szekszard),
                "Szolnok" => Ok(Self::Szolnok),
                "Szombathely" => Ok(Self::Szombathely),
                "Székesfehérvár" => Ok(Self::Szekesfehervar),
                "Tatabánya" => Ok(Self::Tatabanya),
                "Tolna County" => Ok(Self::TolnaCounty),
                "Vas County" => Ok(Self::VasCounty),
                "Veszprém" => Ok(Self::Veszprem),
                "Veszprém County" => Ok(Self::VeszpremCounty),
                "Zala County" => Ok(Self::ZalaCounty),
                "Zalaegerszeg" => Ok(Self::Zalaegerszeg),
                "Érd" => Ok(Self::Erd),
                _ => Err(errors::ConnectorError::InvalidDataFormat {
                    field_name: "address.state",
                }
                .into()),
            },
        }
    }
}

impl ForeignTryFrom<String> for GreeceStatesAbbreviation {
    type Error = error_stack::Report<errors::ConnectorError>;
    fn foreign_try_from(value: String) -> Result<Self, Self::Error> {
        let state_abbreviation_check =
            StringExt::<Self>::parse_enum(value.clone(), "GreeceStatesAbbreviation");
        match state_abbreviation_check {
            Ok(state_abbreviation) => Ok(state_abbreviation),
            Err(_) => match value.as_str() {
                "Achaea Regional Unit" => Ok(Self::AchaeaRegionalUnit),
                "Aetolia-Acarnania Regional Unit" => Ok(Self::AetoliaAcarnaniaRegionalUnit),
                "Arcadia Prefecture" => Ok(Self::ArcadiaPrefecture),
                "Argolis Regional Unit" => Ok(Self::ArgolisRegionalUnit),
                "Attica Region" => Ok(Self::AtticaRegion),
                "Boeotia Regional Unit" => Ok(Self::BoeotiaRegionalUnit),
                "Central Greece Region" => Ok(Self::CentralGreeceRegion),
                "Central Macedonia" => Ok(Self::CentralMacedonia),
                "Chania Regional Unit" => Ok(Self::ChaniaRegionalUnit),
                "Corfu Prefecture" => Ok(Self::CorfuPrefecture),
                "Corinthia Regional Unit" => Ok(Self::CorinthiaRegionalUnit),
                "Crete Region" => Ok(Self::CreteRegion),
                "Drama Regional Unit" => Ok(Self::DramaRegionalUnit),
                "East Attica Regional Unit" => Ok(Self::EastAtticaRegionalUnit),
                "East Macedonia and Thrace" => Ok(Self::EastMacedoniaAndThrace),
                "Epirus Region" => Ok(Self::EpirusRegion),
                "Euboea" => Ok(Self::Euboea),
                "Grevena Prefecture" => Ok(Self::GrevenaPrefecture),
                "Imathia Regional Unit" => Ok(Self::ImathiaRegionalUnit),
                "Ioannina Regional Unit" => Ok(Self::IoanninaRegionalUnit),
                "Ionian Islands Region" => Ok(Self::IonianIslandsRegion),
                "Karditsa Regional Unit" => Ok(Self::KarditsaRegionalUnit),
                "Kastoria Regional Unit" => Ok(Self::KastoriaRegionalUnit),
                "Kefalonia Prefecture" => Ok(Self::KefaloniaPrefecture),
                "Kilkis Regional Unit" => Ok(Self::KilkisRegionalUnit),
                "Kozani Prefecture" => Ok(Self::KozaniPrefecture),
                "Laconia" => Ok(Self::Laconia),
                "Larissa Prefecture" => Ok(Self::LarissaPrefecture),
                "Lefkada Regional Unit" => Ok(Self::LefkadaRegionalUnit),
                "Pella Regional Unit" => Ok(Self::PellaRegionalUnit),
                "Peloponnese Region" => Ok(Self::PeloponneseRegion),
                "Phthiotis Prefecture" => Ok(Self::PhthiotisPrefecture),
                "Preveza Prefecture" => Ok(Self::PrevezaPrefecture),
                "Serres Prefecture" => Ok(Self::SerresPrefecture),
                "South Aegean" => Ok(Self::SouthAegean),
                "Thessaloniki Regional Unit" => Ok(Self::ThessalonikiRegionalUnit),
                "West Greece Region" => Ok(Self::WestGreeceRegion),
                "West Macedonia Region" => Ok(Self::WestMacedoniaRegion),
                _ => Err(errors::ConnectorError::InvalidDataFormat {
                    field_name: "address.state",
                }
                .into()),
            },
        }
    }
}

impl ForeignTryFrom<String> for FinlandStatesAbbreviation {
    type Error = error_stack::Report<errors::ConnectorError>;
    fn foreign_try_from(value: String) -> Result<Self, Self::Error> {
        let state_abbreviation_check =
            StringExt::<Self>::parse_enum(value.clone(), "FinlandStatesAbbreviation");
        match state_abbreviation_check {
            Ok(state_abbreviation) => Ok(state_abbreviation),
            Err(_) => match value.as_str() {
                "Central Finland" => Ok(Self::CentralFinland),
                "Central Ostrobothnia" => Ok(Self::CentralOstrobothnia),
                "Eastern Finland Province" => Ok(Self::EasternFinlandProvince),
                "Finland Proper" => Ok(Self::FinlandProper),
                "Kainuu" => Ok(Self::Kainuu),
                "Kymenlaakso" => Ok(Self::Kymenlaakso),
                "Lapland" => Ok(Self::Lapland),
                "North Karelia" => Ok(Self::NorthKarelia),
                "Northern Ostrobothnia" => Ok(Self::NorthernOstrobothnia),
                "Northern Savonia" => Ok(Self::NorthernSavonia),
                "Ostrobothnia" => Ok(Self::Ostrobothnia),
                "Oulu Province" => Ok(Self::OuluProvince),
                "Pirkanmaa" => Ok(Self::Pirkanmaa),
                "Päijänne Tavastia" => Ok(Self::PaijanneTavastia),
                "Satakunta" => Ok(Self::Satakunta),
                "South Karelia" => Ok(Self::SouthKarelia),
                "Southern Ostrobothnia" => Ok(Self::SouthernOstrobothnia),
                "Southern Savonia" => Ok(Self::SouthernSavonia),
                "Tavastia Proper" => Ok(Self::TavastiaProper),
                "Uusimaa" => Ok(Self::Uusimaa),
                "Åland Islands" => Ok(Self::AlandIslands),
                _ => Err(errors::ConnectorError::InvalidDataFormat {
                    field_name: "address.state",
                }
                .into()),
            },
        }
    }
}

impl ForeignTryFrom<String> for DenmarkStatesAbbreviation {
    type Error = error_stack::Report<errors::ConnectorError>;
    fn foreign_try_from(value: String) -> Result<Self, Self::Error> {
        let state_abbreviation_check =
            StringExt::<Self>::parse_enum(value.clone(), "DenmarkStatesAbbreviation");
        match state_abbreviation_check {
            Ok(state_abbreviation) => Ok(state_abbreviation),
            Err(_) => match value.as_str() {
                "Capital Region of Denmark" => Ok(Self::CapitalRegionOfDenmark),
                "Central Denmark Region" => Ok(Self::CentralDenmarkRegion),
                "North Denmark Region" => Ok(Self::NorthDenmarkRegion),
                "Region Zealand" => Ok(Self::RegionZealand),
                "Region of Southern Denmark" => Ok(Self::RegionOfSouthernDenmark),
                _ => Err(errors::ConnectorError::InvalidDataFormat {
                    field_name: "address.state",
                }
                .into()),
            },
        }
    }
}

impl ForeignTryFrom<String> for CzechRepublicStatesAbbreviation {
    type Error = error_stack::Report<errors::ConnectorError>;
    fn foreign_try_from(value: String) -> Result<Self, Self::Error> {
        let state_abbreviation_check =
            StringExt::<Self>::parse_enum(value.clone(), "CzechRepublicStatesAbbreviation");
        match state_abbreviation_check {
            Ok(state_abbreviation) => Ok(state_abbreviation),
            Err(_) => match value.as_str() {
                "Benešov District" => Ok(Self::BenesovDistrict),
                "Beroun District" => Ok(Self::BerounDistrict),
                "Blansko District" => Ok(Self::BlanskoDistrict),
                "Brno-City District" => Ok(Self::BrnoCityDistrict),
                "Brno-Country District" => Ok(Self::BrnoCountryDistrict),
                "Bruntál District" => Ok(Self::BruntalDistrict),
                "Břeclav District" => Ok(Self::BreclavDistrict),
                "Central Bohemian Region" => Ok(Self::CentralBohemianRegion),
                "Cheb District" => Ok(Self::ChebDistrict),
                "Chomutov District" => Ok(Self::ChomutovDistrict),
                "Chrudim District" => Ok(Self::ChrudimDistrict),
                "Domažlice Distric" => Ok(Self::DomazliceDistrict),
                "Děčín District" => Ok(Self::DecinDistrict),
                "Frýdek-Místek District" => Ok(Self::FrydekMistekDistrict),
                "Havlíčkův Brod District" => Ok(Self::HavlickuvBrodDistrict),
                "Hodonín District" => Ok(Self::HodoninDistrict),
                "Horní Počernice" => Ok(Self::HorniPocernice),
                "Hradec Králové District" => Ok(Self::HradecKraloveDistrict),
                "Hradec Králové Region" => Ok(Self::HradecKraloveRegion),
                "Jablonec nad Nisou District" => Ok(Self::JablonecNadNisouDistrict),
                "Jeseník District" => Ok(Self::JesenikDistrict),
                "Jihlava District" => Ok(Self::JihlavaDistrict),
                "Jindřichův Hradec District" => Ok(Self::JindrichuvHradecDistrict),
                "Jičín District" => Ok(Self::JicinDistrict),
                "Karlovy Vary District" => Ok(Self::KarlovyVaryDistrict),
                "Karlovy Vary Region" => Ok(Self::KarlovyVaryRegion),
                "Karviná District" => Ok(Self::KarvinaDistrict),
                "Kladno District" => Ok(Self::KladnoDistrict),
                "Klatovy District" => Ok(Self::KlatovyDistrict),
                "Kolín District" => Ok(Self::KolinDistrict),
                "Kroměříž District" => Ok(Self::KromerizDistrict),
                "Liberec District" => Ok(Self::LiberecDistrict),
                "Liberec Region" => Ok(Self::LiberecRegion),
                "Litoměřice District" => Ok(Self::LitomericeDistrict),
                "Louny District" => Ok(Self::LounyDistrict),
                "Mladá Boleslav District" => Ok(Self::MladaBoleslavDistrict),
                "Moravian-Silesian Region" => Ok(Self::MoravianSilesianRegion),
                "Most District" => Ok(Self::MostDistrict),
                "Mělník District" => Ok(Self::MelnikDistrict),
                "Nový Jičín District" => Ok(Self::NovyJicinDistrict),
                "Nymburk District" => Ok(Self::NymburkDistrict),
                "Náchod District" => Ok(Self::NachodDistrict),
                "Olomouc District" => Ok(Self::OlomoucDistrict),
                "Olomouc Region" => Ok(Self::OlomoucRegion),
                "Opava District" => Ok(Self::OpavaDistrict),
                "Ostrava-City District" => Ok(Self::OstravaCityDistrict),
                "Pardubice District" => Ok(Self::PardubiceDistrict),
                "Pardubice Region" => Ok(Self::PardubiceRegion),
                "Pelhřimov District" => Ok(Self::PelhrimovDistrict),
                "Plzeň Region" => Ok(Self::PlzenRegion),
                "Plzeň-City District" => Ok(Self::PlzenCityDistrict),
                "Plzeň-North District" => Ok(Self::PlzenNorthDistrict),
                "Plzeň-South District" => Ok(Self::PlzenSouthDistrict),
                "Prachatice District" => Ok(Self::PrachaticeDistrict),
                "Prague" => Ok(Self::Prague),
                "Prague 1" => Ok(Self::Prague1),
                "Prague 10" => Ok(Self::Prague10),
                "Prague 11" => Ok(Self::Prague11),
                "Prague 12" => Ok(Self::Prague12),
                "Prague 13" => Ok(Self::Prague13),
                "Prague 14" => Ok(Self::Prague14),
                "Prague 15" => Ok(Self::Prague15),
                "Prague 16" => Ok(Self::Prague16),
                "Prague 2" => Ok(Self::Prague2),
                "Prague 21" => Ok(Self::Prague21),
                "Prague 3" => Ok(Self::Prague3),
                "Prague 4" => Ok(Self::Prague4),
                "Prague 5" => Ok(Self::Prague5),
                "Prague 6" => Ok(Self::Prague6),
                "Prague 7" => Ok(Self::Prague7),
                "Prague 8" => Ok(Self::Prague8),
                "Prague 9" => Ok(Self::Prague9),
                "Prague-East District" => Ok(Self::PragueEastDistrict),
                "Prague-West District" => Ok(Self::PragueWestDistrict),
                "Prostějov District" => Ok(Self::ProstejovDistrict),
                "Písek District" => Ok(Self::PisekDistrict),
                "Přerov District" => Ok(Self::PrerovDistrict),
                "Příbram District" => Ok(Self::PribramDistrict),
                "Rakovník District" => Ok(Self::RakovnikDistrict),
                "Rokycany District" => Ok(Self::RokycanyDistrict),
                "Rychnov nad Kněžnou District" => Ok(Self::RychnovNadKneznouDistrict),
                "Semily District" => Ok(Self::SemilyDistrict),
                "Sokolov District" => Ok(Self::SokolovDistrict),
                "South Bohemian Region" => Ok(Self::SouthBohemianRegion),
                "South Moravian Region" => Ok(Self::SouthMoravianRegion),
                "Strakonice District" => Ok(Self::StrakoniceDistrict),
                "Svitavy District" => Ok(Self::SvitavyDistrict),
                "Tachov District" => Ok(Self::TachovDistrict),
                "Teplice District" => Ok(Self::TepliceDistrict),
                "Trutnov District" => Ok(Self::TrutnovDistrict),
                "Tábor District" => Ok(Self::TaborDistrict),
                "Třebíč District" => Ok(Self::TrebicDistrict),
                "Uherské Hradiště District" => Ok(Self::UherskeHradisteDistrict),
                "Vsetín District" => Ok(Self::VsetinDistrict),
                "Vysočina Region" => Ok(Self::VysocinaRegion),
                "Vyškov District" => Ok(Self::VyskovDistrict),
                "Zlín District" => Ok(Self::ZlinDistrict),
                "Zlín Region" => Ok(Self::ZlinRegion),
                "Znojmo District" => Ok(Self::ZnojmoDistrict),
                "Ústí nad Labem District" => Ok(Self::UstiNadLabemDistrict),
                "Ústí nad Labem Region" => Ok(Self::UstiNadLabemRegion),
                "Ústí nad Orlicí District" => Ok(Self::UstiNadOrliciDistrict),
                "Česká Lípa District" => Ok(Self::CeskaLipaDistrict),
                "České Budějovice District" => Ok(Self::CeskeBudejoviceDistrict),
                "Český Krumlov District" => Ok(Self::CeskyKrumlovDistrict),
                "Šumperk District" => Ok(Self::SumperkDistrict),
                "Žďár nad Sázavou District" => Ok(Self::ZdarNadSazavouDistrict),
                _ => Err(errors::ConnectorError::InvalidDataFormat {
                    field_name: "address.state",
                }
                .into()),
            },
        }
    }
}

impl ForeignTryFrom<String> for CroatiaStatesAbbreviation {
    type Error = error_stack::Report<errors::ConnectorError>;
    fn foreign_try_from(value: String) -> Result<Self, Self::Error> {
        let state_abbreviation_check =
            StringExt::<Self>::parse_enum(value.clone(), "CroatiaStatesAbbreviation");
        match state_abbreviation_check {
            Ok(state_abbreviation) => Ok(state_abbreviation),
            Err(_) => match value.as_str() {
                "Bjelovar-Bilogora County" => Ok(Self::BjelovarBilogoraCounty),
                "Brod-Posavina County" => Ok(Self::BrodPosavinaCounty),
                "Dubrovnik-Neretva County" => Ok(Self::DubrovnikNeretvaCounty),
                "Istria County" => Ok(Self::IstriaCounty),
                "Koprivnica-Križevci County" => Ok(Self::KoprivnicaKrizevciCounty),
                "Krapina-Zagorje County" => Ok(Self::KrapinaZagorjeCounty),
                "Lika-Senj County" => Ok(Self::LikaSenjCounty),
                "Međimurje County" => Ok(Self::MedimurjeCounty),
                "Osijek-Baranja County" => Ok(Self::OsijekBaranjaCounty),
                "Požega-Slavonia County" => Ok(Self::PozegaSlavoniaCounty),
                "Primorje-Gorski Kotar County" => Ok(Self::PrimorjeGorskiKotarCounty),
                "Sisak-Moslavina County" => Ok(Self::SisakMoslavinaCounty),
                "Split-Dalmatia County" => Ok(Self::SplitDalmatiaCounty),
                "Varaždin County" => Ok(Self::VarazdinCounty),
                "Virovitica-Podravina County" => Ok(Self::ViroviticaPodravinaCounty),
                "Vukovar-Syrmia County" => Ok(Self::VukovarSyrmiaCounty),
                "Zadar County" => Ok(Self::ZadarCounty),
                "Zagreb" => Ok(Self::Zagreb),
                "Zagreb County" => Ok(Self::ZagrebCounty),
                "Šibenik-Knin County" => Ok(Self::SibenikKninCounty),
                _ => Err(errors::ConnectorError::InvalidDataFormat {
                    field_name: "address.state",
                }
                .into()),
            },
        }
    }
}

impl ForeignTryFrom<String> for BulgariaStatesAbbreviation {
    type Error = error_stack::Report<errors::ConnectorError>;
    fn foreign_try_from(value: String) -> Result<Self, Self::Error> {
        let state_abbreviation_check =
            StringExt::<Self>::parse_enum(value.clone(), "BulgariaStatesAbbreviation");
        match state_abbreviation_check {
            Ok(state_abbreviation) => Ok(state_abbreviation),
            Err(_) => match value.as_str() {
                "Blagoevgrad Province" => Ok(Self::BlagoevgradProvince),
                "Burgas Province" => Ok(Self::BurgasProvince),
                "Dobrich Province" => Ok(Self::DobrichProvince),
                "Gabrovo Province" => Ok(Self::GabrovoProvince),
                "Haskovo Province" => Ok(Self::HaskovoProvince),
                "Kardzhali Province" => Ok(Self::KardzhaliProvince),
                "Kyustendil Province" => Ok(Self::KyustendilProvince),
                "Lovech Province" => Ok(Self::LovechProvince),
                "Montana Province" => Ok(Self::MontanaProvince),
                "Pazardzhik Province" => Ok(Self::PazardzhikProvince),
                "Pernik Province" => Ok(Self::PernikProvince),
                "Pleven Province" => Ok(Self::PlevenProvince),
                "Plovdiv Province" => Ok(Self::PlovdivProvince),
                "Razgrad Province" => Ok(Self::RazgradProvince),
                "Ruse Province" => Ok(Self::RuseProvince),
                "Shumen" => Ok(Self::Shumen),
                "Silistra Province" => Ok(Self::SilistraProvince),
                "Sliven Province" => Ok(Self::SlivenProvince),
                "Smolyan Province" => Ok(Self::SmolyanProvince),
                "Sofia City Province" => Ok(Self::SofiaCityProvince),
                "Sofia Province" => Ok(Self::SofiaProvince),
                "Stara Zagora Province" => Ok(Self::StaraZagoraProvince),
                "Targovishte Provinc" => Ok(Self::TargovishteProvince),
                "Varna Province" => Ok(Self::VarnaProvince),
                "Veliko Tarnovo Province" => Ok(Self::VelikoTarnovoProvince),
                "Vidin Province" => Ok(Self::VidinProvince),
                "Vratsa Province" => Ok(Self::VratsaProvince),
                "Yambol Province" => Ok(Self::YambolProvince),
                _ => Err(errors::ConnectorError::InvalidDataFormat {
                    field_name: "address.state",
                }
                .into()),
            },
        }
    }
}

impl ForeignTryFrom<String> for BosniaAndHerzegovinaStatesAbbreviation {
    type Error = error_stack::Report<errors::ConnectorError>;
    fn foreign_try_from(value: String) -> Result<Self, Self::Error> {
        let state_abbreviation_check =
            StringExt::<Self>::parse_enum(value.clone(), "BosniaAndHerzegovinaStatesAbbreviation");
        match state_abbreviation_check {
            Ok(state_abbreviation) => Ok(state_abbreviation),
            Err(_) => match value.as_str() {
                "Bosnian Podrinje Canton" => Ok(Self::BosnianPodrinjeCanton),
                "Brčko District" => Ok(Self::BrckoDistrict),
                "Canton 10" => Ok(Self::Canton10),
                "Central Bosnia Canton" => Ok(Self::CentralBosniaCanton),
                "Federation of Bosnia and Herzegovina" => {
                    Ok(Self::FederationOfBosniaAndHerzegovina)
                }
                "Herzegovina-Neretva Canton" => Ok(Self::HerzegovinaNeretvaCanton),
                "Posavina Canton" => Ok(Self::PosavinaCanton),
                "Republika Srpska" => Ok(Self::RepublikaSrpska),
                "Sarajevo Canton" => Ok(Self::SarajevoCanton),
                "Tuzla Canton" => Ok(Self::TuzlaCanton),
                "Una-Sana Canton" => Ok(Self::UnaSanaCanton),
                "West Herzegovina Canton" => Ok(Self::WestHerzegovinaCanton),
                "Zenica-Doboj Canton" => Ok(Self::ZenicaDobojCanton),
                _ => Err(errors::ConnectorError::InvalidDataFormat {
                    field_name: "address.state",
                }
                .into()),
            },
        }
    }
}

impl ForeignTryFrom<String> for UnitedKingdomStatesAbbreviation {
    type Error = error_stack::Report<errors::ConnectorError>;
    fn foreign_try_from(value: String) -> Result<Self, Self::Error> {
        let state_abbreviation_check =
            StringExt::<Self>::parse_enum(value.clone(), "UnitedKingdomStatesAbbreviation");
        match state_abbreviation_check {
            Ok(state_abbreviation) => Ok(state_abbreviation),
            Err(_) => match value.as_str() {
                "Aberdeen" => Ok(Self::Aberdeen),
                "Aberdeenshire" => Ok(Self::Aberdeenshire),
                "Angus" => Ok(Self::Angus),
                "Antrim" => Ok(Self::Antrim),
                "Antrim and Newtownabbey" => Ok(Self::AntrimAndNewtownabbey),
                "Ards" => Ok(Self::Ards),
                "Ards and North Down" => Ok(Self::ArdsAndNorthDown),
                "Argyll and Bute" => Ok(Self::ArgyllAndBute),
                "Armagh City and District Council" => Ok(Self::ArmaghCityAndDistrictCouncil),
                "Armagh, Banbridge and Craigavon" => Ok(Self::ArmaghBanbridgeAndCraigavon),
                "Ascension Island" => Ok(Self::AscensionIsland),
                "Ballymena Borough" => Ok(Self::BallymenaBorough),
                "Ballymoney" => Ok(Self::Ballymoney),
                "Banbridge" => Ok(Self::Banbridge),
                "Barnsley" => Ok(Self::Barnsley),
                "Bath and North East Somerset" => Ok(Self::BathAndNorthEastSomerset),
                "Bedford" => Ok(Self::Bedford),
                "Belfast district" => Ok(Self::BelfastDistrict),
                "Birmingham" => Ok(Self::Birmingham),
                "Blackburn with Darwen" => Ok(Self::BlackburnWithDarwen),
                "Blackpool" => Ok(Self::Blackpool),
                "Blaenau Gwent County Borough" => Ok(Self::BlaenauGwentCountyBorough),
                "Bolton" => Ok(Self::Bolton),
                "Bournemouth" => Ok(Self::Bournemouth),
                "Bracknell Forest" => Ok(Self::BracknellForest),
                "Bradford" => Ok(Self::Bradford),
                "Bridgend County Borough" => Ok(Self::BridgendCountyBorough),
                "Brighton and Hove" => Ok(Self::BrightonAndHove),
                "Buckinghamshire" => Ok(Self::Buckinghamshire),
                "Bury" => Ok(Self::Bury),
                "Caerphilly County Borough" => Ok(Self::CaerphillyCountyBorough),
                "Calderdale" => Ok(Self::Calderdale),
                "Cambridgeshire" => Ok(Self::Cambridgeshire),
                "Carmarthenshire" => Ok(Self::Carmarthenshire),
                "Carrickfergus Borough Council" => Ok(Self::CarrickfergusBoroughCouncil),
                "Castlereagh" => Ok(Self::Castlereagh),
                "Causeway Coast and Glens" => Ok(Self::CausewayCoastAndGlens),
                "Central Bedfordshire" => Ok(Self::CentralBedfordshire),
                "Ceredigion" => Ok(Self::Ceredigion),
                "Cheshire East" => Ok(Self::CheshireEast),
                "Cheshire West and Chester" => Ok(Self::CheshireWestAndChester),
                "City and County of Cardiff" => Ok(Self::CityAndCountyOfCardiff),
                "City and County of Swansea" => Ok(Self::CityAndCountyOfSwansea),
                "City of Bristol" => Ok(Self::CityOfBristol),
                "City of Derby" => Ok(Self::CityOfDerby),
                "City of Kingston upon Hull" => Ok(Self::CityOfKingstonUponHull),
                "City of Leicester" => Ok(Self::CityOfLeicester),
                "City of London" => Ok(Self::CityOfLondon),
                "City of Nottingham" => Ok(Self::CityOfNottingham),
                "City of Peterborough" => Ok(Self::CityOfPeterborough),
                "City of Plymouth" => Ok(Self::CityOfPlymouth),
                "City of Portsmouth" => Ok(Self::CityOfPortsmouth),
                "City of Southampton" => Ok(Self::CityOfSouthampton),
                "City of Stoke-on-Trent" => Ok(Self::CityOfStokeOnTrent),
                "City of Sunderland" => Ok(Self::CityOfSunderland),
                "City of Westminster" => Ok(Self::CityOfWestminster),
                "City of Wolverhampton" => Ok(Self::CityOfWolverhampton),
                "City of York" => Ok(Self::CityOfYork),
                "Clackmannanshire" => Ok(Self::Clackmannanshire),
                "Coleraine Borough Council" => Ok(Self::ColeraineBoroughCouncil),
                "Conwy County Borough" => Ok(Self::ConwyCountyBorough),
                "Cookstown District Council" => Ok(Self::CookstownDistrictCouncil),
                "Cornwall" => Ok(Self::Cornwall),
                "County Durham" => Ok(Self::CountyDurham),
                "Coventry" => Ok(Self::Coventry),
                "Craigavon Borough Council" => Ok(Self::CraigavonBoroughCouncil),
                "Cumbria" => Ok(Self::Cumbria),
                "Darlington" => Ok(Self::Darlington),
                "Denbighshire" => Ok(Self::Denbighshire),
                "Derbyshire" => Ok(Self::Derbyshire),
                "Derry City and Strabane" => Ok(Self::DerryCityAndStrabane),
                "Derry City Council" => Ok(Self::DerryCityCouncil),
                "Devon" => Ok(Self::Devon),
                "Doncaster" => Ok(Self::Doncaster),
                "Dorset" => Ok(Self::Dorset),
                "Down District Council" => Ok(Self::DownDistrictCouncil),
                "Dudley" => Ok(Self::Dudley),
                "Dumfries and Galloway" => Ok(Self::DumfriesAndGalloway),
                "Dundee" => Ok(Self::Dundee),
                "Dungannon and South Tyrone Borough Council" => {
                    Ok(Self::DungannonAndSouthTyroneBoroughCouncil)
                }
                "East Ayrshire" => Ok(Self::EastAyrshire),
                "East Dunbartonshire" => Ok(Self::EastDunbartonshire),
                "East Lothian" => Ok(Self::EastLothian),
                "East Renfrewshire" => Ok(Self::EastRenfrewshire),
                "East Riding of Yorkshire" => Ok(Self::EastRidingOfYorkshire),
                "East Sussex" => Ok(Self::EastSussex),
                "Edinburgh" => Ok(Self::Edinburgh),
                "England" => Ok(Self::England),
                "Essex" => Ok(Self::Essex),
                "Falkirk" => Ok(Self::Falkirk),
                "Fermanagh and Omagh" => Ok(Self::FermanaghAndOmagh),
                "Fermanagh District Council" => Ok(Self::FermanaghDistrictCouncil),
                "Fife" => Ok(Self::Fife),
                "Flintshire" => Ok(Self::Flintshire),
                "Gateshead" => Ok(Self::Gateshead),
                "Glasgow" => Ok(Self::Glasgow),
                "Gloucestershire" => Ok(Self::Gloucestershire),
                "Gwynedd" => Ok(Self::Gwynedd),
                "Halton" => Ok(Self::Halton),
                "Hampshire" => Ok(Self::Hampshire),
                "Hartlepool" => Ok(Self::Hartlepool),
                "Herefordshire" => Ok(Self::Herefordshire),
                "Hertfordshire" => Ok(Self::Hertfordshire),
                "Highland" => Ok(Self::Highland),
                "Inverclyde" => Ok(Self::Inverclyde),
                "Isle of Wight" => Ok(Self::IsleOfWight),
                "Isles of Scilly" => Ok(Self::IslesOfScilly),
                "Kent" => Ok(Self::Kent),
                "Kirklees" => Ok(Self::Kirklees),
                "Knowsley" => Ok(Self::Knowsley),
                "Lancashire" => Ok(Self::Lancashire),
                "Larne Borough Council" => Ok(Self::LarneBoroughCouncil),
                "Leeds" => Ok(Self::Leeds),
                "Leicestershire" => Ok(Self::Leicestershire),
                "Limavady Borough Council" => Ok(Self::LimavadyBoroughCouncil),
                "Lincolnshire" => Ok(Self::Lincolnshire),
                "Lisburn and Castlereagh" => Ok(Self::LisburnAndCastlereagh),
                "Lisburn City Council" => Ok(Self::LisburnCityCouncil),
                "Liverpool" => Ok(Self::Liverpool),
                "London Borough of Barking and Dagenham" => {
                    Ok(Self::LondonBoroughOfBarkingAndDagenham)
                }
                "London Borough of Barnet" => Ok(Self::LondonBoroughOfBarnet),
                "London Borough of Bexley" => Ok(Self::LondonBoroughOfBexley),
                "London Borough of Brent" => Ok(Self::LondonBoroughOfBrent),
                "London Borough of Bromley" => Ok(Self::LondonBoroughOfBromley),
                "London Borough of Camden" => Ok(Self::LondonBoroughOfCamden),
                "London Borough of Croydon" => Ok(Self::LondonBoroughOfCroydon),
                "London Borough of Ealing" => Ok(Self::LondonBoroughOfEaling),
                "London Borough of Enfield" => Ok(Self::LondonBoroughOfEnfield),
                "London Borough of Hackney" => Ok(Self::LondonBoroughOfHackney),
                "London Borough of Hammersmith and Fulham" => {
                    Ok(Self::LondonBoroughOfHammersmithAndFulham)
                }
                "London Borough of Haringey" => Ok(Self::LondonBoroughOfHaringey),
                "London Borough of Harrow" => Ok(Self::LondonBoroughOfHarrow),
                "London Borough of Havering" => Ok(Self::LondonBoroughOfHavering),
                "London Borough of Hillingdon" => Ok(Self::LondonBoroughOfHillingdon),
                "London Borough of Hounslow" => Ok(Self::LondonBoroughOfHounslow),
                "London Borough of Islington" => Ok(Self::LondonBoroughOfIslington),
                "London Borough of Lambeth" => Ok(Self::LondonBoroughOfLambeth),
                "London Borough of Lewisham" => Ok(Self::LondonBoroughOfLewisham),
                "London Borough of Merton" => Ok(Self::LondonBoroughOfMerton),
                "London Borough of Newham" => Ok(Self::LondonBoroughOfNewham),
                "London Borough of Redbridge" => Ok(Self::LondonBoroughOfRedbridge),
                "London Borough of Richmond upon Thames" => {
                    Ok(Self::LondonBoroughOfRichmondUponThames)
                }
                "London Borough of Southwark" => Ok(Self::LondonBoroughOfSouthwark),
                "London Borough of Sutton" => Ok(Self::LondonBoroughOfSutton),
                "London Borough of Tower Hamlets" => Ok(Self::LondonBoroughOfTowerHamlets),
                "London Borough of Waltham Forest" => Ok(Self::LondonBoroughOfWalthamForest),
                "London Borough of Wandsworth" => Ok(Self::LondonBoroughOfWandsworth),
                "Magherafelt District Council" => Ok(Self::MagherafeltDistrictCouncil),
                "Manchester" => Ok(Self::Manchester),
                "Medway" => Ok(Self::Medway),
                "Merthyr Tydfil County Borough" => Ok(Self::MerthyrTydfilCountyBorough),
                "Metropolitan Borough of Wigan" => Ok(Self::MetropolitanBoroughOfWigan),
                "Mid and East Antrim" => Ok(Self::MidAndEastAntrim),
                "Mid Ulster" => Ok(Self::MidUlster),
                "Middlesbrough" => Ok(Self::Middlesbrough),
                "Midlothian" => Ok(Self::Midlothian),
                "Milton Keynes" => Ok(Self::MiltonKeynes),
                "Monmouthshire" => Ok(Self::Monmouthshire),
                "Moray" => Ok(Self::Moray),
                "Moyle District Council" => Ok(Self::MoyleDistrictCouncil),
                "Neath Port Talbot County Borough" => Ok(Self::NeathPortTalbotCountyBorough),
                "Newcastle upon Tyne" => Ok(Self::NewcastleUponTyne),
                "Newport" => Ok(Self::Newport),
                "Newry and Mourne District Council" => Ok(Self::NewryAndMourneDistrictCouncil),
                "Newry, Mourne and Down" => Ok(Self::NewryMourneAndDown),
                "Newtownabbey Borough Council" => Ok(Self::NewtownabbeyBoroughCouncil),
                "Norfolk" => Ok(Self::Norfolk),
                "North Ayrshire" => Ok(Self::NorthAyrshire),
                "North Down Borough Council" => Ok(Self::NorthDownBoroughCouncil),
                "North East Lincolnshire" => Ok(Self::NorthEastLincolnshire),
                "North Lanarkshire" => Ok(Self::NorthLanarkshire),
                "North Lincolnshire" => Ok(Self::NorthLincolnshire),
                "North Somerset" => Ok(Self::NorthSomerset),
                "North Tyneside" => Ok(Self::NorthTyneside),
                "North Yorkshire" => Ok(Self::NorthYorkshire),
                "Northamptonshire" => Ok(Self::Northamptonshire),
                "Northern Ireland" => Ok(Self::NorthernIreland),
                "Northumberland" => Ok(Self::Northumberland),
                "Nottinghamshire" => Ok(Self::Nottinghamshire),
                "Oldham" => Ok(Self::Oldham),
                "Omagh District Council" => Ok(Self::OmaghDistrictCouncil),
                "Orkney Islands" => Ok(Self::OrkneyIslands),
                "Outer Hebrides" => Ok(Self::OuterHebrides),
                "Oxfordshire" => Ok(Self::Oxfordshire),
                "Pembrokeshire" => Ok(Self::Pembrokeshire),
                "Perth and Kinross" => Ok(Self::PerthAndKinross),
                "Poole" => Ok(Self::Poole),
                "Powys" => Ok(Self::Powys),
                "Reading" => Ok(Self::Reading),
                "Redcar and Cleveland" => Ok(Self::RedcarAndCleveland),
                "Renfrewshire" => Ok(Self::Renfrewshire),
                "Rhondda Cynon Taf" => Ok(Self::RhonddaCynonTaf),
                "Rochdale" => Ok(Self::Rochdale),
                "Rotherham" => Ok(Self::Rotherham),
                "Royal Borough of Greenwich" => Ok(Self::RoyalBoroughOfGreenwich),
                "Royal Borough of Kensington and Chelsea" => {
                    Ok(Self::RoyalBoroughOfKensingtonAndChelsea)
                }
                "Royal Borough of Kingston upon Thames" => {
                    Ok(Self::RoyalBoroughOfKingstonUponThames)
                }
                "Rutland" => Ok(Self::Rutland),
                "Saint Helena" => Ok(Self::SaintHelena),
                "Salford" => Ok(Self::Salford),
                "Sandwell" => Ok(Self::Sandwell),
                "Scotland" => Ok(Self::Scotland),
                "Scottish Borders" => Ok(Self::ScottishBorders),
                "Sefton" => Ok(Self::Sefton),
                "Sheffield" => Ok(Self::Sheffield),
                "Shetland Islands" => Ok(Self::ShetlandIslands),
                "Shropshire" => Ok(Self::Shropshire),
                "Slough" => Ok(Self::Slough),
                "Solihull" => Ok(Self::Solihull),
                "Somerset" => Ok(Self::Somerset),
                "South Ayrshire" => Ok(Self::SouthAyrshire),
                "South Gloucestershire" => Ok(Self::SouthGloucestershire),
                "South Lanarkshire" => Ok(Self::SouthLanarkshire),
                "South Tyneside" => Ok(Self::SouthTyneside),
                "Southend-on-Sea" => Ok(Self::SouthendOnSea),
                "St Helens" => Ok(Self::StHelens),
                "Staffordshire" => Ok(Self::Staffordshire),
                "Stirling" => Ok(Self::Stirling),
                "Stockport" => Ok(Self::Stockport),
                "Stockton-on-Tees" => Ok(Self::StocktonOnTees),
                "Strabane District Council" => Ok(Self::StrabaneDistrictCouncil),
                "Suffolk" => Ok(Self::Suffolk),
                "Surrey" => Ok(Self::Surrey),
                "Swindon" => Ok(Self::Swindon),
                "Tameside" => Ok(Self::Tameside),
                "Telford and Wrekin" => Ok(Self::TelfordAndWrekin),
                "Thurrock" => Ok(Self::Thurrock),
                "Torbay" => Ok(Self::Torbay),
                "Torfaen" => Ok(Self::Torfaen),
                "Trafford" => Ok(Self::Trafford),
                "United Kingdom" => Ok(Self::UnitedKingdom),
                "Vale of Glamorgan" => Ok(Self::ValeOfGlamorgan),
                "Wakefield" => Ok(Self::Wakefield),
                "Wales" => Ok(Self::Wales),
                "Walsall" => Ok(Self::Walsall),
                "Warrington" => Ok(Self::Warrington),
                "Warwickshire" => Ok(Self::Warwickshire),
                "West Berkshire" => Ok(Self::WestBerkshire),
                "West Dunbartonshire" => Ok(Self::WestDunbartonshire),
                "West Lothian" => Ok(Self::WestLothian),
                "West Sussex" => Ok(Self::WestSussex),
                "Wiltshire" => Ok(Self::Wiltshire),
                "Windsor and Maidenhead" => Ok(Self::WindsorAndMaidenhead),
                "Wirral" => Ok(Self::Wirral),
                "Wokingham" => Ok(Self::Wokingham),
                "Worcestershire" => Ok(Self::Worcestershire),
                "Wrexham County Borough" => Ok(Self::WrexhamCountyBorough),
                _ => Err(errors::ConnectorError::InvalidDataFormat {
                    field_name: "address.state",
                }
                .into()),
            },
        }
    }
}

impl ForeignTryFrom<String> for BelgiumStatesAbbreviation {
    type Error = error_stack::Report<errors::ConnectorError>;
    fn foreign_try_from(value: String) -> Result<Self, Self::Error> {
        let state_abbreviation_check =
            StringExt::<Self>::parse_enum(value.clone(), "BelgiumStatesAbbreviation");
        match state_abbreviation_check {
            Ok(state_abbreviation) => Ok(state_abbreviation),
            Err(_) => match value.as_str() {
                "Antwerp" => Ok(Self::Antwerp),
                "Brussels-Capital Region" => Ok(Self::BrusselsCapitalRegion),
                "East Flanders" => Ok(Self::EastFlanders),
                "Flanders" => Ok(Self::Flanders),
                "Flemish Brabant" => Ok(Self::FlemishBrabant),
                "Hainaut" => Ok(Self::Hainaut),
                "Limburg" => Ok(Self::Limburg),
                "Liège" => Ok(Self::Liege),
                "Luxembourg" => Ok(Self::Luxembourg),
                "Namur" => Ok(Self::Namur),
                "Wallonia" => Ok(Self::Wallonia),
                "Walloon Brabant" => Ok(Self::WalloonBrabant),
                "West Flanders" => Ok(Self::WestFlanders),
                _ => Err(errors::ConnectorError::InvalidDataFormat {
                    field_name: "address.state",
                }
                .into()),
            },
        }
    }
}

impl ForeignTryFrom<String> for LuxembourgStatesAbbreviation {
    type Error = error_stack::Report<errors::ConnectorError>;
    fn foreign_try_from(value: String) -> Result<Self, Self::Error> {
        let state_abbreviation_check =
            StringExt::<Self>::parse_enum(value.clone(), "LuxembourgStatesAbbreviation");
        match state_abbreviation_check {
            Ok(state_abbreviation) => Ok(state_abbreviation),
            Err(_) => match value.as_str() {
                "Canton of Capellen" => Ok(Self::CantonOfCapellen),
                "Canton of Clervaux" => Ok(Self::CantonOfClervaux),
                "Canton of Diekirch" => Ok(Self::CantonOfDiekirch),
                "Canton of Echternach" => Ok(Self::CantonOfEchternach),
                "Canton of Esch-sur-Alzette" => Ok(Self::CantonOfEschSurAlzette),
                "Canton of Grevenmacher" => Ok(Self::CantonOfGrevenmacher),
                "Canton of Luxembourg" => Ok(Self::CantonOfLuxembourg),
                "Canton of Mersch" => Ok(Self::CantonOfMersch),
                "Canton of Redange" => Ok(Self::CantonOfRedange),
                "Canton of Remich" => Ok(Self::CantonOfRemich),
                "Canton of Vianden" => Ok(Self::CantonOfVianden),
                "Canton of Wiltz" => Ok(Self::CantonOfWiltz),
                "Diekirch District" => Ok(Self::DiekirchDistrict),
                "Grevenmacher District" => Ok(Self::GrevenmacherDistrict),
                "Luxembourg District" => Ok(Self::LuxembourgDistrict),
                _ => Err(errors::ConnectorError::InvalidDataFormat {
                    field_name: "address.state",
                }
                .into()),
            },
        }
    }
}

impl ForeignTryFrom<String> for RussiaStatesAbbreviation {
    type Error = error_stack::Report<errors::ConnectorError>;
    fn foreign_try_from(value: String) -> Result<Self, Self::Error> {
        let state_abbreviation_check =
            StringExt::<Self>::parse_enum(value.clone(), "RussiaStatesAbbreviation");
        match state_abbreviation_check {
            Ok(state_abbreviation) => Ok(state_abbreviation),
            Err(_) => match value.as_str() {
                "Altai Krai" => Ok(Self::AltaiKrai),
                "Altai Republic" => Ok(Self::AltaiRepublic),
                "Amur Oblast" => Ok(Self::AmurOblast),
                "Arkhangelsk" => Ok(Self::Arkhangelsk),
                "Astrakhan Oblast" => Ok(Self::AstrakhanOblast),
                "Belgorod Oblast" => Ok(Self::BelgorodOblast),
                "Bryansk Oblast" => Ok(Self::BryanskOblast),
                "Chechen Republic" => Ok(Self::ChechenRepublic),
                "Chelyabinsk Oblast" => Ok(Self::ChelyabinskOblast),
                "Chukotka Autonomous Okrug" => Ok(Self::ChukotkaAutonomousOkrug),
                "Chuvash Republic" => Ok(Self::ChuvashRepublic),
                "Irkutsk" => Ok(Self::Irkutsk),
                "Ivanovo Oblast" => Ok(Self::IvanovoOblast),
                "Jewish Autonomous Oblast" => Ok(Self::JewishAutonomousOblast),
                "Kabardino-Balkar Republic" => Ok(Self::KabardinoBalkarRepublic),
                "Kaliningrad" => Ok(Self::Kaliningrad),
                "Kaluga Oblast" => Ok(Self::KalugaOblast),
                "Kamchatka Krai" => Ok(Self::KamchatkaKrai),
                "Karachay-Cherkess Republic" => Ok(Self::KarachayCherkessRepublic),
                "Kemerovo Oblast" => Ok(Self::KemerovoOblast),
                "Khabarovsk Krai" => Ok(Self::KhabarovskKrai),
                "Khanty-Mansi Autonomous Okrug" => Ok(Self::KhantyMansiAutonomousOkrug),
                "Kirov Oblast" => Ok(Self::KirovOblast),
                "Komi Republic" => Ok(Self::KomiRepublic),
                "Kostroma Oblast" => Ok(Self::KostromaOblast),
                "Krasnodar Krai" => Ok(Self::KrasnodarKrai),
                "Krasnoyarsk Krai" => Ok(Self::KrasnoyarskKrai),
                "Kurgan Oblast" => Ok(Self::KurganOblast),
                "Kursk Oblast" => Ok(Self::KurskOblast),
                "Leningrad Oblast" => Ok(Self::LeningradOblast),
                "Lipetsk Oblast" => Ok(Self::LipetskOblast),
                "Magadan Oblast" => Ok(Self::MagadanOblast),
                "Mari El Republic" => Ok(Self::MariElRepublic),
                "Moscow" => Ok(Self::Moscow),
                "Moscow Oblast" => Ok(Self::MoscowOblast),
                "Murmansk Oblast" => Ok(Self::MurmanskOblast),
                "Nenets Autonomous Okrug" => Ok(Self::NenetsAutonomousOkrug),
                "Nizhny Novgorod Oblast" => Ok(Self::NizhnyNovgorodOblast),
                "Novgorod Oblast" => Ok(Self::NovgorodOblast),
                "Novosibirsk" => Ok(Self::Novosibirsk),
                "Omsk Oblast" => Ok(Self::OmskOblast),
                "Orenburg Oblast" => Ok(Self::OrenburgOblast),
                "Oryol Oblast" => Ok(Self::OryolOblast),
                "Penza Oblast" => Ok(Self::PenzaOblast),
                "Perm Krai" => Ok(Self::PermKrai),
                "Primorsky Krai" => Ok(Self::PrimorskyKrai),
                "Pskov Oblast" => Ok(Self::PskovOblast),
                "Republic of Adygea" => Ok(Self::RepublicOfAdygea),
                "Republic of Bashkortostan" => Ok(Self::RepublicOfBashkortostan),
                "Republic of Buryatia" => Ok(Self::RepublicOfBuryatia),
                "Republic of Dagestan" => Ok(Self::RepublicOfDagestan),
                "Republic of Ingushetia" => Ok(Self::RepublicOfIngushetia),
                "Republic of Kalmykia" => Ok(Self::RepublicOfKalmykia),
                "Republic of Karelia" => Ok(Self::RepublicOfKarelia),
                "Republic of Khakassia" => Ok(Self::RepublicOfKhakassia),
                "Republic of Mordovia" => Ok(Self::RepublicOfMordovia),
                "Republic of North Ossetia-Alania" => Ok(Self::RepublicOfNorthOssetiaAlania),
                "Republic of Tatarstan" => Ok(Self::RepublicOfTatarstan),
                "Rostov Oblast" => Ok(Self::RostovOblast),
                "Ryazan Oblast" => Ok(Self::RyazanOblast),
                "Saint Petersburg" => Ok(Self::SaintPetersburg),
                "Sakha Republic" => Ok(Self::SakhaRepublic),
                "Sakhalin" => Ok(Self::Sakhalin),
                "Samara Oblast" => Ok(Self::SamaraOblast),
                "Saratov Oblast" => Ok(Self::SaratovOblast),
                "Sevastopol" => Ok(Self::Sevastopol),
                "Smolensk Oblast" => Ok(Self::SmolenskOblast),
                "Stavropol Krai" => Ok(Self::StavropolKrai),
                "Sverdlovsk" => Ok(Self::Sverdlovsk),
                "Tambov Oblast" => Ok(Self::TambovOblast),
                "Tomsk Oblast" => Ok(Self::TomskOblast),
                "Tula Oblast" => Ok(Self::TulaOblast),
                "Tuva Republic" => Ok(Self::TuvaRepublic),
                "Tver Oblast" => Ok(Self::TverOblast),
                "Tyumen Oblast" => Ok(Self::TyumenOblast),
                "Udmurt Republic" => Ok(Self::UdmurtRepublic),
                "Ulyanovsk Oblast" => Ok(Self::UlyanovskOblast),
                "Vladimir Oblast" => Ok(Self::VladimirOblast),
                "Vologda Oblast" => Ok(Self::VologdaOblast),
                "Voronezh Oblast" => Ok(Self::VoronezhOblast),
                "Yamalo-Nenets Autonomous Okrug" => Ok(Self::YamaloNenetsAutonomousOkrug),
                "Yaroslavl Oblast" => Ok(Self::YaroslavlOblast),
                "Zabaykalsky Krai" => Ok(Self::ZabaykalskyKrai),
                _ => Err(errors::ConnectorError::InvalidDataFormat {
                    field_name: "address.state",
                }
                .into()),
            },
        }
    }
}

impl ForeignTryFrom<String> for SanMarinoStatesAbbreviation {
    type Error = error_stack::Report<errors::ConnectorError>;
    fn foreign_try_from(value: String) -> Result<Self, Self::Error> {
        let state_abbreviation_check =
            StringExt::<Self>::parse_enum(value.clone(), "SanMarinoStatesAbbreviation");
        match state_abbreviation_check {
            Ok(state_abbreviation) => Ok(state_abbreviation),
            Err(_) => match value.as_str() {
                "Acquaviva" => Ok(Self::Acquaviva),
                "Borgo Maggiore" => Ok(Self::BorgoMaggiore),
                "Chiesanuova" => Ok(Self::Chiesanuova),
                "Domagnano" => Ok(Self::Domagnano),
                "Faetano" => Ok(Self::Faetano),
                "Fiorentino" => Ok(Self::Fiorentino),
                "Montegiardino" => Ok(Self::Montegiardino),
                "San Marino" => Ok(Self::SanMarino),
                "Serravalle" => Ok(Self::Serravalle),
                _ => Err(errors::ConnectorError::InvalidDataFormat {
                    field_name: "address.state",
                }
                .into()),
            },
        }
    }
}

impl ForeignTryFrom<String> for SerbiaStatesAbbreviation {
    type Error = error_stack::Report<errors::ConnectorError>;
    fn foreign_try_from(value: String) -> Result<Self, Self::Error> {
        let state_abbreviation_check =
            StringExt::<Self>::parse_enum(value.clone(), "SerbiaStatesAbbreviation");
        match state_abbreviation_check {
            Ok(state_abbreviation) => Ok(state_abbreviation),
            Err(_) => match value.as_str() {
                "Belgrade" => Ok(Self::Belgrade),
                "Bor District" => Ok(Self::BorDistrict),
                "Braničevo District" => Ok(Self::BraničevoDistrict),
                "Central Banat District" => Ok(Self::CentralBanatDistrict),
                "Jablanica District" => Ok(Self::JablanicaDistrict),
                "Kolubara District" => Ok(Self::KolubaraDistrict),
                "Mačva District" => Ok(Self::MačvaDistrict),
                "Moravica District" => Ok(Self::MoravicaDistrict),
                "Nišava District" => Ok(Self::NišavaDistrict),
                "North Banat District" => Ok(Self::NorthBanatDistrict),
                "North Bačka District" => Ok(Self::NorthBačkaDistrict),
                "Pirot District" => Ok(Self::PirotDistrict),
                "Podunavlje District" => Ok(Self::PodunavljeDistrict),
                "Pomoravlje District" => Ok(Self::PomoravljeDistrict),
                "Pčinja District" => Ok(Self::PčinjaDistrict),
                "Rasina District" => Ok(Self::RasinaDistrict),
                "Raška District" => Ok(Self::RaškaDistrict),
                "South Banat District" => Ok(Self::SouthBanatDistrict),
                "South Bačka District" => Ok(Self::SouthBačkaDistrict),
                "Srem District" => Ok(Self::SremDistrict),
                "Toplica District" => Ok(Self::ToplicaDistrict),
                "Vojvodina" => Ok(Self::Vojvodina),
                "West Bačka District" => Ok(Self::WestBačkaDistrict),
                "Zaječar District" => Ok(Self::ZaječarDistrict),
                "Zlatibor District" => Ok(Self::ZlatiborDistrict),
                "Šumadija District" => Ok(Self::ŠumadijaDistrict),
                _ => Err(errors::ConnectorError::InvalidDataFormat {
                    field_name: "address.state",
                }
                .into()),
            },
        }
    }
}

impl ForeignTryFrom<String> for SlovakiaStatesAbbreviation {
    type Error = error_stack::Report<errors::ConnectorError>;
    fn foreign_try_from(value: String) -> Result<Self, Self::Error> {
        let state_abbreviation_check =
            StringExt::<Self>::parse_enum(value.clone(), "SlovakiaStatesAbbreviation");
        match state_abbreviation_check {
            Ok(state_abbreviation) => Ok(state_abbreviation),
            Err(_) => match value.as_str() {
                "Banská Bystrica Region" => Ok(Self::BanskaBystricaRegion),
                "Bratislava Region" => Ok(Self::BratislavaRegion),
                "Košice Region" => Ok(Self::KosiceRegion),
                "Nitra Region" => Ok(Self::NitraRegion),
                "Prešov Region" => Ok(Self::PresovRegion),
                "Trenčín Region" => Ok(Self::TrencinRegion),
                "Trnava Region" => Ok(Self::TrnavaRegion),
                "Žilina Region" => Ok(Self::ZilinaRegion),
                _ => Err(errors::ConnectorError::InvalidDataFormat {
                    field_name: "address.state",
                }
                .into()),
            },
        }
    }
}

impl ForeignTryFrom<String> for SwedenStatesAbbreviation {
    type Error = error_stack::Report<errors::ConnectorError>;
    fn foreign_try_from(value: String) -> Result<Self, Self::Error> {
        let state_abbreviation_check =
            StringExt::<Self>::parse_enum(value.clone(), "SwedenStatesAbbreviation");
        match state_abbreviation_check {
            Ok(state_abbreviation) => Ok(state_abbreviation),
            Err(_) => match value.as_str() {
                "Blekinge" => Ok(Self::Blekinge),
                "Dalarna County" => Ok(Self::DalarnaCounty),
                "Gotland County" => Ok(Self::GotlandCounty),
                "Gävleborg County" => Ok(Self::GävleborgCounty),
                "Halland County" => Ok(Self::HallandCounty),
                "Jönköping County" => Ok(Self::JönköpingCounty),
                "Kalmar County" => Ok(Self::KalmarCounty),
                "Kronoberg County" => Ok(Self::KronobergCounty),
                "Norrbotten County" => Ok(Self::NorrbottenCounty),
                "Skåne County" => Ok(Self::SkåneCounty),
                "Stockholm County" => Ok(Self::StockholmCounty),
                "Södermanland County" => Ok(Self::SödermanlandCounty),
                "Uppsala County" => Ok(Self::UppsalaCounty),
                "Värmland County" => Ok(Self::VärmlandCounty),
                "Västerbotten County" => Ok(Self::VästerbottenCounty),
                "Västernorrland County" => Ok(Self::VästernorrlandCounty),
                "Västmanland County" => Ok(Self::VästmanlandCounty),
                "Västra Götaland County" => Ok(Self::VästraGötalandCounty),
                "Örebro County" => Ok(Self::ÖrebroCounty),
                "Östergötland County" => Ok(Self::ÖstergötlandCounty),
                _ => Err(errors::ConnectorError::InvalidDataFormat {
                    field_name: "address.state",
                }
                .into()),
            },
        }
    }
}

impl ForeignTryFrom<String> for SloveniaStatesAbbreviation {
    type Error = error_stack::Report<errors::ConnectorError>;
    fn foreign_try_from(value: String) -> Result<Self, Self::Error> {
        let state_abbreviation_check =
            StringExt::<Self>::parse_enum(value.clone(), "SloveniaStatesAbbreviation");
        match state_abbreviation_check {
            Ok(state_abbreviation) => Ok(state_abbreviation),
            Err(_) => match value.as_str() {
                "Ajdovščina Municipality" => Ok(Self::Ajdovščina),
                "Ankaran Municipality" => Ok(Self::Ankaran),
                "Beltinci Municipality" => Ok(Self::Beltinci),
                "Benedikt Municipality" => Ok(Self::Benedikt),
                "Bistrica ob Sotli Municipality" => Ok(Self::BistricaObSotli),
                "Bled Municipality" => Ok(Self::Bled),
                "Bloke Municipality" => Ok(Self::Bloke),
                "Bohinj Municipality" => Ok(Self::Bohinj),
                "Borovnica Municipality" => Ok(Self::Borovnica),
                "Bovec Municipality" => Ok(Self::Bovec),
                "Braslovče Municipality" => Ok(Self::Braslovče),
                "Brda Municipality" => Ok(Self::Brda),
                "Brezovica Municipality" => Ok(Self::Brezovica),
                "Brežice Municipality" => Ok(Self::Brežice),
                "Cankova Municipality" => Ok(Self::Cankova),
                "Cerklje na Gorenjskem Municipality" => Ok(Self::CerkljeNaGorenjskem),
                "Cerknica Municipality" => Ok(Self::Cerknica),
                "Cerkno Municipality" => Ok(Self::Cerkno),
                "Cerkvenjak Municipality" => Ok(Self::Cerkvenjak),
                "City Municipality of Celje" => Ok(Self::CityMunicipalityOfCelje),
                "City Municipality of Novo Mesto" => Ok(Self::CityMunicipalityOfNovoMesto),
                "Destrnik Municipality" => Ok(Self::Destrnik),
                "Divača Municipality" => Ok(Self::Divača),
                "Dobje Municipality" => Ok(Self::Dobje),
                "Dobrepolje Municipality" => Ok(Self::Dobrepolje),
                "Dobrna Municipality" => Ok(Self::Dobrna),
                "Dobrova–Polhov Gradec Municipality" => Ok(Self::DobrovaPolhovGradec),
                "Dobrovnik Municipality" => Ok(Self::Dobrovnik),
                "Dol pri Ljubljani Municipality" => Ok(Self::DolPriLjubljani),
                "Dolenjske Toplice Municipality" => Ok(Self::DolenjskeToplice),
                "Domžale Municipality" => Ok(Self::Domžale),
                "Dornava Municipality" => Ok(Self::Dornava),
                "Dravograd Municipality" => Ok(Self::Dravograd),
                "Duplek Municipality" => Ok(Self::Duplek),
                "Gorenja Vas–Poljane Municipality" => Ok(Self::GorenjaVasPoljane),
                "Gorišnica Municipality" => Ok(Self::Gorišnica),
                "Gorje Municipality" => Ok(Self::Gorje),
                "Gornja Radgona Municipality" => Ok(Self::GornjaRadgona),
                "Gornji Grad Municipality" => Ok(Self::GornjiGrad),
                "Gornji Petrovci Municipality" => Ok(Self::GornjiPetrovci),
                "Grad Municipality" => Ok(Self::Grad),
                "Grosuplje Municipality" => Ok(Self::Grosuplje),
                "Hajdina Municipality" => Ok(Self::Hajdina),
                "Hodoš Municipality" => Ok(Self::Hodoš),
                "Horjul Municipality" => Ok(Self::Horjul),
                "Hoče–Slivnica Municipality" => Ok(Self::HočeSlivnica),
                "Hrastnik Municipality" => Ok(Self::Hrastnik),
                "Hrpelje–Kozina Municipality" => Ok(Self::HrpeljeKozina),
                "Idrija Municipality" => Ok(Self::Idrija),
                "Ig Municipality" => Ok(Self::Ig),
                "Ivančna Gorica Municipality" => Ok(Self::IvančnaGorica),
                "Izola Municipality" => Ok(Self::Izola),
                "Jesenice Municipality" => Ok(Self::Jesenice),
                "Jezersko Municipality" => Ok(Self::Jezersko),
                "Juršinci Municipality" => Ok(Self::Jursinci),
                "Kamnik Municipality" => Ok(Self::Kamnik),
                "Kanal ob Soči Municipality" => Ok(Self::KanalObSoci),
                "Kidričevo Municipality" => Ok(Self::Kidricevo),
                "Kobarid Municipality" => Ok(Self::Kobarid),
                "Kobilje Municipality" => Ok(Self::Kobilje),
                "Komen Municipality" => Ok(Self::Komen),
                "Komenda Municipality" => Ok(Self::Komenda),
                "Koper City Municipality" => Ok(Self::Koper),
                "Kostanjevica na Krki Municipality" => Ok(Self::KostanjevicaNaKrki),
                "Kostel Municipality" => Ok(Self::Kostel),
                "Kozje Municipality" => Ok(Self::Kozje),
                "Kočevje Municipality" => Ok(Self::Kocevje),
                "Kranj City Municipality" => Ok(Self::Kranj),
                "Kranjska Gora Municipality" => Ok(Self::KranjskaGora),
                "Križevci Municipality" => Ok(Self::Krizevci),
                "Kungota" => Ok(Self::Kungota),
                "Kuzma Municipality" => Ok(Self::Kuzma),
                "Laško Municipality" => Ok(Self::Lasko),
                "Lenart Municipality" => Ok(Self::Lenart),
                "Lendava Municipality" => Ok(Self::Lendava),
                "Litija Municipality" => Ok(Self::Litija),
                "Ljubljana City Municipality" => Ok(Self::Ljubljana),
                "Ljubno Municipality" => Ok(Self::Ljubno),
                "Ljutomer Municipality" => Ok(Self::Ljutomer),
                "Logatec Municipality" => Ok(Self::Logatec),
                "Log–Dragomer Municipality" => Ok(Self::LogDragomer),
                "Lovrenc na Pohorju Municipality" => Ok(Self::LovrencNaPohorju),
                "Loška Dolina Municipality" => Ok(Self::LoskaDolina),
                "Loški Potok Municipality" => Ok(Self::LoskiPotok),
                "Lukovica Municipality" => Ok(Self::Lukovica),
                "Luče Municipality" => Ok(Self::Luče),
                "Majšperk Municipality" => Ok(Self::Majsperk),
                "Makole Municipality" => Ok(Self::Makole),
                "Maribor City Municipality" => Ok(Self::Maribor),
                "Markovci Municipality" => Ok(Self::Markovci),
                "Medvode Municipality" => Ok(Self::Medvode),
                "Mengeš Municipality" => Ok(Self::Menges),
                "Metlika Municipality" => Ok(Self::Metlika),
                "Mežica Municipality" => Ok(Self::Mezica),
                "Miklavž na Dravskem Polju Municipality" => Ok(Self::MiklavzNaDravskemPolju),
                "Miren–Kostanjevica Municipality" => Ok(Self::MirenKostanjevica),
                "Mirna Municipality" => Ok(Self::Mirna),
                "Mirna Peč Municipality" => Ok(Self::MirnaPec),
                "Mislinja Municipality" => Ok(Self::Mislinja),
                "Mokronog–Trebelno Municipality" => Ok(Self::MokronogTrebelno),
                "Moravske Toplice Municipality" => Ok(Self::MoravskeToplice),
                "Moravče Municipality" => Ok(Self::Moravce),
                "Mozirje Municipality" => Ok(Self::Mozirje),
                "Municipality of Apače" => Ok(Self::Apače),
                "Municipality of Cirkulane" => Ok(Self::Cirkulane),
                "Municipality of Ilirska Bistrica" => Ok(Self::IlirskaBistrica),
                "Municipality of Krško" => Ok(Self::Krsko),
                "Municipality of Škofljica" => Ok(Self::Skofljica),
                "Murska Sobota City Municipality" => Ok(Self::MurskaSobota),
                "Muta Municipality" => Ok(Self::Muta),
                "Naklo Municipality" => Ok(Self::Naklo),
                "Nazarje Municipality" => Ok(Self::Nazarje),
                "Nova Gorica City Municipality" => Ok(Self::NovaGorica),
                "Odranci Municipality" => Ok(Self::Odranci),
                "Oplotnica" => Ok(Self::Oplotnica),
                "Ormož Municipality" => Ok(Self::Ormoz),
                "Osilnica Municipality" => Ok(Self::Osilnica),
                "Pesnica Municipality" => Ok(Self::Pesnica),
                "Piran Municipality" => Ok(Self::Piran),
                "Pivka Municipality" => Ok(Self::Pivka),
                "Podlehnik Municipality" => Ok(Self::Podlehnik),
                "Podvelka Municipality" => Ok(Self::Podvelka),
                "Podčetrtek Municipality" => Ok(Self::Podcetrtek),
                "Poljčane Municipality" => Ok(Self::Poljcane),
                "Polzela Municipality" => Ok(Self::Polzela),
                "Postojna Municipality" => Ok(Self::Postojna),
                "Prebold Municipality" => Ok(Self::Prebold),
                "Preddvor Municipality" => Ok(Self::Preddvor),
                "Prevalje Municipality" => Ok(Self::Prevalje),
                "Ptuj City Municipality" => Ok(Self::Ptuj),
                "Puconci Municipality" => Ok(Self::Puconci),
                "Radenci Municipality" => Ok(Self::Radenci),
                "Radeče Municipality" => Ok(Self::Radece),
                "Radlje ob Dravi Municipality" => Ok(Self::RadljeObDravi),
                "Radovljica Municipality" => Ok(Self::Radovljica),
                "Ravne na Koroškem Municipality" => Ok(Self::RavneNaKoroskem),
                "Razkrižje Municipality" => Ok(Self::Razkrizje),
                "Rače–Fram Municipality" => Ok(Self::RaceFram),
                "Renče–Vogrsko Municipality" => Ok(Self::RenčeVogrsko),
                "Rečica ob Savinji Municipality" => Ok(Self::RecicaObSavinji),
                "Ribnica Municipality" => Ok(Self::Ribnica),
                "Ribnica na Pohorju Municipality" => Ok(Self::RibnicaNaPohorju),
                "Rogatec Municipality" => Ok(Self::Rogatec),
                "Rogaška Slatina Municipality" => Ok(Self::RogaskaSlatina),
                "Rogašovci Municipality" => Ok(Self::Rogasovci),
                "Ruše Municipality" => Ok(Self::Ruse),
                "Selnica ob Dravi Municipality" => Ok(Self::SelnicaObDravi),
                "Semič Municipality" => Ok(Self::Semic),
                "Sevnica Municipality" => Ok(Self::Sevnica),
                "Sežana Municipality" => Ok(Self::Sezana),
                "Slovenj Gradec City Municipality" => Ok(Self::SlovenjGradec),
                "Slovenska Bistrica Municipality" => Ok(Self::SlovenskaBistrica),
                "Slovenske Konjice Municipality" => Ok(Self::SlovenskeKonjice),
                "Sodražica Municipality" => Ok(Self::Sodrazica),
                "Solčava Municipality" => Ok(Self::Solcava),
                "Središče ob Dravi" => Ok(Self::SredisceObDravi),
                "Starše Municipality" => Ok(Self::Starse),
                "Straža Municipality" => Ok(Self::Straza),
                "Sveta Ana Municipality" => Ok(Self::SvetaAna),
                "Sveta Trojica v Slovenskih Goricah Municipality" => Ok(Self::SvetaTrojica),
                "Sveti Andraž v Slovenskih Goricah Municipality" => Ok(Self::SvetiAndraz),
                "Sveti Jurij ob Ščavnici Municipality" => Ok(Self::SvetiJurijObScavnici),
                "Sveti Jurij v Slovenskih Goricah Municipality" => {
                    Ok(Self::SvetiJurijVSlovenskihGoricah)
                }
                "Sveti Tomaž Municipality" => Ok(Self::SvetiTomaz),
                "Tabor Municipality" => Ok(Self::Tabor),
                "Tišina Municipality" => Ok(Self::Tišina),
                "Tolmin Municipality" => Ok(Self::Tolmin),
                "Trbovlje Municipality" => Ok(Self::Trbovlje),
                "Trebnje Municipality" => Ok(Self::Trebnje),
                "Trnovska Vas Municipality" => Ok(Self::TrnovskaVas),
                "Trzin Municipality" => Ok(Self::Trzin),
                "Tržič Municipality" => Ok(Self::Tržič),
                "Turnišče Municipality" => Ok(Self::Turnišče),
                "Velika Polana Municipality" => Ok(Self::VelikaPolana),
                "Velike Lašče Municipality" => Ok(Self::VelikeLašče),
                "Veržej Municipality" => Ok(Self::Veržej),
                "Videm Municipality" => Ok(Self::Videm),
                "Vipava Municipality" => Ok(Self::Vipava),
                "Vitanje Municipality" => Ok(Self::Vitanje),
                "Vodice Municipality" => Ok(Self::Vodice),
                "Vojnik Municipality" => Ok(Self::Vojnik),
                "Vransko Municipality" => Ok(Self::Vransko),
                "Vrhnika Municipality" => Ok(Self::Vrhnika),
                "Vuzenica Municipality" => Ok(Self::Vuzenica),
                "Zagorje ob Savi Municipality" => Ok(Self::ZagorjeObSavi),
                "Zavrč Municipality" => Ok(Self::Zavrč),
                "Zreče Municipality" => Ok(Self::Zreče),
                "Črenšovci Municipality" => Ok(Self::Črenšovci),
                "Črna na Koroškem Municipality" => Ok(Self::ČrnaNaKoroškem),
                "Črnomelj Municipality" => Ok(Self::Črnomelj),
                "Šalovci Municipality" => Ok(Self::Šalovci),
                "Šempeter–Vrtojba Municipality" => Ok(Self::ŠempeterVrtojba),
                "Šentilj Municipality" => Ok(Self::Šentilj),
                "Šentjernej Municipality" => Ok(Self::Šentjernej),
                "Šentjur Municipality" => Ok(Self::Šentjur),
                "Šentrupert Municipality" => Ok(Self::Šentrupert),
                "Šenčur Municipality" => Ok(Self::Šenčur),
                "Škocjan Municipality" => Ok(Self::Škocjan),
                "Škofja Loka Municipality" => Ok(Self::ŠkofjaLoka),
                "Šmarje pri Jelšah Municipality" => Ok(Self::ŠmarjePriJelšah),
                "Šmarješke Toplice Municipality" => Ok(Self::ŠmarješkeToplice),
                "Šmartno ob Paki Municipality" => Ok(Self::ŠmartnoObPaki),
                "Šmartno pri Litiji Municipality" => Ok(Self::ŠmartnoPriLitiji),
                "Šoštanj Municipality" => Ok(Self::Šoštanj),
                "Štore Municipality" => Ok(Self::Štore),
                "Žalec Municipality" => Ok(Self::Žalec),
                "Železniki Municipality" => Ok(Self::Železniki),
                "Žetale Municipality" => Ok(Self::Žetale),
                "Žiri Municipality" => Ok(Self::Žiri),
                "Žirovnica Municipality" => Ok(Self::Žirovnica),
                "Žužemberk Municipality" => Ok(Self::Žužemberk),
                _ => Err(errors::ConnectorError::InvalidDataFormat {
                    field_name: "address.state",
                }
                .into()),
            },
        }
    }
}

impl ForeignTryFrom<String> for UkraineStatesAbbreviation {
    type Error = error_stack::Report<errors::ConnectorError>;

    fn foreign_try_from(value: String) -> Result<Self, Self::Error> {
        let state_abbreviation_check =
            StringExt::<Self>::parse_enum(value.clone(), "UkraineStatesAbbreviation");

        match state_abbreviation_check {
            Ok(state_abbreviation) => Ok(state_abbreviation),
            Err(_) => match value.as_str() {
                "Autonomous Republic of Crimea" => Ok(Self::AutonomousRepublicOfCrimea),
                "Cherkasy Oblast" => Ok(Self::CherkasyOblast),
                "Chernihiv Oblast" => Ok(Self::ChernihivOblast),
                "Chernivtsi Oblast" => Ok(Self::ChernivtsiOblast),
                "Dnipropetrovsk Oblast" => Ok(Self::DnipropetrovskOblast),
                "Donetsk Oblast" => Ok(Self::DonetskOblast),
                "Ivano-Frankivsk Oblast" => Ok(Self::IvanoFrankivskOblast),
                "Kharkiv Oblast" => Ok(Self::KharkivOblast),
                "Kherson Oblast" => Ok(Self::KhersonOblast),
                "Khmelnytsky Oblast" => Ok(Self::KhmelnytskyOblast),
                "Kiev" => Ok(Self::Kiev),
                "Kirovohrad Oblast" => Ok(Self::KirovohradOblast),
                "Kyiv Oblast" => Ok(Self::KyivOblast),
                "Luhansk Oblast" => Ok(Self::LuhanskOblast),
                "Lviv Oblast" => Ok(Self::LvivOblast),
                "Mykolaiv Oblast" => Ok(Self::MykolaivOblast),
                "Odessa Oblast" => Ok(Self::OdessaOblast),
                "Rivne Oblast" => Ok(Self::RivneOblast),
                "Sumy Oblast" => Ok(Self::SumyOblast),
                "Ternopil Oblast" => Ok(Self::TernopilOblast),
                "Vinnytsia Oblast" => Ok(Self::VinnytsiaOblast),
                "Volyn Oblast" => Ok(Self::VolynOblast),
                "Zakarpattia Oblast" => Ok(Self::ZakarpattiaOblast),
                "Zaporizhzhya Oblast" => Ok(Self::ZaporizhzhyaOblast),
                "Zhytomyr Oblast" => Ok(Self::ZhytomyrOblast),
                _ => Err(errors::ConnectorError::InvalidDataFormat {
                    field_name: "address.state",
                }
                .into()),
            },
        }
    }
}

impl ForeignTryFrom<String> for BrazilStatesAbbreviation {
    type Error = error_stack::Report<errors::ConnectorError>;

    fn foreign_try_from(value: String) -> Result<Self, Self::Error> {
        let state_abbreviation_check =
            StringExt::<Self>::parse_enum(value.clone(), "BrazilStatesAbbreviation");

        match state_abbreviation_check {
            Ok(state_abbreviation) => Ok(state_abbreviation),
            Err(_) => match value.as_str() {
                "Acre" => Ok(Self::Acre),
                "Alagoas" => Ok(Self::Alagoas),
                "Amapá" => Ok(Self::Amapá),
                "Amazonas" => Ok(Self::Amazonas),
                "Bahia" => Ok(Self::Bahia),
                "Ceará" => Ok(Self::Ceará),
                "Distrito Federal" => Ok(Self::DistritoFederal),
                "Espírito Santo" => Ok(Self::EspíritoSanto),
                "Goiás" => Ok(Self::Goiás),
                "Maranhão" => Ok(Self::Maranhão),
                "Mato Grosso" => Ok(Self::MatoGrosso),
                "Mato Grosso do Sul" => Ok(Self::MatoGrossoDoSul),
                "Minas Gerais" => Ok(Self::MinasGerais),
                "Pará" => Ok(Self::Pará),
                "Paraíba" => Ok(Self::Paraíba),
                "Paraná" => Ok(Self::Paraná),
                "Pernambuco" => Ok(Self::Pernambuco),
                "Piauí" => Ok(Self::Piauí),
                "Rio de Janeiro" => Ok(Self::RioDeJaneiro),
                "Rio Grande do Norte" => Ok(Self::RioGrandeDoNorte),
                "Rio Grande do Sul" => Ok(Self::RioGrandeDoSul),
                "Rondônia" => Ok(Self::Rondônia),
                "Roraima" => Ok(Self::Roraima),
                "Santa Catarina" => Ok(Self::SantaCatarina),
                "São Paulo" => Ok(Self::SãoPaulo),
                "Sergipe" => Ok(Self::Sergipe),
                "Tocantins" => Ok(Self::Tocantins),
                _ => Err(errors::ConnectorError::InvalidDataFormat {
                    field_name: "address.state",
                }
                .into()),
            },
        }
    }
}

pub trait ForeignTryFrom<F>: Sized {
    type Error;

    fn foreign_try_from(from: F) -> Result<Self, Self::Error>;
}

#[derive(Debug)]
pub struct QrImage {
    pub data: String,
}

// Qr Image data source starts with this string
// The base64 image data will be appended to it to image data source
pub(crate) const QR_IMAGE_DATA_SOURCE_STRING: &str = "data:image/png;base64";

impl QrImage {
    pub fn new_from_data(
        data: String,
    ) -> Result<Self, error_stack::Report<common_utils::errors::QrCodeError>> {
        let qr_code = qrcode::QrCode::new(data.as_bytes())
            .change_context(common_utils::errors::QrCodeError::FailedToCreateQrCode)?;

        let qrcode_image_buffer = qr_code.render::<Luma<u8>>().build();
        let qrcode_dynamic_image = DynamicImage::ImageLuma8(qrcode_image_buffer);

        let mut image_bytes = std::io::BufWriter::new(std::io::Cursor::new(Vec::new()));

        // Encodes qrcode_dynamic_image and write it to image_bytes
        let _ = qrcode_dynamic_image.write_to(&mut image_bytes, ImageFormat::Png);

        let image_data_source = format!(
            "{},{}",
            QR_IMAGE_DATA_SOURCE_STRING,
            BASE64_ENGINE.encode(image_bytes.buffer())
        );
        Ok(Self {
            data: image_data_source,
        })
    }

    pub fn new_colored_from_data(
        data: String,
        hex_color: &str,
    ) -> Result<Self, error_stack::Report<common_utils::errors::QrCodeError>> {
        let qr_code = qrcode::QrCode::new(data.as_bytes())
            .change_context(common_utils::errors::QrCodeError::FailedToCreateQrCode)?;

        let qrcode_image_buffer = qr_code.render::<Luma<u8>>().build();
        let (width, height) = qrcode_image_buffer.dimensions();
        let mut colored_image = ImageBuffer::new(width, height);
        let rgb = Self::parse_hex_color(hex_color)?;

        for (x, y, pixel) in qrcode_image_buffer.enumerate_pixels() {
            let luminance = pixel.0[0];
            let color = if luminance == 0 {
                Rgba([rgb.0, rgb.1, rgb.2, 255])
            } else {
                Rgba([255, 255, 255, 255])
            };
            colored_image.put_pixel(x, y, color);
        }

        let qrcode_dynamic_image = DynamicImage::ImageRgba8(colored_image);
        let mut image_bytes = std::io::Cursor::new(Vec::new());
        qrcode_dynamic_image
            .write_to(&mut image_bytes, ImageFormat::Png)
            .change_context(common_utils::errors::QrCodeError::FailedToCreateQrCode)?;

        let image_data_source = format!(
            "{},{}",
            QR_IMAGE_DATA_SOURCE_STRING,
            BASE64_ENGINE.encode(image_bytes.get_ref())
        );

        Ok(Self {
            data: image_data_source,
        })
    }

    pub fn parse_hex_color(hex: &str) -> Result<(u8, u8, u8), common_utils::errors::QrCodeError> {
        let hex = hex.trim_start_matches('#');
        if hex.len() == 6 {
            let r = u8::from_str_radix(&hex[0..2], 16).ok();
            let g = u8::from_str_radix(&hex[2..4], 16).ok();
            let b = u8::from_str_radix(&hex[4..6], 16).ok();
            if let (Some(r), Some(g), Some(b)) = (r, g, b) {
                return Ok((r, g, b));
            }
        }
        Err(common_utils::errors::QrCodeError::InvalidHexColor)
    }
}

#[cfg(test)]
mod tests {
    use crate::utils;
    #[test]
    fn test_image_data_source_url() {
        let qr_image_data_source_url = utils::QrImage::new_from_data("Hyperswitch".to_string());
        assert!(qr_image_data_source_url.is_ok());
    }
}

pub fn is_mandate_supported(
    selected_pmd: PaymentMethodData,
    payment_method_type: Option<enums::PaymentMethodType>,
    mandate_implemented_pmds: HashSet<PaymentMethodDataType>,
    connector: &'static str,
) -> Result<(), Error> {
    if mandate_implemented_pmds.contains(&PaymentMethodDataType::from(selected_pmd.clone())) {
        Ok(())
    } else {
        match payment_method_type {
            Some(pm_type) => Err(errors::ConnectorError::NotSupported {
                message: format!("{} mandate payment", pm_type),
                connector,
            }
            .into()),
            None => Err(errors::ConnectorError::NotSupported {
                message: "mandate payment".to_string(),
                connector,
            }
            .into()),
        }
    }
}

pub fn get_mandate_details(
    setup_mandate_details: Option<mandates::MandateData>,
) -> Result<Option<mandates::MandateAmountData>, error_stack::Report<errors::ConnectorError>> {
    setup_mandate_details
        .map(|mandate_data| match &mandate_data.mandate_type {
            Some(mandates::MandateDataType::SingleUse(mandate))
            | Some(mandates::MandateDataType::MultiUse(Some(mandate))) => Ok(mandate.clone()),
            Some(mandates::MandateDataType::MultiUse(None)) => {
                Err(errors::ConnectorError::MissingRequiredField {
                    field_name: "setup_future_usage.mandate_data.mandate_type.multi_use.amount",
                }
                .into())
            }
            None => Err(errors::ConnectorError::MissingRequiredField {
                field_name: "setup_future_usage.mandate_data.mandate_type",
            }
            .into()),
        })
        .transpose()
}

pub fn collect_values_by_removing_signature(value: &Value, signature: &String) -> Vec<String> {
    match value {
        Value::Null => vec!["null".to_owned()],
        Value::Bool(b) => vec![b.to_string()],
        Value::Number(n) => match n.as_f64() {
            Some(f) => vec![format!("{f:.2}")],
            None => vec![n.to_string()],
        },
        Value::String(s) => {
            if signature == s {
                vec![]
            } else {
                vec![s.clone()]
            }
        }
        Value::Array(arr) => arr
            .iter()
            .flat_map(|v| collect_values_by_removing_signature(v, signature))
            .collect(),
        Value::Object(obj) => obj
            .values()
            .flat_map(|v| collect_values_by_removing_signature(v, signature))
            .collect(),
    }
}

pub fn collect_and_sort_values_by_removing_signature(
    value: &Value,
    signature: &String,
) -> Vec<String> {
    let mut values = collect_values_by_removing_signature(value, signature);
    values.sort();
    values
}

#[derive(Debug, strum::Display, Eq, PartialEq, Hash)]
pub enum PaymentMethodDataType {
    Card,
    Knet,
    Benefit,
    MomoAtm,
    CardRedirect,
    AliPayQr,
    AliPayRedirect,
    AliPayHkRedirect,
    AmazonPayRedirect,
    MomoRedirect,
    KakaoPayRedirect,
    GoPayRedirect,
    GcashRedirect,
    ApplePay,
    ApplePayRedirect,
    ApplePayThirdPartySdk,
    DanaRedirect,
    DuitNow,
    GooglePay,
    GooglePayRedirect,
    GooglePayThirdPartySdk,
    MbWayRedirect,
    MobilePayRedirect,
    PaypalRedirect,
    PaypalSdk,
    Paze,
    SamsungPay,
    TwintRedirect,
    VippsRedirect,
    TouchNGoRedirect,
    WeChatPayRedirect,
    WeChatPayQr,
    CashappQr,
    SwishQr,
    KlarnaRedirect,
    KlarnaSdk,
    AffirmRedirect,
    AfterpayClearpayRedirect,
    PayBrightRedirect,
    WalleyRedirect,
    AlmaRedirect,
    AtomeRedirect,
    BancontactCard,
    Bizum,
    Blik,
    Eft,
    Eps,
    Giropay,
    Ideal,
    Interac,
    LocalBankRedirect,
    OnlineBankingCzechRepublic,
    OnlineBankingFinland,
    OnlineBankingPoland,
    OnlineBankingSlovakia,
    OpenBankingUk,
    Przelewy24,
    Sofort,
    Trustly,
    OnlineBankingFpx,
    OnlineBankingThailand,
    AchBankDebit,
    SepaBankDebit,
    BecsBankDebit,
    BacsBankDebit,
    AchBankTransfer,
    SepaBankTransfer,
    BacsBankTransfer,
    MultibancoBankTransfer,
    PermataBankTransfer,
    BcaBankTransfer,
    BniVaBankTransfer,
    BriVaBankTransfer,
    CimbVaBankTransfer,
    DanamonVaBankTransfer,
    MandiriVaBankTransfer,
    Pix,
    Pse,
    Crypto,
    MandatePayment,
    Reward,
    Upi,
    Boleto,
    Efecty,
    PagoEfectivo,
    RedCompra,
    RedPagos,
    Alfamart,
    Indomaret,
    Oxxo,
    SevenEleven,
    Lawson,
    MiniStop,
    FamilyMart,
    Seicomart,
    PayEasy,
    Givex,
    PaySafeCar,
    CardToken,
    LocalBankTransfer,
    Mifinity,
    Fps,
    PromptPay,
    VietQr,
    OpenBanking,
    NetworkToken,
    NetworkTransactionIdAndCardDetails,
    DirectCarrierBilling,
    InstantBankTransfer,
}

impl From<PaymentMethodData> for PaymentMethodDataType {
    fn from(pm_data: PaymentMethodData) -> Self {
        match pm_data {
            PaymentMethodData::Card(_) => Self::Card,
            PaymentMethodData::NetworkToken(_) => Self::NetworkToken,
            PaymentMethodData::CardDetailsForNetworkTransactionId(_) => {
                Self::NetworkTransactionIdAndCardDetails
            }
            PaymentMethodData::CardRedirect(card_redirect_data) => match card_redirect_data {
                payment_method_data::CardRedirectData::Knet {} => Self::Knet,
                payment_method_data::CardRedirectData::Benefit {} => Self::Benefit,
                payment_method_data::CardRedirectData::MomoAtm {} => Self::MomoAtm,
                payment_method_data::CardRedirectData::CardRedirect {} => Self::CardRedirect,
            },
            PaymentMethodData::Wallet(wallet_data) => match wallet_data {
                payment_method_data::WalletData::AliPayQr(_) => Self::AliPayQr,
                payment_method_data::WalletData::AliPayRedirect(_) => Self::AliPayRedirect,
                payment_method_data::WalletData::AliPayHkRedirect(_) => Self::AliPayHkRedirect,
                payment_method_data::WalletData::AmazonPayRedirect(_) => Self::AmazonPayRedirect,
                payment_method_data::WalletData::MomoRedirect(_) => Self::MomoRedirect,
                payment_method_data::WalletData::KakaoPayRedirect(_) => Self::KakaoPayRedirect,
                payment_method_data::WalletData::GoPayRedirect(_) => Self::GoPayRedirect,
                payment_method_data::WalletData::GcashRedirect(_) => Self::GcashRedirect,
                payment_method_data::WalletData::ApplePay(_) => Self::ApplePay,
                payment_method_data::WalletData::ApplePayRedirect(_) => Self::ApplePayRedirect,
                payment_method_data::WalletData::ApplePayThirdPartySdk(_) => {
                    Self::ApplePayThirdPartySdk
                }
                payment_method_data::WalletData::DanaRedirect {} => Self::DanaRedirect,
                payment_method_data::WalletData::GooglePay(_) => Self::GooglePay,
                payment_method_data::WalletData::GooglePayRedirect(_) => Self::GooglePayRedirect,
                payment_method_data::WalletData::GooglePayThirdPartySdk(_) => {
                    Self::GooglePayThirdPartySdk
                }
                payment_method_data::WalletData::MbWayRedirect(_) => Self::MbWayRedirect,
                payment_method_data::WalletData::MobilePayRedirect(_) => Self::MobilePayRedirect,
                payment_method_data::WalletData::PaypalRedirect(_) => Self::PaypalRedirect,
                payment_method_data::WalletData::PaypalSdk(_) => Self::PaypalSdk,
                payment_method_data::WalletData::Paze(_) => Self::Paze,
                payment_method_data::WalletData::SamsungPay(_) => Self::SamsungPay,
                payment_method_data::WalletData::TwintRedirect {} => Self::TwintRedirect,
                payment_method_data::WalletData::VippsRedirect {} => Self::VippsRedirect,
                payment_method_data::WalletData::TouchNGoRedirect(_) => Self::TouchNGoRedirect,
                payment_method_data::WalletData::WeChatPayRedirect(_) => Self::WeChatPayRedirect,
                payment_method_data::WalletData::WeChatPayQr(_) => Self::WeChatPayQr,
                payment_method_data::WalletData::CashappQr(_) => Self::CashappQr,
                payment_method_data::WalletData::SwishQr(_) => Self::SwishQr,
                payment_method_data::WalletData::Mifinity(_) => Self::Mifinity,
            },
            PaymentMethodData::PayLater(pay_later_data) => match pay_later_data {
                payment_method_data::PayLaterData::KlarnaRedirect { .. } => Self::KlarnaRedirect,
                payment_method_data::PayLaterData::KlarnaSdk { .. } => Self::KlarnaSdk,
                payment_method_data::PayLaterData::AffirmRedirect {} => Self::AffirmRedirect,
                payment_method_data::PayLaterData::AfterpayClearpayRedirect { .. } => {
                    Self::AfterpayClearpayRedirect
                }
                payment_method_data::PayLaterData::PayBrightRedirect {} => Self::PayBrightRedirect,
                payment_method_data::PayLaterData::WalleyRedirect {} => Self::WalleyRedirect,
                payment_method_data::PayLaterData::AlmaRedirect {} => Self::AlmaRedirect,
                payment_method_data::PayLaterData::AtomeRedirect {} => Self::AtomeRedirect,
            },
            PaymentMethodData::BankRedirect(bank_redirect_data) => match bank_redirect_data {
                payment_method_data::BankRedirectData::BancontactCard { .. } => {
                    Self::BancontactCard
                }
                payment_method_data::BankRedirectData::Bizum {} => Self::Bizum,
                payment_method_data::BankRedirectData::Blik { .. } => Self::Blik,
                payment_method_data::BankRedirectData::Eft { .. } => Self::Eft,
                payment_method_data::BankRedirectData::Eps { .. } => Self::Eps,
                payment_method_data::BankRedirectData::Giropay { .. } => Self::Giropay,
                payment_method_data::BankRedirectData::Ideal { .. } => Self::Ideal,
                payment_method_data::BankRedirectData::Interac { .. } => Self::Interac,
                payment_method_data::BankRedirectData::OnlineBankingCzechRepublic { .. } => {
                    Self::OnlineBankingCzechRepublic
                }
                payment_method_data::BankRedirectData::OnlineBankingFinland { .. } => {
                    Self::OnlineBankingFinland
                }
                payment_method_data::BankRedirectData::OnlineBankingPoland { .. } => {
                    Self::OnlineBankingPoland
                }
                payment_method_data::BankRedirectData::OnlineBankingSlovakia { .. } => {
                    Self::OnlineBankingSlovakia
                }
                payment_method_data::BankRedirectData::OpenBankingUk { .. } => Self::OpenBankingUk,
                payment_method_data::BankRedirectData::Przelewy24 { .. } => Self::Przelewy24,
                payment_method_data::BankRedirectData::Sofort { .. } => Self::Sofort,
                payment_method_data::BankRedirectData::Trustly { .. } => Self::Trustly,
                payment_method_data::BankRedirectData::OnlineBankingFpx { .. } => {
                    Self::OnlineBankingFpx
                }
                payment_method_data::BankRedirectData::OnlineBankingThailand { .. } => {
                    Self::OnlineBankingThailand
                }
                payment_method_data::BankRedirectData::LocalBankRedirect {} => {
                    Self::LocalBankRedirect
                }
            },
            PaymentMethodData::BankDebit(bank_debit_data) => match bank_debit_data {
                payment_method_data::BankDebitData::AchBankDebit { .. } => Self::AchBankDebit,
                payment_method_data::BankDebitData::SepaBankDebit { .. } => Self::SepaBankDebit,
                payment_method_data::BankDebitData::BecsBankDebit { .. } => Self::BecsBankDebit,
                payment_method_data::BankDebitData::BacsBankDebit { .. } => Self::BacsBankDebit,
            },
            PaymentMethodData::BankTransfer(bank_transfer_data) => match *bank_transfer_data {
                payment_method_data::BankTransferData::AchBankTransfer { .. } => {
                    Self::AchBankTransfer
                }
                payment_method_data::BankTransferData::SepaBankTransfer { .. } => {
                    Self::SepaBankTransfer
                }
                payment_method_data::BankTransferData::BacsBankTransfer { .. } => {
                    Self::BacsBankTransfer
                }
                payment_method_data::BankTransferData::MultibancoBankTransfer { .. } => {
                    Self::MultibancoBankTransfer
                }
                payment_method_data::BankTransferData::PermataBankTransfer { .. } => {
                    Self::PermataBankTransfer
                }
                payment_method_data::BankTransferData::BcaBankTransfer { .. } => {
                    Self::BcaBankTransfer
                }
                payment_method_data::BankTransferData::BniVaBankTransfer { .. } => {
                    Self::BniVaBankTransfer
                }
                payment_method_data::BankTransferData::BriVaBankTransfer { .. } => {
                    Self::BriVaBankTransfer
                }
                payment_method_data::BankTransferData::CimbVaBankTransfer { .. } => {
                    Self::CimbVaBankTransfer
                }
                payment_method_data::BankTransferData::DanamonVaBankTransfer { .. } => {
                    Self::DanamonVaBankTransfer
                }
                payment_method_data::BankTransferData::MandiriVaBankTransfer { .. } => {
                    Self::MandiriVaBankTransfer
                }
                payment_method_data::BankTransferData::Pix { .. } => Self::Pix,
                payment_method_data::BankTransferData::Pse {} => Self::Pse,
                payment_method_data::BankTransferData::LocalBankTransfer { .. } => {
                    Self::LocalBankTransfer
                }
                payment_method_data::BankTransferData::InstantBankTransfer {} => {
                    Self::InstantBankTransfer
                }
            },
            PaymentMethodData::Crypto(_) => Self::Crypto,
            PaymentMethodData::MandatePayment => Self::MandatePayment,
            PaymentMethodData::Reward => Self::Reward,
            PaymentMethodData::Upi(_) => Self::Upi,
            PaymentMethodData::Voucher(voucher_data) => match voucher_data {
                payment_method_data::VoucherData::Boleto(_) => Self::Boleto,
                payment_method_data::VoucherData::Efecty => Self::Efecty,
                payment_method_data::VoucherData::PagoEfectivo => Self::PagoEfectivo,
                payment_method_data::VoucherData::RedCompra => Self::RedCompra,
                payment_method_data::VoucherData::RedPagos => Self::RedPagos,
                payment_method_data::VoucherData::Alfamart(_) => Self::Alfamart,
                payment_method_data::VoucherData::Indomaret(_) => Self::Indomaret,
                payment_method_data::VoucherData::Oxxo => Self::Oxxo,
                payment_method_data::VoucherData::SevenEleven(_) => Self::SevenEleven,
                payment_method_data::VoucherData::Lawson(_) => Self::Lawson,
                payment_method_data::VoucherData::MiniStop(_) => Self::MiniStop,
                payment_method_data::VoucherData::FamilyMart(_) => Self::FamilyMart,
                payment_method_data::VoucherData::Seicomart(_) => Self::Seicomart,
                payment_method_data::VoucherData::PayEasy(_) => Self::PayEasy,
            },
            PaymentMethodData::RealTimePayment(real_time_payment_data) => {
                match *real_time_payment_data {
                    payment_method_data::RealTimePaymentData::DuitNow {} => Self::DuitNow,
                    payment_method_data::RealTimePaymentData::Fps {} => Self::Fps,
                    payment_method_data::RealTimePaymentData::PromptPay {} => Self::PromptPay,
                    payment_method_data::RealTimePaymentData::VietQr {} => Self::VietQr,
                }
            }
            PaymentMethodData::GiftCard(gift_card_data) => match *gift_card_data {
                payment_method_data::GiftCardData::Givex(_) => Self::Givex,
                payment_method_data::GiftCardData::PaySafeCard {} => Self::PaySafeCar,
            },
            PaymentMethodData::CardToken(_) => Self::CardToken,
            PaymentMethodData::OpenBanking(data) => match data {
                payment_method_data::OpenBankingData::OpenBankingPIS {} => Self::OpenBanking,
            },
            PaymentMethodData::MobilePayment(mobile_payment_data) => match mobile_payment_data {
                payment_method_data::MobilePaymentData::DirectCarrierBilling { .. } => {
                    Self::DirectCarrierBilling
                }
            },
        }
    }
}
pub trait ApplePay {
    fn get_applepay_decoded_payment_data(&self) -> Result<Secret<String>, Error>;
}

impl ApplePay for payment_method_data::ApplePayWalletData {
    fn get_applepay_decoded_payment_data(&self) -> Result<Secret<String>, Error> {
        let token = Secret::new(
            String::from_utf8(BASE64_ENGINE.decode(&self.payment_data).change_context(
                errors::ConnectorError::InvalidWalletToken {
                    wallet_name: "Apple Pay".to_string(),
                },
            )?)
            .change_context(errors::ConnectorError::InvalidWalletToken {
                wallet_name: "Apple Pay".to_string(),
            })?,
        );
        Ok(token)
    }
}

pub trait WalletData {
    fn get_wallet_token(&self) -> Result<Secret<String>, Error>;
    fn get_wallet_token_as_json<T>(&self, wallet_name: String) -> Result<T, Error>
    where
        T: serde::de::DeserializeOwned;
    fn get_encoded_wallet_token(&self) -> Result<String, Error>;
}

impl WalletData for payment_method_data::WalletData {
    fn get_wallet_token(&self) -> Result<Secret<String>, Error> {
        match self {
            Self::GooglePay(data) => Ok(Secret::new(data.tokenization_data.token.clone())),
            Self::ApplePay(data) => Ok(data.get_applepay_decoded_payment_data()?),
            Self::PaypalSdk(data) => Ok(Secret::new(data.token.clone())),
            _ => Err(errors::ConnectorError::InvalidWallet.into()),
        }
    }
    fn get_wallet_token_as_json<T>(&self, wallet_name: String) -> Result<T, Error>
    where
        T: serde::de::DeserializeOwned,
    {
        serde_json::from_str::<T>(self.get_wallet_token()?.peek())
            .change_context(errors::ConnectorError::InvalidWalletToken { wallet_name })
    }

    fn get_encoded_wallet_token(&self) -> Result<String, Error> {
        match self {
            Self::GooglePay(_) => {
                let json_token: Value = self.get_wallet_token_as_json("Google Pay".to_owned())?;
                let token_as_vec = serde_json::to_vec(&json_token).change_context(
                    errors::ConnectorError::InvalidWalletToken {
                        wallet_name: "Google Pay".to_string(),
                    },
                )?;
                let encoded_token = BASE64_ENGINE.encode(token_as_vec);
                Ok(encoded_token)
            }
            _ => Err(
                errors::ConnectorError::NotImplemented("SELECTED PAYMENT METHOD".to_owned()).into(),
            ),
        }
    }
}

pub fn deserialize_xml_to_struct<T: serde::de::DeserializeOwned>(
    xml_data: &[u8],
) -> Result<T, errors::ConnectorError> {
    let response_str = std::str::from_utf8(xml_data)
        .map_err(|e| {
            router_env::logger::error!("Error converting response data to UTF-8: {:?}", e);
            errors::ConnectorError::ResponseDeserializationFailed
        })?
        .trim();
    let result: T = quick_xml::de::from_str(response_str).map_err(|e| {
        router_env::logger::error!("Error deserializing XML response: {:?}", e);
        errors::ConnectorError::ResponseDeserializationFailed
    })?;

    Ok(result)
}

pub fn is_html_response(response: &str) -> bool {
    response.starts_with("<html>") || response.starts_with("<!DOCTYPE html>")
}

#[cfg(feature = "payouts")]
pub trait PayoutsData {
    fn get_transfer_id(&self) -> Result<String, Error>;
    fn get_customer_details(
        &self,
    ) -> Result<hyperswitch_domain_models::router_request_types::CustomerDetails, Error>;
    fn get_vendor_details(&self) -> Result<PayoutVendorAccountDetails, Error>;
    #[cfg(feature = "payouts")]
    fn get_payout_type(&self) -> Result<enums::PayoutType, Error>;
}

#[cfg(feature = "payouts")]
impl PayoutsData for hyperswitch_domain_models::router_request_types::PayoutsData {
    fn get_transfer_id(&self) -> Result<String, Error> {
        self.connector_payout_id
            .clone()
            .ok_or_else(missing_field_err("transfer_id"))
    }
    fn get_customer_details(
        &self,
    ) -> Result<hyperswitch_domain_models::router_request_types::CustomerDetails, Error> {
        self.customer_details
            .clone()
            .ok_or_else(missing_field_err("customer_details"))
    }
    fn get_vendor_details(&self) -> Result<PayoutVendorAccountDetails, Error> {
        self.vendor_details
            .clone()
            .ok_or_else(missing_field_err("vendor_details"))
    }
    #[cfg(feature = "payouts")]
    fn get_payout_type(&self) -> Result<enums::PayoutType, Error> {
        self.payout_type
            .to_owned()
            .ok_or_else(missing_field_err("payout_type"))
    }
}
pub trait RevokeMandateRequestData {
    fn get_connector_mandate_id(&self) -> Result<String, Error>;
}

impl RevokeMandateRequestData for MandateRevokeRequestData {
    fn get_connector_mandate_id(&self) -> Result<String, Error> {
        self.connector_mandate_id
            .clone()
            .ok_or_else(missing_field_err("connector_mandate_id"))
    }
}
pub trait RecurringMandateData {
    fn get_original_payment_amount(&self) -> Result<i64, Error>;
    fn get_original_payment_currency(&self) -> Result<enums::Currency, Error>;
}

impl RecurringMandateData for RecurringMandatePaymentData {
    fn get_original_payment_amount(&self) -> Result<i64, Error> {
        self.original_payment_authorized_amount
            .ok_or_else(missing_field_err("original_payment_authorized_amount"))
    }
    fn get_original_payment_currency(&self) -> Result<enums::Currency, Error> {
        self.original_payment_authorized_currency
            .ok_or_else(missing_field_err("original_payment_authorized_currency"))
    }
}

#[cfg(feature = "payouts")]
impl CardData for api_models::payouts::CardPayout {
    fn get_card_expiry_year_2_digit(&self) -> Result<Secret<String>, errors::ConnectorError> {
        let binding = self.expiry_year.clone();
        let year = binding.peek();
        Ok(Secret::new(
            year.get(year.len() - 2..)
                .ok_or(errors::ConnectorError::RequestEncodingFailed)?
                .to_string(),
        ))
    }
    fn get_card_expiry_month_2_digit(&self) -> Result<Secret<String>, errors::ConnectorError> {
        let exp_month = self
            .expiry_month
            .peek()
            .to_string()
            .parse::<u8>()
            .map_err(|_| errors::ConnectorError::InvalidDataFormat {
                field_name: "payment_method_data.card.card_exp_month",
            })?;
        let month = ::cards::CardExpirationMonth::try_from(exp_month).map_err(|_| {
            errors::ConnectorError::InvalidDataFormat {
                field_name: "payment_method_data.card.card_exp_month",
            }
        })?;
        Ok(Secret::new(month.two_digits()))
    }
    fn get_card_issuer(&self) -> Result<CardIssuer, Error> {
        get_card_issuer(self.card_number.peek())
    }
    fn get_card_expiry_month_year_2_digit_with_delimiter(
        &self,
        delimiter: String,
    ) -> Result<Secret<String>, errors::ConnectorError> {
        let year = self.get_card_expiry_year_2_digit()?;
        Ok(Secret::new(format!(
            "{}{}{}",
            self.expiry_month.peek(),
            delimiter,
            year.peek()
        )))
    }
    fn get_expiry_date_as_yyyymm(&self, delimiter: &str) -> Secret<String> {
        let year = self.get_expiry_year_4_digit();
        Secret::new(format!(
            "{}{}{}",
            year.peek(),
            delimiter,
            self.expiry_month.peek()
        ))
    }
    fn get_expiry_date_as_mmyyyy(&self, delimiter: &str) -> Secret<String> {
        let year = self.get_expiry_year_4_digit();
        Secret::new(format!(
            "{}{}{}",
            self.expiry_month.peek(),
            delimiter,
            year.peek()
        ))
    }
    fn get_expiry_year_4_digit(&self) -> Secret<String> {
        let mut year = self.expiry_year.peek().clone();
        if year.len() == 2 {
            year = format!("20{}", year);
        }
        Secret::new(year)
    }
    fn get_expiry_date_as_yymm(&self) -> Result<Secret<String>, errors::ConnectorError> {
        let year = self.get_card_expiry_year_2_digit()?.expose();
        let month = self.expiry_month.clone().expose();
        Ok(Secret::new(format!("{year}{month}")))
    }
    fn get_expiry_month_as_i8(&self) -> Result<Secret<i8>, Error> {
        self.expiry_month
            .peek()
            .clone()
            .parse::<i8>()
            .change_context(errors::ConnectorError::ResponseDeserializationFailed)
            .map(Secret::new)
    }
    fn get_expiry_year_as_i32(&self) -> Result<Secret<i32>, Error> {
        self.expiry_year
            .peek()
            .clone()
            .parse::<i32>()
            .change_context(errors::ConnectorError::ResponseDeserializationFailed)
            .map(Secret::new)
    }

    fn get_expiry_date_as_mmyy(&self) -> Result<Secret<String>, errors::ConnectorError> {
        let year = self.get_card_expiry_year_2_digit()?.expose();
        let month = self.expiry_month.clone().expose();
        Ok(Secret::new(format!("{month}{year}")))
    }

    fn get_expiry_year_as_4_digit_i32(&self) -> Result<Secret<i32>, Error> {
        self.get_expiry_year_4_digit()
            .peek()
            .clone()
            .parse::<i32>()
            .change_context(errors::ConnectorError::ResponseDeserializationFailed)
            .map(Secret::new)
    }
    fn get_cardholder_name(&self) -> Result<Secret<String>, Error> {
        self.card_holder_name
            .clone()
            .ok_or_else(missing_field_err("card.card_holder_name"))
    }
}

pub trait NetworkTokenData {
    fn get_card_issuer(&self) -> Result<CardIssuer, Error>;
    fn get_expiry_year_4_digit(&self) -> Secret<String>;
    fn get_network_token(&self) -> NetworkTokenNumber;
    fn get_network_token_expiry_month(&self) -> Secret<String>;
    fn get_network_token_expiry_year(&self) -> Secret<String>;
    fn get_cryptogram(&self) -> Option<Secret<String>>;
}

impl NetworkTokenData for payment_method_data::NetworkTokenData {
    #[cfg(feature = "v1")]
    fn get_card_issuer(&self) -> Result<CardIssuer, Error> {
        get_card_issuer(self.token_number.peek())
    }

    #[cfg(feature = "v2")]
    fn get_card_issuer(&self) -> Result<CardIssuer, Error> {
        get_card_issuer(self.network_token.peek())
    }

    #[cfg(feature = "v1")]
    fn get_expiry_year_4_digit(&self) -> Secret<String> {
        let mut year = self.token_exp_year.peek().clone();
        if year.len() == 2 {
            year = format!("20{}", year);
        }
        Secret::new(year)
    }

    #[cfg(feature = "v2")]
    fn get_expiry_year_4_digit(&self) -> Secret<String> {
        let mut year = self.network_token_exp_year.peek().clone();
        if year.len() == 2 {
            year = format!("20{}", year);
        }
        Secret::new(year)
    }

    #[cfg(feature = "v1")]
    fn get_network_token(&self) -> NetworkTokenNumber {
        self.token_number.clone()
    }

    #[cfg(feature = "v2")]
    fn get_network_token(&self) -> NetworkTokenNumber {
        self.network_token.clone()
    }

    #[cfg(feature = "v1")]
    fn get_network_token_expiry_month(&self) -> Secret<String> {
        self.token_exp_month.clone()
    }

    #[cfg(feature = "v2")]
    fn get_network_token_expiry_month(&self) -> Secret<String> {
        self.network_token_exp_month.clone()
    }

    #[cfg(feature = "v1")]
    fn get_network_token_expiry_year(&self) -> Secret<String> {
        self.token_exp_year.clone()
    }

    #[cfg(feature = "v2")]
    fn get_network_token_expiry_year(&self) -> Secret<String> {
        self.network_token_exp_year.clone()
    }

    #[cfg(feature = "v1")]
    fn get_cryptogram(&self) -> Option<Secret<String>> {
        self.token_cryptogram.clone()
    }

    #[cfg(feature = "v2")]
    fn get_cryptogram(&self) -> Option<Secret<String>> {
        self.cryptogram.clone()
    }
}

pub fn convert_uppercase<'de, D, T>(v: D) -> Result<T, D::Error>
where
    D: serde::Deserializer<'de>,
    T: FromStr,
    <T as FromStr>::Err: std::fmt::Debug + std::fmt::Display + std::error::Error,
{
    use serde::de::Error;
    let output = <&str>::deserialize(v)?;
    output.to_uppercase().parse::<T>().map_err(D::Error::custom)
}

pub(crate) fn convert_setup_mandate_router_data_to_authorize_router_data(
    data: &SetupMandateRouterData,
) -> PaymentsAuthorizeData {
    PaymentsAuthorizeData {
        currency: data.request.currency,
        payment_method_data: data.request.payment_method_data.clone(),
        confirm: data.request.confirm,
        statement_descriptor_suffix: data.request.statement_descriptor_suffix.clone(),
        mandate_id: data.request.mandate_id.clone(),
        setup_future_usage: data.request.setup_future_usage,
        off_session: data.request.off_session,
        setup_mandate_details: data.request.setup_mandate_details.clone(),
        router_return_url: data.request.router_return_url.clone(),
        email: data.request.email.clone(),
        customer_name: data.request.customer_name.clone(),
        amount: 0,
        order_tax_amount: Some(MinorUnit::zero()),
        minor_amount: MinorUnit::new(0),
        statement_descriptor: None,
        capture_method: data.request.capture_method,
        webhook_url: None,
        complete_authorize_url: None,
        browser_info: data.request.browser_info.clone(),
        order_details: None,
        order_category: None,
        session_token: None,
        enrolled_for_3ds: true,
        related_transaction_id: None,
        payment_experience: None,
        payment_method_type: None,
        customer_id: None,
        surcharge_details: None,
        request_extended_authorization: None,
        request_incremental_authorization: data.request.request_incremental_authorization,
        metadata: None,
        authentication_data: None,
        customer_acceptance: data.request.customer_acceptance.clone(),
        split_payments: None, // TODO: allow charges on mandates?
        merchant_order_reference_id: None,
        integrity_object: None,
        additional_payment_method_data: None,
        shipping_cost: data.request.shipping_cost,
        merchant_account_id: None,
        merchant_config_currency: None,
        connector_testing_data: data.request.connector_testing_data.clone(),
    }
}

pub(crate) fn convert_payment_authorize_router_response<F1, F2, T1, T2>(
    item: (&ConnectorRouterData<F1, T1, PaymentsResponseData>, T2),
) -> ConnectorRouterData<F2, T2, PaymentsResponseData> {
    let data = item.0;
    let request = item.1;
    ConnectorRouterData {
        flow: PhantomData,
        request,
        merchant_id: data.merchant_id.clone(),
        connector: data.connector.clone(),
        attempt_id: data.attempt_id.clone(),
        tenant_id: data.tenant_id.clone(),
        status: data.status,
        payment_method: data.payment_method,
        connector_auth_type: data.connector_auth_type.clone(),
        description: data.description.clone(),
        address: data.address.clone(),
        auth_type: data.auth_type,
        connector_meta_data: data.connector_meta_data.clone(),
        connector_wallets_details: data.connector_wallets_details.clone(),
        amount_captured: data.amount_captured,
        minor_amount_captured: data.minor_amount_captured,
        access_token: data.access_token.clone(),
        response: data.response.clone(),
        payment_id: data.payment_id.clone(),
        session_token: data.session_token.clone(),
        reference_id: data.reference_id.clone(),
        customer_id: data.customer_id.clone(),
        payment_method_token: None,
        preprocessing_id: None,
        connector_customer: data.connector_customer.clone(),
        recurring_mandate_payment_data: data.recurring_mandate_payment_data.clone(),
        connector_request_reference_id: data.connector_request_reference_id.clone(),
        #[cfg(feature = "payouts")]
        payout_method_data: data.payout_method_data.clone(),
        #[cfg(feature = "payouts")]
        quote_id: data.quote_id.clone(),
        test_mode: data.test_mode,
        payment_method_status: None,
        payment_method_balance: data.payment_method_balance.clone(),
        connector_api_version: data.connector_api_version.clone(),
        connector_http_status_code: data.connector_http_status_code,
        external_latency: data.external_latency,
        apple_pay_flow: data.apple_pay_flow.clone(),
        frm_metadata: data.frm_metadata.clone(),
        dispute_id: data.dispute_id.clone(),
        refund_id: data.refund_id.clone(),
        connector_response: data.connector_response.clone(),
        integrity_check: Ok(()),
        additional_merchant_data: data.additional_merchant_data.clone(),
        header_payload: data.header_payload.clone(),
        connector_mandate_request_reference_id: data.connector_mandate_request_reference_id.clone(),
        authentication_id: data.authentication_id.clone(),
        psd2_sca_exemption_type: data.psd2_sca_exemption_type,
        whole_connector_response: data.whole_connector_response.clone(),
    }
}

pub fn generate_12_digit_number() -> u64 {
    let mut rng = rand::thread_rng();
    rng.gen_range(100_000_000_000..=999_999_999_999)
}

/// Normalizes a string by converting to lowercase, performing NFKD normalization(https://unicode.org/reports/tr15/#Description_Norm),and removing special characters and spaces.
pub fn normalize_string(value: String) -> Result<String, regex::Error> {
    let nfkd_value = value.nfkd().collect::<String>();
    let lowercase_value = nfkd_value.to_lowercase();
    static REGEX: LazyLock<Result<Regex, regex::Error>> =
        LazyLock::new(|| Regex::new(r"[^a-z0-9]"));
    let regex = REGEX.as_ref().map_err(|e| e.clone())?;
    let normalized = regex.replace_all(&lowercase_value, "").to_string();
    Ok(normalized)
}
#[cfg(feature = "frm")]
pub trait FrmTransactionRouterDataRequest {
    fn is_payment_successful(&self) -> Option<bool>;
}

#[cfg(feature = "frm")]
impl FrmTransactionRouterDataRequest for FrmTransactionRouterData {
    fn is_payment_successful(&self) -> Option<bool> {
        match self.status {
            AttemptStatus::AuthenticationFailed
            | AttemptStatus::RouterDeclined
            | AttemptStatus::AuthorizationFailed
            | AttemptStatus::Voided
            | AttemptStatus::CaptureFailed
            | AttemptStatus::Failure
            | AttemptStatus::AutoRefunded => Some(false),

            AttemptStatus::AuthenticationSuccessful
            | AttemptStatus::PartialChargedAndChargeable
            | AttemptStatus::Authorized
            | AttemptStatus::Charged => Some(true),

            AttemptStatus::Started
            | AttemptStatus::AuthenticationPending
            | AttemptStatus::Authorizing
            | AttemptStatus::CodInitiated
            | AttemptStatus::VoidInitiated
            | AttemptStatus::CaptureInitiated
            | AttemptStatus::VoidFailed
            | AttemptStatus::PartialCharged
            | AttemptStatus::Unresolved
            | AttemptStatus::Pending
            | AttemptStatus::PaymentMethodAwaited
            | AttemptStatus::ConfirmationAwaited
            | AttemptStatus::DeviceDataCollectionPending => None,
        }
    }
}

#[cfg(feature = "frm")]
pub trait FraudCheckCheckoutRequest {
    fn get_order_details(&self) -> Result<Vec<OrderDetailsWithAmount>, Error>;
}

#[cfg(feature = "frm")]
impl FraudCheckCheckoutRequest for FraudCheckCheckoutData {
    fn get_order_details(&self) -> Result<Vec<OrderDetailsWithAmount>, Error> {
        self.order_details
            .clone()
            .ok_or_else(missing_field_err("order_details"))
    }
}

#[cfg(feature = "frm")]
pub trait FraudCheckTransactionRequest {
    fn get_currency(&self) -> Result<enums::Currency, Error>;
}
#[cfg(feature = "frm")]
impl FraudCheckTransactionRequest for FraudCheckTransactionData {
    fn get_currency(&self) -> Result<enums::Currency, Error> {
        self.currency.ok_or_else(missing_field_err("currency"))
    }
}

/// Custom deserializer for Option<Currency> that treats empty strings as None
pub fn deserialize_optional_currency<'de, D>(
    deserializer: D,
) -> Result<Option<enums::Currency>, D::Error>
where
    D: serde::Deserializer<'de>,
{
    let string_data: Option<String> = Option::deserialize(deserializer)?;
    match string_data {
        Some(ref value) if !value.is_empty() => value
            .clone()
            .parse_enum("Currency")
            .map(Some)
            .map_err(|_| serde::de::Error::custom(format!("Invalid currency code: {}", value))),
        _ => Ok(None),
    }
}
#[cfg(feature = "payouts")]
pub trait CustomerDetails {
    fn get_customer_id(&self) -> Result<id_type::CustomerId, errors::ConnectorError>;
    fn get_customer_name(
        &self,
    ) -> Result<Secret<String, masking::WithType>, errors::ConnectorError>;
    fn get_customer_email(&self) -> Result<Email, errors::ConnectorError>;
    fn get_customer_phone(
        &self,
    ) -> Result<Secret<String, masking::WithType>, errors::ConnectorError>;
    fn get_customer_phone_country_code(&self) -> Result<String, errors::ConnectorError>;
}

#[cfg(feature = "payouts")]
impl CustomerDetails for hyperswitch_domain_models::router_request_types::CustomerDetails {
    fn get_customer_id(&self) -> Result<id_type::CustomerId, errors::ConnectorError> {
        self.customer_id
            .clone()
            .ok_or(errors::ConnectorError::MissingRequiredField {
                field_name: "customer_id",
            })
    }

    fn get_customer_name(
        &self,
    ) -> Result<Secret<String, masking::WithType>, errors::ConnectorError> {
        self.name
            .clone()
            .ok_or(errors::ConnectorError::MissingRequiredField {
                field_name: "customer_name",
            })
    }

    fn get_customer_email(&self) -> Result<Email, errors::ConnectorError> {
        self.email
            .clone()
            .ok_or(errors::ConnectorError::MissingRequiredField {
                field_name: "customer_email",
            })
    }

    fn get_customer_phone(
        &self,
    ) -> Result<Secret<String, masking::WithType>, errors::ConnectorError> {
        self.phone
            .clone()
            .ok_or(errors::ConnectorError::MissingRequiredField {
                field_name: "customer_phone",
            })
    }

    fn get_customer_phone_country_code(&self) -> Result<String, errors::ConnectorError> {
        self.phone_country_code
            .clone()
            .ok_or(errors::ConnectorError::MissingRequiredField {
                field_name: "customer_phone_country_code",
            })
    }
}

pub fn get_card_details(
    payment_method_data: PaymentMethodData,
    connector_name: &'static str,
) -> Result<Card, errors::ConnectorError> {
    match payment_method_data {
        PaymentMethodData::Card(details) => Ok(details),
        _ => Err(errors::ConnectorError::NotSupported {
            message: SELECTED_PAYMENT_METHOD.to_string(),
            connector: connector_name,
        })?,
    }
}

#[cfg(feature = "frm")]
pub trait FraudCheckSaleRequest {
    fn get_order_details(&self) -> Result<Vec<OrderDetailsWithAmount>, Error>;
}
#[cfg(feature = "frm")]
impl FraudCheckSaleRequest for FraudCheckSaleData {
    fn get_order_details(&self) -> Result<Vec<OrderDetailsWithAmount>, Error> {
        self.order_details
            .clone()
            .ok_or_else(missing_field_err("order_details"))
    }
}

#[cfg(feature = "frm")]
pub trait FraudCheckRecordReturnRequest {
    fn get_currency(&self) -> Result<enums::Currency, Error>;
}
#[cfg(feature = "frm")]
impl FraudCheckRecordReturnRequest for FraudCheckRecordReturnData {
    fn get_currency(&self) -> Result<enums::Currency, Error> {
        self.currency.ok_or_else(missing_field_err("currency"))
    }
}

pub trait SplitPaymentData {
    fn get_split_payment_data(&self) -> Option<common_types::payments::SplitPaymentsRequest>;
}

impl SplitPaymentData for PaymentsCaptureData {
    fn get_split_payment_data(&self) -> Option<common_types::payments::SplitPaymentsRequest> {
        None
    }
}

impl SplitPaymentData for PaymentsAuthorizeData {
    fn get_split_payment_data(&self) -> Option<common_types::payments::SplitPaymentsRequest> {
        self.split_payments.clone()
    }
}

impl SplitPaymentData for PaymentsSyncData {
    fn get_split_payment_data(&self) -> Option<common_types::payments::SplitPaymentsRequest> {
        self.split_payments.clone()
    }
}

impl SplitPaymentData for PaymentsCancelData {
    fn get_split_payment_data(&self) -> Option<common_types::payments::SplitPaymentsRequest> {
        None
    }
}

impl SplitPaymentData for SetupMandateRequestData {
    fn get_split_payment_data(&self) -> Option<common_types::payments::SplitPaymentsRequest> {
        None
    }
}

pub fn get_refund_integrity_object<T>(
    amount_convertor: &dyn AmountConvertor<Output = T>,
    refund_amount: T,
    currency: String,
) -> Result<RefundIntegrityObject, error_stack::Report<errors::ConnectorError>> {
    let currency_enum = enums::Currency::from_str(currency.to_uppercase().as_str())
        .change_context(errors::ConnectorError::ParsingFailed)?;

    let refund_amount_in_minor_unit =
        convert_back_amount_to_minor_units(amount_convertor, refund_amount, currency_enum)?;

    Ok(RefundIntegrityObject {
        currency: currency_enum,
        refund_amount: refund_amount_in_minor_unit,
    })
}

pub fn get_capture_integrity_object<T>(
    amount_convertor: &dyn AmountConvertor<Output = T>,
    capture_amount: Option<T>,
    currency: String,
) -> Result<CaptureIntegrityObject, error_stack::Report<errors::ConnectorError>> {
    let currency_enum = enums::Currency::from_str(currency.to_uppercase().as_str())
        .change_context(errors::ConnectorError::ParsingFailed)?;

    let capture_amount_in_minor_unit = capture_amount
        .map(|amount| convert_back_amount_to_minor_units(amount_convertor, amount, currency_enum))
        .transpose()?;

    Ok(CaptureIntegrityObject {
        capture_amount: capture_amount_in_minor_unit,
        currency: currency_enum,
    })
}

pub fn get_sync_integrity_object<T>(
    amount_convertor: &dyn AmountConvertor<Output = T>,
    amount: T,
    currency: String,
) -> Result<SyncIntegrityObject, error_stack::Report<errors::ConnectorError>> {
    let currency_enum = enums::Currency::from_str(currency.to_uppercase().as_str())
        .change_context(errors::ConnectorError::ParsingFailed)?;
    let amount_in_minor_unit =
        convert_back_amount_to_minor_units(amount_convertor, amount, currency_enum)?;

    Ok(SyncIntegrityObject {
        amount: Some(amount_in_minor_unit),
        currency: Some(currency_enum),
    })
}

pub fn get_authorise_integrity_object<T>(
    amount_convertor: &dyn AmountConvertor<Output = T>,
    amount: T,
    currency: String,
) -> Result<AuthoriseIntegrityObject, error_stack::Report<errors::ConnectorError>> {
    let currency_enum = enums::Currency::from_str(currency.to_uppercase().as_str())
        .change_context(errors::ConnectorError::ParsingFailed)?;

    let amount_in_minor_unit =
        convert_back_amount_to_minor_units(amount_convertor, amount, currency_enum)?;

    Ok(AuthoriseIntegrityObject {
        amount: amount_in_minor_unit,
        currency: currency_enum,
    })
}

pub struct XmlSerializer;
impl XmlSerializer {
    pub fn serialize_to_xml_bytes<T: Serialize>(
        item: &T,
        xml_version: &str,
        xml_encoding: Option<&str>,
        xml_standalone: Option<&str>,
        xml_doc_type: &str,
    ) -> Result<Vec<u8>, error_stack::Report<errors::ConnectorError>> {
        let mut xml_bytes = Vec::new();
        let mut writer = Writer::new(std::io::Cursor::new(&mut xml_bytes));

        writer
            .write_event(Event::Decl(BytesDecl::new(
                xml_version,
                xml_encoding,
                xml_standalone,
            )))
            .change_context(errors::ConnectorError::RequestEncodingFailed)
            .attach_printable("Failed to write XML declaration")?;

        writer
            .write_event(Event::DocType(BytesText::from_escaped(xml_doc_type)))
            .change_context(errors::ConnectorError::RequestEncodingFailed)
            .attach_printable("Failed to write the XML declaration")?;

        let xml_body = quick_xml::se::to_string(&item)
            .change_context(errors::ConnectorError::RequestEncodingFailed)
            .attach_printable("Failed to serialize the XML body")?;

        writer
            .write_event(Event::Text(BytesText::from_escaped(xml_body)))
            .change_context(errors::ConnectorError::RequestEncodingFailed)
            .attach_printable("Failed to serialize the XML body")?;

        Ok(xml_bytes)
    }
}<|MERGE_RESOLUTION|>--- conflicted
+++ resolved
@@ -67,14 +67,10 @@
 use hyperswitch_interfaces::{api, consts, errors, types::Response};
 use image::{DynamicImage, ImageBuffer, ImageFormat, Luma, Rgba};
 use masking::{ExposeInterface, PeekInterface, Secret};
-<<<<<<< HEAD
-use once_cell::sync::Lazy;
 use quick_xml::{
     events::{BytesDecl, BytesText, Event},
     Writer,
 };
-=======
->>>>>>> baf38c9f
 use rand::Rng;
 use regex::Regex;
 use router_env::logger;
