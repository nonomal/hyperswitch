--- conflicted
+++ resolved
@@ -946,210 +946,12 @@
     shift4_supported_payment_methods
 });
 
-<<<<<<< HEAD
-        let mut shift4_supported_payment_methods = SupportedPaymentMethods::new();
-
-        shift4_supported_payment_methods.add(
-            enums::PaymentMethod::BankRedirect,
-            enums::PaymentMethodType::Eps,
-            PaymentMethodDetails{
-                mandates: enums::FeatureStatus::NotSupported,
-                refunds: enums::FeatureStatus::Supported,
-                supported_capture_methods: supported_capture_methods.clone(),
-                specific_features: None
-            }
-        );
-
-        shift4_supported_payment_methods.add(
-            enums::PaymentMethod::BankRedirect,
-            enums::PaymentMethodType::Giropay,
-            PaymentMethodDetails{
-                mandates: enums::FeatureStatus::NotSupported,
-                refunds: enums::FeatureStatus::Supported,
-                supported_capture_methods: supported_capture_methods.clone(),
-                specific_features: None
-            }
-        );
-
-        shift4_supported_payment_methods.add(
-            enums::PaymentMethod::BankRedirect,
-            enums::PaymentMethodType::Ideal,
-            PaymentMethodDetails{
-                mandates: enums::FeatureStatus::NotSupported,
-                refunds: enums::FeatureStatus::Supported,
-                supported_capture_methods: supported_capture_methods.clone(),
-                specific_features: None
-            }
-        );
-
-        shift4_supported_payment_methods.add(
-            enums::PaymentMethod::BankRedirect,
-            enums::PaymentMethodType::Trustly,
-            PaymentMethodDetails {
-                mandates: enums::FeatureStatus::Supported,
-                refunds: enums::FeatureStatus::Supported,
-                supported_capture_methods: supported_capture_methods2.clone(),
-                specific_features: None,
-            },
-        );
-
-        shift4_supported_payment_methods.add(
-            enums::PaymentMethod::BankRedirect,
-            enums::PaymentMethodType::Sofort,
-            PaymentMethodDetails{
-                mandates: enums::FeatureStatus::NotSupported,
-                refunds: enums::FeatureStatus::Supported,
-                supported_capture_methods: supported_capture_methods.clone(),
-                specific_features: None
-            }
-        );
-
-        shift4_supported_payment_methods.add(
-            enums::PaymentMethod::BankRedirect,
-            enums::PaymentMethodType::Blik,
-            PaymentMethodDetails{
-                mandates: enums::FeatureStatus::NotSupported,
-                refunds: enums::FeatureStatus::Supported,
-                supported_capture_methods: supported_capture_methods2.clone(),
-                specific_features: None
-            }
-        );
-
-        shift4_supported_payment_methods.add(
-            enums::PaymentMethod::Voucher,
-            enums::PaymentMethodType::Boleto,
-            PaymentMethodDetails{
-                mandates: enums::FeatureStatus::NotSupported,
-                refunds: enums::FeatureStatus::Supported,
-                supported_capture_methods: supported_capture_methods2.clone(),
-                specific_features: None
-            }
-        );
-
-        shift4_supported_payment_methods.add(
-            enums::PaymentMethod::Card,
-            enums::PaymentMethodType::Credit,
-            PaymentMethodDetails{
-                mandates: enums::FeatureStatus::NotSupported,
-                refunds: enums::FeatureStatus::Supported,
-                supported_capture_methods: supported_capture_methods.clone(),
-                specific_features: Some(
-                    api_models::feature_matrix::PaymentMethodSpecificFeatures::Card({
-                        api_models::feature_matrix::CardSpecificFeatures {
-                            three_ds: common_enums::FeatureStatus::Supported,
-                            no_three_ds: common_enums::FeatureStatus::Supported,
-                            supported_card_networks: supported_card_network.clone(),
-                        }
-                    }),
-                ),
-            }
-        );
-
-        shift4_supported_payment_methods.add(
-            enums::PaymentMethod::Card,
-            enums::PaymentMethodType::Debit,
-            PaymentMethodDetails{
-                mandates: enums::FeatureStatus::NotSupported,
-                refunds: enums::FeatureStatus::Supported,
-                supported_capture_methods: supported_capture_methods.clone(),
-                specific_features: Some(
-                    api_models::feature_matrix::PaymentMethodSpecificFeatures::Card({
-                        api_models::feature_matrix::CardSpecificFeatures {
-                            three_ds: common_enums::FeatureStatus::Supported,
-                            no_three_ds: common_enums::FeatureStatus::Supported,
-                            supported_card_networks: supported_card_network.clone(),
-                        }
-                    }),
-                ),
-            }
-        );
-
-        shift4_supported_payment_methods.add(
-            enums::PaymentMethod::Wallet,
-            enums::PaymentMethodType::AliPay,
-            PaymentMethodDetails {
-                mandates: enums::FeatureStatus::NotSupported,
-                refunds: enums::FeatureStatus::Supported,
-                supported_capture_methods: supported_capture_methods2.clone(),
-                specific_features: None,
-            },
-        );
-
-        shift4_supported_payment_methods.add(
-            enums::PaymentMethod::Wallet,
-            enums::PaymentMethodType::WeChatPay,
-            PaymentMethodDetails {
-                mandates: enums::FeatureStatus::NotSupported,
-                refunds: enums::FeatureStatus::Supported,
-                supported_capture_methods: supported_capture_methods2.clone(),
-                specific_features: None,
-            },
-        );
-
-        shift4_supported_payment_methods.add(
-            enums::PaymentMethod::Wallet,
-            enums::PaymentMethodType::Paysera,
-            PaymentMethodDetails {
-                mandates: enums::FeatureStatus::NotSupported,
-                refunds: enums::FeatureStatus::Supported,
-                supported_capture_methods: supported_capture_methods2.clone(),
-                specific_features: None,
-            },
-        );
-
-        shift4_supported_payment_methods.add(
-            enums::PaymentMethod::Wallet,
-            enums::PaymentMethodType::Skrill,
-            PaymentMethodDetails {
-                mandates: enums::FeatureStatus::NotSupported,
-                refunds: enums::FeatureStatus::Supported,
-                supported_capture_methods: supported_capture_methods2.clone(),
-                specific_features: None,
-            },
-        );
-
-        shift4_supported_payment_methods.add(
-            enums::PaymentMethod::PayLater,
-            enums::PaymentMethodType::Klarna,
-            PaymentMethodDetails {
-                mandates: enums::FeatureStatus::NotSupported,
-                refunds: enums::FeatureStatus::Supported,
-                supported_capture_methods: supported_capture_methods2.clone(),
-                specific_features: None,
-            },
-        );
-
-        shift4_supported_payment_methods.add(
-            enums::PaymentMethod::Crypto,
-            enums::PaymentMethodType::CryptoCurrency,
-            PaymentMethodDetails {
-                mandates: enums::FeatureStatus::NotSupported,
-                refunds: enums::FeatureStatus::Supported,
-                supported_capture_methods: supported_capture_methods2.clone(),
-                specific_features: None,
-            },
-        );
-
-        shift4_supported_payment_methods
-    };
-
-    static ref SHIFT4_CONNECTOR_INFO: ConnectorInfo = ConnectorInfo {
-        display_name: "Shift4",
-        description:
-            "Shift4 Payments, Inc. is an American payment processing company based in Allentown, Pennsylvania. ",
-        connector_type: enums::HyperswitchConnectorCategory::PaymentGateway,
-        integration_status: enums::ConnectorIntegrationStatus::Live,
-    };
-
-    static ref SHIFT4_SUPPORTED_WEBHOOK_FLOWS: Vec<enums::EventClass> = vec![enums::EventClass::Payments, enums::EventClass::Refunds];
-=======
 static SHIFT4_CONNECTOR_INFO: ConnectorInfo = ConnectorInfo {
     display_name: "Shift4",
     description: "Shift4 Payments, Inc. is an American payment processing company based in Allentown, Pennsylvania. ",
     connector_type: enums::HyperswitchConnectorCategory::PaymentGateway,
     integration_status: enums::ConnectorIntegrationStatus::Live,
 };
->>>>>>> 938028e3
 
 static SHIFT4_SUPPORTED_WEBHOOK_FLOWS: [enums::EventClass; 2] =
     [enums::EventClass::Payments, enums::EventClass::Refunds];
