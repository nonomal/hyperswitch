--- conflicted
+++ resolved
@@ -178,12 +178,8 @@
     pub amount: MinorUnit,
     pub order_source: OrderSource,
     pub bill_to_address: Option<BillToAddressData>,
-<<<<<<< HEAD
-    pub card: WorldpayvantivCardData,
-=======
     pub card: Option<WorldpayvantivCardData>,
     pub token: Option<TokenizationData>,
->>>>>>> 4500a981
     #[serde(skip_serializing_if = "Option::is_none")]
     pub processing_type: Option<VantivProcessingType>,
     #[serde(skip_serializing_if = "Option::is_none")]
@@ -203,12 +199,8 @@
     pub amount: MinorUnit,
     pub order_source: OrderSource,
     pub bill_to_address: Option<BillToAddressData>,
-<<<<<<< HEAD
-    pub card: WorldpayvantivCardData,
-=======
     pub card: Option<WorldpayvantivCardData>,
     pub token: Option<TokenizationData>,
->>>>>>> 4500a981
     #[serde(skip_serializing_if = "Option::is_none")]
     pub processing_type: Option<VantivProcessingType>,
     #[serde(skip_serializing_if = "Option::is_none")]
@@ -315,11 +307,7 @@
                     number: card.card_number.clone(),
                     exp_date,
                     card_validation_num: Some(card.card_cvc.clone()),
-<<<<<<< HEAD
-                })
-=======
                 }))
->>>>>>> 4500a981
             }
             PaymentMethodData::CardDetailsForNetworkTransactionId(card_data) => {
                 let card_type = match card_data.card_network.clone() {
@@ -329,23 +317,15 @@
 
                 let exp_date = card_data.get_expiry_date_as_mmyy()?;
 
-<<<<<<< HEAD
-                Ok(Self {
-=======
                 Ok(Some(WorldpayvantivCardData {
->>>>>>> 4500a981
                     card_type,
                     number: card_data.card_number.clone(),
                     exp_date,
                     card_validation_num: None,
-<<<<<<< HEAD
-                })
-=======
                 }))
             },
             PaymentMethodData::MandatePayment => {
                Ok(None)
->>>>>>> 4500a981
             }
             _ => Err(errors::ConnectorError::NotImplemented("Payment method".to_string()).into()),
         }
@@ -488,11 +468,7 @@
             .map(|customer_id| customer_id.get_string_repr().to_string());
         let bill_to_address = get_bill_to_address(item.router_data);
 
-<<<<<<< HEAD
-        let (processing_type, original_network_transaction_id) =
-=======
         let processing_info =
->>>>>>> 4500a981
             get_processing_info(&item.router_data.request);
 
         let (authorization, sale) = if item.router_data.request.is_auto_capture()? {
@@ -506,16 +482,10 @@
                     amount: item.amount,
                     order_source: OrderSource::Ecommerce,
                     bill_to_address,
-<<<<<<< HEAD
-                    card: card.clone(),
-                    processing_type,
-                    original_network_transaction_id,
-=======
                     card,
                     token: processing_info.token,
                     processing_type: processing_info.processing_type,
                     original_network_transaction_id: processing_info.network_transaction_id,
->>>>>>> 4500a981
                 }),
             )
         } else {
@@ -528,16 +498,10 @@
                     amount: item.amount,
                     order_source: OrderSource::Ecommerce,
                     bill_to_address,
-<<<<<<< HEAD
-                    card: card.clone(),
-                    processing_type,
-                    original_network_transaction_id,
-=======
                     card,
                     token: processing_info.token,
                     processing_type: processing_info.processing_type,
                     original_network_transaction_id: processing_info.network_transaction_id,
->>>>>>> 4500a981
                 }),
                 None,
             )
@@ -557,21 +521,6 @@
     }
 }
 
-<<<<<<< HEAD
-fn get_processing_info(
-    request: &PaymentsAuthorizeData,
-) -> (Option<VantivProcessingType>, Option<Secret<String>>) {
-    match (
-        request.is_customer_initiated_mandate_payment(),
-        request.get_optional_network_transaction_id(),
-    ) {
-        (true, _) => (Some(VantivProcessingType::InitialCOF), None),
-        (false, Some(network_transaction_id)) => (
-            Some(VantivProcessingType::MerchantInitiatedCOF),
-            Some(Secret::new(network_transaction_id.to_string())),
-        ),
-        _ => (None, None),
-=======
 #[derive(Debug)]
 struct VantivMandateDetail {
     processing_type: Option<VantivProcessingType>,
@@ -626,7 +575,6 @@
                 token: None,
             },
         }
->>>>>>> 4500a981
     }
 }
 
@@ -1162,747 +1110,6 @@
     }
 }
 
-<<<<<<< HEAD
-#[derive(Debug, strum::Display, Serialize, Deserialize, PartialEq, Clone, Copy)]
-pub enum WorldpayvantivResponseCode {
-    #[serde(rename = "001")]
-    TransactionReceived,
-    #[serde(rename = "000")]
-    Approved,
-    #[serde(rename = "010")]
-    PartiallyApproved,
-    #[serde(rename = "011")]
-    OfflineApproval,
-    #[serde(rename = "013")]
-    OfflineApprovalUnableToGoOnline,
-    #[serde(rename = "014")]
-    InquirySuccessful,
-    #[serde(rename = "015")]
-    PendingShopperCheckoutCompletion,
-    #[serde(rename = "016")]
-    ShopperCheckoutExpired,
-    #[serde(rename = "100")]
-    ProcessingNetworkUnavailable,
-    #[serde(rename = "101")]
-    IssuerUnavailable,
-    #[serde(rename = "102")]
-    ReSubmitTransaction,
-    #[serde(rename = "103")]
-    MerchantNotConfiguredForProcessingAtThisSite,
-    #[serde(rename = "108")]
-    TryAgainLater,
-    #[serde(rename = "110")]
-    InsufficientFunds,
-    #[serde(rename = "111")]
-    AuthorizationAmountHasAlreadyBeenDepleted,
-    #[serde(rename = "112")]
-    InsufficientFundsRetryAfter1Hour,
-    #[serde(rename = "113")]
-    InsufficientFundsRetryAfter24Hour,
-    #[serde(rename = "114")]
-    InsufficientFundsRetryAfter2Days,
-    #[serde(rename = "115")]
-    InsufficientFundsRetryAfter4Days,
-    #[serde(rename = "116")]
-    InsufficientFundsRetryAfter6Days,
-    #[serde(rename = "117")]
-    InsufficientFundsRetryAfter8Days,
-    #[serde(rename = "118")]
-    InsufficientFundsRetryAfter10Days,
-    #[serde(rename = "120")]
-    CallIssuer,
-    #[serde(rename = "121")]
-    CallAmex,
-    #[serde(rename = "122")]
-    CallDinersClub,
-    #[serde(rename = "123")]
-    CallDiscover,
-    #[serde(rename = "124")]
-    CallJbs,
-    #[serde(rename = "125")]
-    CallVisaMastercard,
-    #[serde(rename = "126")]
-    CallIssuerUpdateCardholderData,
-    #[serde(rename = "127")]
-    ExceedsApprovalAmountLimit,
-    #[serde(rename = "130")]
-    CallIndicatedNumber,
-    #[serde(rename = "131")]
-    UnacceptablePinTransactionDeclinedRetry,
-    #[serde(rename = "132")]
-    PinNotChanged,
-    #[serde(rename = "137")]
-    ConsumerMultiUseVirtualCardNumberSoftDecline,
-    #[serde(rename = "138")]
-    ConsumerNonReloadablePrepaidCardSoftDecline,
-    #[serde(rename = "139")]
-    ConsumerSingleUseVirtualCardNumberSoftDecline,
-    #[serde(rename = "140")]
-    UpdateCardholderData,
-    #[serde(rename = "141")]
-    ConsumerNonReloadablePrepaidCardApproved,
-    #[serde(rename = "142")]
-    ConsumerSingleUseVirtualCardNumberApproved,
-    #[serde(rename = "143")]
-    MerchantDoesntQualifyForProductCode,
-    #[serde(rename = "145")]
-    Lifecycle,
-    #[serde(rename = "146")]
-    Policy,
-    #[serde(rename = "147")]
-    FraudSecurity,
-    #[serde(rename = "148")]
-    InvalidOrExpiredCardContactCardholderToUpdate,
-    #[serde(rename = "149")]
-    InvalidTransactionOrCardRestrictionVerifyInformationAndResubmit,
-    #[serde(rename = "150")]
-    OriginalTransactionFound,
-    #[serde(rename = "151")]
-    OriginalTransactionNotFound,
-    #[serde(rename = "152")]
-    OriginalTransactionFoundButResponseNotYetAvailable,
-    #[serde(rename = "153")]
-    QueryTransactionNotEnabled,
-    #[serde(rename = "154")]
-    AtLeastOneOfOrigIdOrOrigCnpTxnIdIsRequired,
-    #[serde(rename = "155")]
-    OrigCnpTxnIdIsRequiredWhenShowStatusOnlyIsUsed,
-    #[serde(rename = "156")]
-    IncrementalAuthNotSupported,
-    #[serde(rename = "157")]
-    SetAuthIndicatorToIncremental,
-    #[serde(rename = "158")]
-    IncrementalValueForAuthIndicatorNotAllowedInThisAuthStructure,
-    #[serde(rename = "159")]
-    CannotRequestAnIncrementalAuthIfOriginalAuthNotSetToEstimated,
-    #[serde(rename = "161")]
-    TransactionMustReferenceTheEstimatedAuth,
-    #[serde(rename = "162")]
-    IncrementedAuthExceedsMaxTransactionAmount,
-    #[serde(rename = "170")]
-    SubmittedMccNotAllowed,
-    #[serde(rename = "191")]
-    TheMerchantIsNotRegisteredInTheUpdateProgram,
-    #[serde(rename = "192")]
-    MerchantNotCertifiedEnabledForIias,
-    #[serde(rename = "206")]
-    IssuerGeneratedError,
-    #[serde(rename = "207")]
-    PickupCardOtherThanLostStolen,
-    #[serde(rename = "209")]
-    InvalidAmountHardDecline,
-    #[serde(rename = "211")]
-    ReversalUnsuccessful,
-    #[serde(rename = "212")]
-    MissingData,
-    #[serde(rename = "213")]
-    PickupCardLostCard,
-    #[serde(rename = "214")]
-    PickupCardStolenCard,
-    #[serde(rename = "215")]
-    RestrictedCard,
-    #[serde(rename = "216")]
-    InvalidDeactivate,
-    #[serde(rename = "217")]
-    CardAlreadyActive,
-    #[serde(rename = "218")]
-    CardNotActive,
-    #[serde(rename = "219")]
-    CardAlreadyDeactivate,
-    #[serde(rename = "221")]
-    OverMaxBalance,
-    #[serde(rename = "222")]
-    InvalidActivate,
-    #[serde(rename = "223")]
-    NoTransactionFoundForReversal,
-    #[serde(rename = "226")]
-    IncorrectCvv,
-    #[serde(rename = "229")]
-    IllegalTransaction,
-    #[serde(rename = "251")]
-    DuplicateTransaction,
-    #[serde(rename = "252")]
-    SystemError,
-    #[serde(rename = "253")]
-    DeconvertedBin,
-    #[serde(rename = "254")]
-    MerchantDepleted,
-    #[serde(rename = "255")]
-    GiftCardEscheated,
-    #[serde(rename = "256")]
-    InvalidReversalTypeForCreditCardTransaction,
-    #[serde(rename = "257")]
-    SystemErrorMessageFormatError,
-    #[serde(rename = "258")]
-    SystemErrorCannotProcess,
-    #[serde(rename = "271")]
-    RefundRejectedDueToPendingDepositStatus,
-    #[serde(rename = "272")]
-    RefundRejectedDueToDeclinedDepositStatus,
-    #[serde(rename = "273")]
-    RefundRejectedByTheProcessingNetwork,
-    #[serde(rename = "284")]
-    CaptureCreditAndAuthReversalTagsCannotBeUsedForGiftCardTransactions,
-    #[serde(rename = "301")]
-    InvalidAccountNumber,
-    #[serde(rename = "302")]
-    AccountNumberDoesNotMatchPaymentType,
-    #[serde(rename = "303")]
-    PickUpCard,
-    #[serde(rename = "304")]
-    LostStolenCard,
-    #[serde(rename = "305")]
-    ExpiredCard,
-    #[serde(rename = "306")]
-    AuthorizationHasExpiredNoNeedToReverse,
-    #[serde(rename = "307")]
-    RestrictedCardSoftDecline,
-    #[serde(rename = "308")]
-    RestrictedCardChargeback,
-    #[serde(rename = "309")]
-    RestrictedCardPrepaidCardFilteringService,
-    #[serde(rename = "310")]
-    InvalidTrackData,
-    #[serde(rename = "311")]
-    DepositIsAlreadyReferencedByAChargeback,
-    #[serde(rename = "312")]
-    RestrictedCardInternationalCardFilteringService,
-    #[serde(rename = "313")]
-    InternationalFilteringForIssuingCardCountry,
-    #[serde(rename = "315")]
-    RestrictedCardAuthFraudVelocityFilteringService,
-    #[serde(rename = "316")]
-    AutomaticRefundAlreadyIssued,
-    #[serde(rename = "317")]
-    RestrictedCardCardUnderSanction,
-    #[serde(rename = "318")]
-    RestrictedCardAuthFraudAdviceFilteringService,
-    #[serde(rename = "319")]
-    RestrictedCardFraudAvsFilteringService,
-    #[serde(rename = "320")]
-    InvalidExpirationDate,
-    #[serde(rename = "321")]
-    InvalidMerchant,
-    #[serde(rename = "322")]
-    InvalidTransaction,
-    #[serde(rename = "323")]
-    NoSuchIssuer,
-    #[serde(rename = "324")]
-    InvalidPin,
-    #[serde(rename = "325")]
-    TransactionNotAllowedAtTerminal,
-    #[serde(rename = "326")]
-    ExceedsNumberOfPinEntries,
-    #[serde(rename = "327")]
-    CardholderTransactionNotPermitted,
-    #[serde(rename = "328")]
-    CardholderRequestedThatRecurringOrInstallmentPaymentBeStopped,
-    #[serde(rename = "330")]
-    InvalidPaymentType,
-    #[serde(rename = "331")]
-    InvalidPosCapabilityForCardholderAuthorizedTerminalTransaction,
-    #[serde(rename = "332")]
-    InvalidPosCardholderIdForCardholderAuthorizedTerminalTransaction,
-    #[serde(rename = "335")]
-    ThisMethodOfPaymentDoesNotSupportAuthorizationReversals,
-    #[serde(rename = "336")]
-    ReversalAmountDoesNotMatchAuthorizationAmount,
-    #[serde(rename = "337")]
-    TransactionDidNotConvertToPinless,
-    #[serde(rename = "340")]
-    InvalidAmountSoftDecline,
-    #[serde(rename = "341")]
-    InvalidHealthcareAmounts,
-    #[serde(rename = "346")]
-    InvalidBillingDescriptorPrefix,
-    #[serde(rename = "347")]
-    InvalidBillingDescriptor,
-    #[serde(rename = "348")]
-    InvalidReportGroup,
-    #[serde(rename = "349")]
-    DoNotHonor,
-    #[serde(rename = "350")]
-    GenericDecline, // Soft or Hard Decline
-    #[serde(rename = "351")]
-    DeclineRequestPositiveId,
-    #[serde(rename = "352")]
-    DeclineCvv2CidFail,
-    #[serde(rename = "354")]
-    ThreeDSecureTransactionNotSupportedByMerchant,
-    #[serde(rename = "356")]
-    InvalidPurchaseLevelIiiTheTransactionContainedBadOrMissingData,
-    #[serde(rename = "357")]
-    MissingHealthcareIiasTagForAnFsaTransaction,
-    #[serde(rename = "358")]
-    RestrictedByVantivDueToSecurityCodeMismatch,
-    #[serde(rename = "360")]
-    NoTransactionFoundWithSpecifiedTransactionId,
-    #[serde(rename = "361")]
-    AuthorizationNoLongerAvailable,
-    #[serde(rename = "362")]
-    TransactionNotVoidedAlreadySettled,
-    #[serde(rename = "363")]
-    AutoVoidOnRefund,
-    #[serde(rename = "364")]
-    InvalidAccountNumberOriginalOrNocUpdatedECheckAccountRequired,
-    #[serde(rename = "365")]
-    TotalCreditAmountExceedsCaptureAmount,
-    #[serde(rename = "366")]
-    ExceedTheThresholdForSendingRedeposits,
-    #[serde(rename = "367")]
-    DepositHasNotBeenReturnedForInsufficientNonSufficientFunds,
-    #[serde(rename = "368")]
-    InvalidCheckNumber,
-    #[serde(rename = "369")]
-    RedepositAgainstInvalidTransactionType,
-    #[serde(rename = "370")]
-    InternalSystemErrorCallVantiv,
-    #[serde(rename = "371")]
-    OriginalTransactionHasBeenProcessedFutureRedepositsCanceled,
-    #[serde(rename = "372")]
-    SoftDeclineAutoRecyclingInProgress,
-    #[serde(rename = "373")]
-    HardDeclineAutoRecyclingComplete,
-    #[serde(rename = "375")]
-    MerchantIsNotEnabledForSurcharging,
-    #[serde(rename = "376")]
-    ThisMethodOfPaymentDoesNotSupportSurcharging,
-    #[serde(rename = "377")]
-    SurchargeIsNotValidForDebitOrPrepaidCards,
-    #[serde(rename = "378")]
-    SurchargeCannotExceedsTheMaximumAllowedLimit,
-    #[serde(rename = "379")]
-    TransactionDeclinedByTheProcessingNetwork,
-    #[serde(rename = "380")]
-    SecondaryAmountCannotExceedTheSaleAmount,
-    #[serde(rename = "381")]
-    ThisMethodOfPaymentDoesNotSupportSecondaryAmount,
-    #[serde(rename = "382")]
-    SecondaryAmountCannotBeLessThanZero,
-    #[serde(rename = "383")]
-    PartialTransactionIsNotSupportedWhenIncludingASecondaryAmount,
-    #[serde(rename = "384")]
-    SecondaryAmountRequiredOnPartialRefundWhenUsedOnDeposit,
-    #[serde(rename = "385")]
-    SecondaryAmountNotAllowedOnRefundIfNotIncludedOnDeposit,
-    #[serde(rename = "386")]
-    ProcessingNetworkError,
-    #[serde(rename = "401")]
-    InvalidEMail,
-    #[serde(rename = "466")]
-    InvalidCombinationOfAccountFundingTransactionTypeAndMcc,
-    #[serde(rename = "467")]
-    InvalidAccountFundingTransactionTypeForThisMethodOfPayment,
-    #[serde(rename = "468")]
-    MissingOneOrMoreReceiverFieldsForAccountFundingTransaction,
-    #[serde(rename = "469")]
-    InvalidRecurringRequestSeeRecurringResponseForDetails,
-    #[serde(rename = "470")]
-    ApprovedRecurringSubscriptionCreated,
-    #[serde(rename = "471")]
-    ParentTransactionDeclinedRecurringSubscriptionNotCreated,
-    #[serde(rename = "472")]
-    InvalidPlanCode,
-    #[serde(rename = "473")]
-    ScheduledRecurringPaymentProcessed,
-    #[serde(rename = "475")]
-    InvalidSubscriptionId,
-    #[serde(rename = "476")]
-    AddOnCodeAlreadyExists,
-    #[serde(rename = "477")]
-    DuplicateAddOnCodesInRequests,
-    #[serde(rename = "478")]
-    NoMatchingAddOnCodeForTheSubscription,
-    #[serde(rename = "480")]
-    NoMatchingDiscountCodeForTheSubscription,
-    #[serde(rename = "481")]
-    DuplicateDiscountCodesInRequest,
-    #[serde(rename = "482")]
-    InvalidStartDate,
-    #[serde(rename = "483")]
-    MerchantNotRegisteredForRecurringEngine,
-    #[serde(rename = "484")]
-    InsufficientDataToUpdateSubscription,
-    #[serde(rename = "485")]
-    InvalidBillingDate,
-    #[serde(rename = "486")]
-    DiscountCodeAlreadyExists,
-    #[serde(rename = "487")]
-    PlanCodeAlreadyExists,
-    #[serde(rename = "500")]
-    TheAccountNumberWasChanged,
-    #[serde(rename = "501")]
-    TheAccountWasClosed,
-    #[serde(rename = "502")]
-    TheExpirationDateWasChanged,
-    #[serde(rename = "503")]
-    TheIssuingBankDoesNotParticipateInTheUpdateProgram,
-    #[serde(rename = "504")]
-    ContactTheCardholderForUpdatedInformation,
-    #[serde(rename = "505")]
-    NoMatchFound,
-    #[serde(rename = "506")]
-    NoChangesFound,
-    #[serde(rename = "507")]
-    TheCardholderHasOptedOutOfTheUpdateProgram,
-    #[serde(rename = "521")]
-    SoftDeclineCardReaderDecryptionServiceIsNotAvailable,
-    #[serde(rename = "523")]
-    SoftDeclineDecryptionFailed,
-    #[serde(rename = "524")]
-    HardDeclineInputDataIsInvalid,
-    #[serde(rename = "530")]
-    ApplePayKeyMismatch,
-    #[serde(rename = "531")]
-    ApplePayDecryptionFailed,
-    #[serde(rename = "540")]
-    HardDeclineDecryptionFailed,
-    #[serde(rename = "550")]
-    AdvancedFraudFilterScoreBelowThreshold,
-    #[serde(rename = "555")]
-    SuspectedFraud,
-    #[serde(rename = "560")]
-    SystemErrorContactWorldpayRepresentative,
-    #[serde(rename = "561")]
-    AmazonPayAmazonUnavailable,
-    #[serde(rename = "562")]
-    AmazonPayAmazonDeclined,
-    #[serde(rename = "563")]
-    AmazonPayInvalidToken,
-    #[serde(rename = "564")]
-    MerchantNotEnabledForAmazonPay,
-    #[serde(rename = "565")]
-    TransactionNotSupportedBlockedByIssuer,
-    #[serde(rename = "566")]
-    BlockedByCardholderContactCardholder,
-    #[serde(rename = "601")]
-    SoftDeclinePrimaryFundingSourceFailed,
-    #[serde(rename = "602")]
-    SoftDeclineBuyerHasAlternateFundingSource,
-    #[serde(rename = "610")]
-    HardDeclineInvalidBillingAgreementId,
-    #[serde(rename = "611")]
-    HardDeclinePrimaryFundingSourceFailed,
-    #[serde(rename = "612")]
-    HardDeclineIssueWithPaypalAccount,
-    #[serde(rename = "613")]
-    HardDeclinePayPalAuthorizationIdMissing,
-    #[serde(rename = "614")]
-    HardDeclineConfirmedEmailAddressIsNotAvailable,
-    #[serde(rename = "615")]
-    HardDeclinePayPalBuyerAccountDenied,
-    #[serde(rename = "616")]
-    HardDeclinePayPalBuyerAccountRestricted,
-    #[serde(rename = "617")]
-    HardDeclinePayPalOrderHasBeenVoidedExpiredOrCompleted,
-    #[serde(rename = "618")]
-    HardDeclineIssueWithPayPalRefund,
-    #[serde(rename = "619")]
-    HardDeclinePayPalCredentialsIssue,
-    #[serde(rename = "620")]
-    HardDeclinePayPalAuthorizationVoidedOrExpired,
-    #[serde(rename = "621")]
-    HardDeclineRequiredPayPalParameterMissing,
-    #[serde(rename = "622")]
-    HardDeclinePayPalTransactionIdOrAuthIdIsInvalid,
-    #[serde(rename = "623")]
-    HardDeclineExceededMaximumNumberOfPayPalAuthorizationAttempts,
-    #[serde(rename = "624")]
-    HardDeclineTransactionAmountExceedsMerchantsPayPalAccountLimit,
-    #[serde(rename = "625")]
-    HardDeclinePayPalFundingSourcesUnavailable,
-    #[serde(rename = "626")]
-    HardDeclineIssueWithPayPalPrimaryFundingSource,
-    #[serde(rename = "627")]
-    HardDeclinePayPalProfileDoesNotAllowThisTransactionType,
-    #[serde(rename = "628")]
-    InternalSystemErrorWithPayPalContactVantiv,
-    #[serde(rename = "629")]
-    HardDeclineContactPayPalConsumerForAnotherPaymentMethod,
-    #[serde(rename = "637")]
-    InvalidTerminalId,
-    #[serde(rename = "640")]
-    PinlessDebitProcessingNotSupportedForNonRecurringTransactions,
-    #[serde(rename = "641")]
-    PinlessDebitProcessingNotSupportedForPartialAuths,
-    #[serde(rename = "642")]
-    MerchantNotConfiguredForPinlessDebitProcessing,
-    #[serde(rename = "651")]
-    DeclineCustomerCancellation,
-    #[serde(rename = "652")]
-    DeclineReTryTransaction,
-    #[serde(rename = "653")]
-    DeclineUnableToLocateRecordOnFile,
-    #[serde(rename = "654")]
-    DeclineFileUpdateFieldEditError,
-    #[serde(rename = "655")]
-    RemoteFunctionUnknown,
-    #[serde(rename = "656")]
-    DeclinedExceedsWithdrawalFrequencyLimit,
-    #[serde(rename = "657")]
-    DeclineCardRecordNotAvailable,
-    #[serde(rename = "658")]
-    InvalidAuthorizationCode,
-    #[serde(rename = "659")]
-    ReconciliationError,
-    #[serde(rename = "660")]
-    PreferredDebitRoutingDenialCreditTransactionCanBeDebit,
-    #[serde(rename = "661")]
-    DeclinedCurrencyConversionCompleteNoAuthPerformed,
-    #[serde(rename = "662")]
-    DeclinedMultiCurrencyDccFail,
-    #[serde(rename = "663")]
-    DeclinedMultiCurrencyInvertFail,
-    #[serde(rename = "664")]
-    Invalid3DSecurePassword,
-    #[serde(rename = "665")]
-    InvalidSocialSecurityNumber,
-    #[serde(rename = "666")]
-    InvalidMothersMaidenName,
-    #[serde(rename = "667")]
-    EnrollmentInquiryDeclined,
-    #[serde(rename = "668")]
-    SocialSecurityNumberNotAvailable,
-    #[serde(rename = "669")]
-    MothersMaidenNameNotAvailable,
-    #[serde(rename = "670")]
-    PinAlreadyExistsOnDatabase,
-    #[serde(rename = "701")]
-    Under18YearsOld,
-    #[serde(rename = "702")]
-    BillToOutsideUsa,
-    #[serde(rename = "703")]
-    BillToAddressIsNotEqualToShipToAddress,
-    #[serde(rename = "704")]
-    DeclinedForeignCurrencyMustBeUsd,
-    #[serde(rename = "705")]
-    OnNegativeFile,
-    #[serde(rename = "706")]
-    BlockedAgreement,
-    #[serde(rename = "707")]
-    InsufficientBuyingPower, // Other
-    #[serde(rename = "708")]
-    InvalidData,
-    #[serde(rename = "709")]
-    InvalidDataDataElementsMissing,
-    #[serde(rename = "710")]
-    InvalidDataDataFormatError,
-    #[serde(rename = "711")]
-    InvalidDataInvalidTCVersion,
-    #[serde(rename = "712")]
-    DuplicateTransactionPaypalCredit,
-    #[serde(rename = "713")]
-    VerifyBillingAddress,
-    #[serde(rename = "714")]
-    InactiveAccount,
-    #[serde(rename = "716")]
-    InvalidAuth,
-    #[serde(rename = "717")]
-    AuthorizationAlreadyExistsForTheOrder,
-    #[serde(rename = "730")]
-    LodgingTransactionsAreNotAllowedForThisMcc,
-    #[serde(rename = "731")]
-    DurationCannotBeNegative,
-    #[serde(rename = "732")]
-    HotelFolioNumberCannotBeBlank,
-    #[serde(rename = "733")]
-    InvalidCheckInDate,
-    #[serde(rename = "734")]
-    InvalidCheckOutDate,
-    #[serde(rename = "735")]
-    InvalidCheckInOrCheckOutDate,
-    #[serde(rename = "736")]
-    CheckOutDateCannotBeBeforeCheckInDate,
-    #[serde(rename = "737")]
-    NumberOfAdultsCannotBeNegative,
-    #[serde(rename = "738")]
-    RoomRateCannotBeNegative,
-    #[serde(rename = "739")]
-    RoomTaxCannotBeNegative,
-    #[serde(rename = "740")]
-    DurationCanOnlyBeFrom0To99ForVisa,
-    #[serde(rename = "801")]
-    AccountNumberWasSuccessfullyRegistered,
-    #[serde(rename = "802")]
-    AccountNumberWasPreviouslyRegistered,
-    #[serde(rename = "803")]
-    ValidToken,
-    #[serde(rename = "805")]
-    CardValidationNumberUpdated,
-    #[serde(rename = "820")]
-    CreditCardNumberWasInvalid,
-    #[serde(rename = "821")]
-    MerchantIsNotAuthorizedForTokens,
-    #[serde(rename = "822")]
-    TokenWasNotFound,
-    #[serde(rename = "823")]
-    TokenInvalid,
-    #[serde(rename = "825")]
-    MerchantNotAuthorizedForECheckTokens,
-    #[serde(rename = "826")]
-    CheckoutIdWasInvalid,
-    #[serde(rename = "827")]
-    CheckoutIdWasNotFound,
-    #[serde(rename = "828")]
-    GenericCheckoutIdError,
-    #[serde(rename = "835")]
-    CaptureAmountCanNotBeMoreThanAuthorizedAmount,
-    #[serde(rename = "850")]
-    TaxBillingOnlyAllowedForMcc9311,
-    #[serde(rename = "851")]
-    Mcc9311RequiresTaxTypeElement,
-    #[serde(rename = "852")]
-    DebtRepaymentOnlyAllowedForViTransactionsOnMccs6012And6051,
-    #[serde(rename = "861")]
-    RoutingNumberDidNotMatchOneOnFileForToken,
-    #[serde(rename = "877")]
-    InvalidPayPageRegistrationId,
-    #[serde(rename = "878")]
-    ExpiredPayPageRegistrationId,
-    #[serde(rename = "879")]
-    MerchantIsNotAuthorizedForPayPage,
-    #[serde(rename = "890")]
-    MaximumNumberOfUpdatesForThisTokenExceeded,
-    #[serde(rename = "891")]
-    TooManyTokensCreatedForExistingNamespace,
-    #[serde(rename = "895")]
-    PinValidationNotPossible,
-    #[serde(rename = "898")]
-    GenericTokenRegistrationError,
-    #[serde(rename = "899")]
-    GenericTokenUseError,
-    #[serde(rename = "900")]
-    InvalidBankRoutingNumber,
-    #[serde(rename = "901")]
-    MissingName,
-    #[serde(rename = "902")]
-    InvalidName,
-    #[serde(rename = "903")]
-    MissingBillingCountryCode,
-    #[serde(rename = "904")]
-    InvalidIban,
-    #[serde(rename = "905")]
-    MissingEmailAddress,
-    #[serde(rename = "906")]
-    MissingMandateReference,
-    #[serde(rename = "907")]
-    InvalidMandateReference,
-    #[serde(rename = "908")]
-    MissingMandateUrl,
-    #[serde(rename = "909")]
-    InvalidMandateUrl,
-    #[serde(rename = "911")]
-    MissingMandateSignatureDate,
-    #[serde(rename = "912")]
-    InvalidMandateSignatureDate,
-    #[serde(rename = "913")]
-    RecurringMandateAlreadyExists,
-    #[serde(rename = "914")]
-    RecurringMandateWasNotFound,
-    #[serde(rename = "915")]
-    FinalRecurringWasAlreadyReceivedUsingThisMandate,
-    #[serde(rename = "916")]
-    IbanDidNotMatchOneOnFileForMandate,
-    #[serde(rename = "917")]
-    InvalidBillingCountry,
-    #[serde(rename = "922")]
-    ExpirationDateRequiredForInteracTransaction,
-    #[serde(rename = "923")]
-    TransactionTypeIsNotSupportedWithThisMethodOfPayment,
-    #[serde(rename = "924")]
-    UnreferencedOrphanRefundsAreNotAllowed,
-    #[serde(rename = "939")]
-    UnableToVoidATransactionWithAHeldState,
-    #[serde(rename = "940")]
-    ThisFundingInstructionResultsInANegativeAccountBalance,
-    #[serde(rename = "941")]
-    AccountBalanceInformationUnavailableAtThisTime,
-    #[serde(rename = "942")]
-    TheSubmittedCardIsNotEligibleForFastAccessFunding,
-    #[serde(rename = "943")]
-    TransactionCannotUseBothCcdPaymentInformationAndCtxPaymentInformation,
-    #[serde(rename = "944")]
-    ProcessingError,
-    #[serde(rename = "945")]
-    ThisFundingInstructionTypeIsInvalidForCanadianMerchants,
-    #[serde(rename = "946")]
-    CtxAndCcdRecordsAreNotAllowedForCanadianMerchants,
-    #[serde(rename = "947")]
-    CanadianAccountNumberCannotExceed12Digits,
-    #[serde(rename = "948")]
-    ThisFundingInstructionTypeIsInvalid,
-    #[serde(rename = "950")]
-    DeclineNegativeInformationOnFile,
-    #[serde(rename = "951")]
-    AbsoluteDecline,
-    #[serde(rename = "952")]
-    TheMerchantProfileDoesNotAllowTheRequestedOperation,
-    #[serde(rename = "953")]
-    TheAccountCannotAcceptAchTransactions,
-    #[serde(rename = "954")]
-    TheAccountCannotAcceptAchTransactionsOrSiteDrafts,
-    #[serde(rename = "955")]
-    AmountGreaterThanLimitSpecifiedInTheMerchantProfile,
-    #[serde(rename = "956")]
-    MerchantIsNotAuthorizedToPerformECheckVerificationTransactions,
-    #[serde(rename = "957")]
-    FirstNameAndLastNameRequiredForECheckVerifications,
-    #[serde(rename = "958")]
-    CompanyNameRequiredForCorporateAccountForECheckVerifications,
-    #[serde(rename = "959")]
-    PhoneNumberRequiredForECheckVerifications,
-    #[serde(rename = "961")]
-    CardBrandTokenNotSupported,
-    #[serde(rename = "962")]
-    PrivateLabelCardNotSupported,
-    #[serde(rename = "965")]
-    AllowedDailyDirectDebitCaptureECheckSaleLimitExceeded,
-    #[serde(rename = "966")]
-    AllowedDailyDirectDebitCreditECheckCreditLimitExceeded,
-    #[serde(rename = "973")]
-    AccountNotEligibleForRtp,
-    #[serde(rename = "980")]
-    SoftDeclineCustomerAuthenticationRequired,
-    #[serde(rename = "981")]
-    TransactionNotReversedVoidWorkflowNeedToBeInvoked,
-    #[serde(rename = "982")]
-    TransactionReversalNotSupportedForTheCoreMerchants,
-    #[serde(rename = "983")]
-    NoValidParentDepositOrParentRefundFound,
-    #[serde(rename = "984")]
-    TransactionReversalNotEnabledForVisa,
-    #[serde(rename = "985")]
-    TransactionReversalNotEnabledForMastercard,
-    #[serde(rename = "986")]
-    TransactionReversalNotEnabledForAmEx,
-    #[serde(rename = "987")]
-    TransactionReversalNotEnabledForDiscover,
-    #[serde(rename = "988")]
-    TransactionReversalNotSupported,
-    #[serde(rename = "990")]
-    FundingInstructionHeldPleaseContactYourRelationshipManager,
-    #[serde(rename = "991")]
-    MissingAddressInformation,
-    #[serde(rename = "992")]
-    CryptographicFailure,
-    #[serde(rename = "993")]
-    InvalidRegionCode,
-    #[serde(rename = "994")]
-    InvalidCountryCode,
-    #[serde(rename = "995")]
-    InvalidCreditAccount,
-    #[serde(rename = "996")]
-    InvalidCheckingAccount,
-    #[serde(rename = "997")]
-    InvalidSavingsAccount,
-    #[serde(rename = "998")]
-    InvalidUseOfMccCorrectAndReattempt,
-    #[serde(rename = "999")]
-    ExceedsRtpTransactionLimit,
-}
-
-=======
->>>>>>> 4500a981
 fn get_attempt_status_for_psync(
     vantiv_status: PaymentStatus,
     previous_status: common_enums::AttemptStatus,
