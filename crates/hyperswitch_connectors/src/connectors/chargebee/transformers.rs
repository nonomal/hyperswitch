--- conflicted
+++ resolved
@@ -967,7 +967,6 @@
         })
     }
 }
-<<<<<<< HEAD
 
 #[derive(Debug, Serialize)]
 pub struct ChargebeeCustomerCreateRequest {
@@ -1061,13 +1060,10 @@
     pub zip: String,
 }
 
-=======
->>>>>>> 26ac214f
 #[cfg(feature = "v1")]
 impl
     TryFrom<
         ResponseRouterData<
-<<<<<<< HEAD
             hyperswitch_domain_models::router_flow_types::subscriptions::CreateCustomer,
             ChargebeeCustomerCreateResponse,
             hyperswitch_domain_models::router_request_types::subscriptions::CreateCustomerRequest,
@@ -1108,7 +1104,15 @@
                     }),
                 },
             ),
-=======
+            ..item.data
+        })
+    }
+}
+
+#[cfg(feature = "v1")]
+impl
+    TryFrom<
+        ResponseRouterData<
             hyperswitch_domain_models::router_flow_types::subscriptions::SubscriptionRecordBack,
             ChargebeeRecordbackResponse,
             SubscriptionsRecordBackRequest,
@@ -1130,7 +1134,6 @@
             response: Ok(RevenueRecoveryRecordBackResponse {
                 merchant_reference_id,
             }),
->>>>>>> 26ac214f
             ..item.data
         })
     }
