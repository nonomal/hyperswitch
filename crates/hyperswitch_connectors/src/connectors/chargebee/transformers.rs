--- conflicted
+++ resolved
@@ -14,13 +14,9 @@
     },
     router_request_types::{revenue_recovery::InvoiceRecordBackRequest, ResponseId},
     router_response_types::{
-<<<<<<< HEAD
-        revenue_recovery::RevenueRecoveryRecordBackResponse,
+        revenue_recovery::InvoiceRecordBackResponse,
         subscriptions::{self, GetSubscriptionPlanPricesResponse},
         PaymentsResponseData, RefundsResponseData,
-=======
-        revenue_recovery::InvoiceRecordBackResponse, PaymentsResponseData, RefundsResponseData,
->>>>>>> d6e925fd
     },
     types::{InvoiceRecordBackRouterData, PaymentsAuthorizeRouterData, RefundsRouterData},
 };
