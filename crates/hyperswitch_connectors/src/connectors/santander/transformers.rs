use api_models::payments::{QrCodeInformation, VoucherNextStepData};
use common_enums::enums;
use common_utils::{
    errors::CustomResult,
    ext_traits::{ByteSliceExt, Encode},
    id_type,
    types::{AmountConvertor, FloatMajorUnit, StringMajorUnit, StringMajorUnitForConnector},
};
use crc::{Algorithm, Crc};
use error_stack::ResultExt;
use hyperswitch_domain_models::{
    payment_method_data::{BankTransferData, PaymentMethodData, VoucherData},
    router_data::{AccessToken, ConnectorAuthType, RouterData},
    router_request_types::ResponseId,
    router_response_types::{PaymentsResponseData, RefundsResponseData},
    types::{PaymentsAuthorizeRouterData, PaymentsCancelRouterData, RefundsRouterData},
};
use hyperswitch_interfaces::errors;
use masking::{ExposeInterface, Secret};
use serde::{Deserialize, Serialize};
use serde_json::Value;
// use time::OffsetDateTime;
use url::Url;

use crate::{
    types::{RefundsResponseRouterData, ResponseRouterData},
    utils::{self as connector_utils, QrImage, RouterData as _},
};
const CRC_16_CCITT_FALSE: Algorithm<u16> = Algorithm {
    width: 16,
    poly: 0x1021,
    init: 0xFFFF,
    refin: false,
    refout: false,
    xorout: 0x0000,
    check: 0x29B1,
    residue: 0x0000,
};

type Error = error_stack::Report<errors::ConnectorError>;

pub struct SantanderRouterData<T> {
    pub amount: StringMajorUnit,
    pub router_data: T,
}

impl<T> From<(StringMajorUnit, T)> for SantanderRouterData<T> {
    fn from((amount, item): (StringMajorUnit, T)) -> Self {
        Self {
            amount,
            router_data: item,
        }
    }
}
#[derive(Debug, Serialize, Deserialize)]
#[serde(rename_all = "camelCase")]
pub struct SantanderMetadataObject {
    pub pix_key: Secret<String>,
    // pub expiration_time: PixQRExpirationDuration,
    pub cpf: Secret<String>,
    pub merchant_city: String,
    pub merchant_name: String,
    pub workspace_id: String,
    pub covenant_code: String,
}

// #[derive(Debug, Serialize, Deserialize)]
// pub enum PixQRExpirationDuration {
//     Immediate(ImmediateExpirationTime),
//     Scheduled(DueDateExpirationTime),
// }

// #[derive(Debug, Serialize, Deserialize)]
// #[serde(rename_all = "camelCase")]
// pub struct ImmediateExpirationTime {
//     pub time_in_seconds: i32, // in seconds
// }

// #[derive(Debug, Serialize, Deserialize)]
// #[serde(rename_all = "camelCase")]
// pub struct DueDateExpirationTime {
//     pub date: chrono::NaiveDate,                // in YYYY-MM-DD format
//     pub validity_after_expiration: Option<i32>, // in days
// }

impl TryFrom<&Option<common_utils::pii::SecretSerdeValue>> for SantanderMetadataObject {
    type Error = error_stack::Report<errors::ConnectorError>;
    fn try_from(
        meta_data: &Option<common_utils::pii::SecretSerdeValue>,
    ) -> Result<Self, Self::Error> {
        let metadata = connector_utils::to_connector_meta_from_secret::<Self>(meta_data.clone())
            .change_context(errors::ConnectorError::InvalidConnectorConfig {
                config: "metadata",
            })?;
        Ok(metadata)
    }
}

pub fn format_emv_field(id: &str, value: &str) -> String {
    format!("{id}{:02}{value}", value.len())
}

pub fn generate_emv_string(
    payload_url: &str,
    merchant_name: &str,
    merchant_city: &str,
    amount: Option<&str>,
    txid: Option<&str>,
) -> String {
    let mut emv = String::new();

    // 00: Payload Format Indicator
    emv += &format_emv_field("00", "01");
    // 01: Point of Initiation Method (dynamic)
    emv += &format_emv_field("01", "12");

    // 26: Merchant Account Info
    let gui = format_emv_field("00", "br.gov.bcb.pix");
    let url = format_emv_field("25", payload_url);
    let merchant_account_info = format_emv_field("26", &(gui + &url));
    emv += &merchant_account_info;

    // 52: Merchant Category Code (0000)
    emv += &format_emv_field("52", "0000");
    // 53: Currency Code (986 for BRL)
    emv += &format_emv_field("53", "986");

    // 54: Amount (optional)
    if let Some(amount) = amount {
        emv += &format_emv_field("54", amount);
    }

    // 58: Country Code (BR)
    emv += &format_emv_field("58", "BR");
    // 59: Merchant Name
    emv += &format_emv_field("59", merchant_name);
    // 60: Merchant City
    emv += &format_emv_field("60", merchant_city);

    // 62: Additional Data Field Template (optional TXID)
    if let Some(txid) = txid {
        let reference = format_emv_field("05", txid);
        emv += &format_emv_field("62", &reference);
    }

    // Placeholder for CRC (we need to calculate this last)
    emv += "6304";

    // Compute CRC16-CCITT (False) checksum
    let crc = Crc::<u16>::new(&CRC_16_CCITT_FALSE);
    let checksum = crc.checksum(emv.as_bytes());
    emv += &format!("{checksum:04X}");

    emv
}

#[derive(Debug, Serialize, Deserialize)]
pub struct SantanderAuthUpdateResponse {
    #[serde(rename = "camelCase")]
    pub refresh_url: String,
    pub token_type: String,
    pub client_id: String,
    pub access_token: Secret<String>,
    pub scopes: String,
    pub expires_in: i64,
}

#[derive(Default, Debug, Serialize)]
pub struct SantanderCard {
    number: cards::CardNumber,
    expiry_month: Secret<String>,
    expiry_year: Secret<String>,
    cvc: Secret<String>,
    complete: bool,
}

pub struct SantanderAuthType {
    pub(super) _api_key: Secret<String>,
    pub(super) _key1: Secret<String>,
}

impl TryFrom<&ConnectorAuthType> for SantanderAuthType {
    type Error = error_stack::Report<errors::ConnectorError>;
    fn try_from(auth_type: &ConnectorAuthType) -> Result<Self, Self::Error> {
        match auth_type {
            ConnectorAuthType::BodyKey { api_key, key1 } => Ok(Self {
                _api_key: api_key.to_owned(),
                _key1: key1.to_owned(),
            }),
            _ => Err(errors::ConnectorError::FailedToObtainAuthType.into()),
        }
    }
}

impl<F, T> TryFrom<ResponseRouterData<F, SantanderAuthUpdateResponse, T, AccessToken>>
    for RouterData<F, T, AccessToken>
{
    type Error = error_stack::Report<errors::ConnectorError>;
    fn try_from(
        item: ResponseRouterData<F, SantanderAuthUpdateResponse, T, AccessToken>,
    ) -> Result<Self, Self::Error> {
        Ok(Self {
            response: Ok(AccessToken {
                token: item.response.access_token,
                expires: item.response.expires_in,
            }),
            ..item.data
        })
    }
}

impl
    TryFrom<(
        &SantanderRouterData<&PaymentsAuthorizeRouterData>,
        &router_env::env::Env,
    )> for SantanderPaymentRequest
{
    type Error = Error;
    fn try_from(
        value: (
            &SantanderRouterData<&PaymentsAuthorizeRouterData>,
            &router_env::env::Env,
        ),
    ) -> Result<Self, Self::Error> {
        if value.0.router_data.request.capture_method != Some(enums::CaptureMethod::Automatic) {
            return Err(errors::ConnectorError::FlowNotSupported {
                flow: format!("{:?}", value.0.router_data.request.capture_method),
                connector: "Santander".to_string(),
            }
            .into());
        }
        match value.0.router_data.request.payment_method_data.clone() {
            PaymentMethodData::BankTransfer(ref bank_transfer_data) => {
                Self::try_from((value.0, bank_transfer_data.as_ref()))
            }
            PaymentMethodData::Voucher(ref voucher_data) => {
                Self::try_from((value.0, voucher_data, value.1))
            }
            _ => Err(errors::ConnectorError::NotImplemented(
                crate::utils::get_unimplemented_payment_method_error_message("Santander"),
            ))?,
        }
    }
}

impl
    TryFrom<(
        &SantanderRouterData<&PaymentsAuthorizeRouterData>,
        &VoucherData,
        &router_env::env::Env,
    )> for SantanderPaymentRequest
{
    type Error = Error;
    fn try_from(
        value: (
            &SantanderRouterData<&PaymentsAuthorizeRouterData>,
            &VoucherData,
            &router_env::env::Env,
        ),
    ) -> Result<Self, Self::Error> {
        let santander_mca_metadata =
            SantanderMetadataObject::try_from(&value.0.router_data.connector_meta_data)?;

        let voucher_data = match &value.0.router_data.request.payment_method_data {
            PaymentMethodData::Voucher(VoucherData::Boleto(boleto_data)) => boleto_data,
            _ => {
                return Err(errors::ConnectorError::NotImplemented(
                    crate::utils::get_unimplemented_payment_method_error_message("Santander"),
                )
                .into());
            }
        };

        Ok(Self::Boleto(Box::new(SantanderBoletoPaymentRequest {
            environment: Environment::from(*value.2),
            nsu_code: value.0.router_data.payment_id.clone(), // size: 20
            nsu_date: OffsetDateTime::now_utc()
                .date()
                .format(&time::macros::format_description!("[year]-[month]-[day]"))
                .change_context(errors::ConnectorError::DateFormattingFailed)?,
            covenant_code: santander_mca_metadata.covenant_code.clone(), // size: 9
            bank_number: voucher_data.bank_number.clone().ok_or_else(|| {
                errors::ConnectorError::MissingRequiredField {
                    field_name: "document_type",
                }
            })?, // size: 13
            client_number: Some(value.0.router_data.get_customer_id()?),
            due_date: voucher_data.due_date.clone().ok_or(
                errors::ConnectorError::MissingRequiredField {
                    field_name: "due_date",
                },
            )?, // format: YYYY-MM-DD
            issue_date: OffsetDateTime::now_utc()
                .date()
                .format(&time::macros::format_description!("[year]-[month]-[day]"))
                .change_context(errors::ConnectorError::DateFormattingFailed)?,
            currency: Some(value.0.router_data.request.currency),
            nominal_value: value.0.amount.to_owned(),
            participant_code: value
                .0
                .router_data
                .request
                .merchant_order_reference_id
                .clone(),
            payer: Payer {
                name: value.0.router_data.get_billing_full_name()?,
                document_type: voucher_data.document_type.ok_or_else(|| {
                    errors::ConnectorError::MissingRequiredField {
                        field_name: "document_type",
                    }
                })?,
                document_number: voucher_data.social_security_number.clone(),
                address: Secret::new(
                    [
                        value.0.router_data.get_billing_line1()?,
                        value.0.router_data.get_billing_line2()?,
                    ]
                    .map(|s| s.expose())
                    .join(" "),
                ),
                neighborhood: value.0.router_data.get_billing_line1()?,
                city: value.0.router_data.get_billing_city()?,
                state: value.0.router_data.get_billing_state()?,
                zipcode: value.0.router_data.get_billing_zip()?,
            },
            beneficiary: None,
            document_kind: BoletoDocumentKind::BillProposal, // to change
            discount: Some(Discount {
                discount_type: DiscountType::Free, // to change
                discount_one: None,
                discount_two: None,
                discount_three: None,
            }),
            fine_percentage: voucher_data.fine_percentage.clone(),
            fine_quantity_days: voucher_data.fine_quantity_days.clone(),
            interest_percentage: voucher_data.interest_percentage.clone(),
            deduction_value: None,
            protest_type: None,
            protest_quantity_days: None,
            write_off_quantity_days: voucher_data.write_off_quantity_days.clone(),
            payment_type: PaymentType::Registration,
            parcels_quantity: None,
            value_type: None,
            min_value_or_percentage: None,
            max_value_or_percentage: None,
            iof_percentage: None,
            sharing: None,
            key: None,
            tx_id: None,
            messages: voucher_data.messages.clone(),
        })))
    }
}

impl
    TryFrom<(
        &SantanderRouterData<&PaymentsAuthorizeRouterData>,
        &BankTransferData,
    )> for SantanderPaymentRequest
{
    type Error = Error;
    fn try_from(
        value: (
            &SantanderRouterData<&PaymentsAuthorizeRouterData>,
            &BankTransferData,
        ),
    ) -> Result<Self, Self::Error> {
        let santander_mca_metadata =
            SantanderMetadataObject::try_from(&value.0.router_data.connector_meta_data)?;

        let debtor = Some(SantanderDebtor {
            cpf: santander_mca_metadata.cpf.clone(),
            name: value.0.router_data.get_billing_full_name()?,
            email: value.0.router_data.get_optional_billing_email(),
            street: value.0.router_data.get_optional_billing_line1(),
            city: value.0.router_data.get_optional_billing_city(),
            uf: BrazilianState::try_from(
                value.0.router_data.get_billing_state()?.expose().as_str(),
            )?,
            zip_code: value.0.router_data.get_optional_billing_zip(),
        });

        let calendar = match &value
            .0
            .router_data
            .request
            .feature_metadata
            .as_ref()
            .and_then(|f| f.pix_qr_expiry_time.as_ref())
        {
            Some(api_models::payments::PixQRExpirationDuration::Immediate(val)) => {
                SantanderPixCalendar::Immediate(SantanderPixImmediateCalendar {
                    expiration: val.time,
                })
            }
            Some(api_models::payments::PixQRExpirationDuration::Scheduled(val)) => {
                SantanderPixCalendar::Scheduled(SantanderPixDueDateCalendar {
                    due_date: val.date,
                    validity_after_expiration: val.validity_after_expiration,
                })
            }
            None => {
                SantanderPixCalendar::Immediate(SantanderPixImmediateCalendar {
                    expiration: 3600, // default 1 hour
                })
            }
        };

        Ok(Self::PixQR(Box::new(SantanderPixQRPaymentRequest {
<<<<<<< HEAD
            calendar,
=======
            calender: SantanderCalendar {
                creation: OffsetDateTime::now_utc()
                    .date()
                    .format(&time::macros::format_description!("[year]-[month]-[day]"))
                    .change_context(errors::ConnectorError::DateFormattingFailed)?,
                expiration: santander_mca_metadata.expiration_time,
            },
>>>>>>> 95ba4d7b
            debtor,
            value: SantanderValue {
                original: value.0.amount.to_owned(),
            },
            key: santander_mca_metadata.pix_key.clone(),
            request_payer: value.0.router_data.request.statement_descriptor.clone(),
            additional_info: None,
        })))
    }
}

#[derive(Debug, Serialize)]
pub enum SantanderPaymentRequest {
    PixQR(Box<SantanderPixQRPaymentRequest>),
    Boleto(Box<SantanderBoletoPaymentRequest>),
}

#[derive(Debug, Clone, Serialize, Deserialize)]
pub struct Discount {
    #[serde(rename = "type")]
    pub discount_type: DiscountType,
    pub discount_one: Option<DiscountObject>,
    pub discount_two: Option<DiscountObject>,
    pub discount_three: Option<DiscountObject>,
}

#[derive(Debug, Serialize)]
#[serde(rename_all = "camelCase")]
pub struct SantanderBoletoPaymentRequest {
    // pub workspace_id: String,
    pub environment: Environment,
    pub nsu_code: String,
    pub nsu_date: String,
    pub covenant_code: String,
    pub bank_number: String,
    pub client_number: Option<id_type::CustomerId>,
    pub due_date: String,
    pub issue_date: String,
    pub currency: Option<enums::Currency>,
    pub nominal_value: StringMajorUnit,
    pub participant_code: Option<String>,
    pub payer: Payer,
    pub beneficiary: Option<Beneficiary>,
    pub document_kind: BoletoDocumentKind,
    pub discount: Option<Discount>,
    pub fine_percentage: Option<String>,
    pub fine_quantity_days: Option<String>,
    pub interest_percentage: Option<String>,
    pub deduction_value: Option<FloatMajorUnit>,
    pub protest_type: Option<ProtestType>,
    pub protest_quantity_days: Option<i64>,
    pub write_off_quantity_days: Option<String>,
    pub payment_type: PaymentType,
    pub parcels_quantity: Option<i64>,
    pub value_type: Option<String>,
    pub min_value_or_percentage: Option<f64>,
    pub max_value_or_percentage: Option<f64>,
    pub iof_percentage: Option<f64>,
    pub sharing: Option<Sharing>,
    pub key: Option<Key>,
    pub tx_id: Option<String>,
    pub messages: Option<Vec<String>>,
}

#[derive(Debug, Clone, Serialize, Deserialize)]
#[serde(rename_all = "camelCase")]
pub struct Payer {
    pub name: Secret<String>,
    pub document_type: enums::DocumentKind,
    pub document_number: Option<Secret<String>>,
    pub address: Secret<String>,
    pub neighborhood: Secret<String>,
    pub city: String,
    pub state: Secret<String>,
    pub zipcode: Secret<String>,
}

#[derive(Debug, Clone, Serialize, Deserialize)]
#[serde(rename_all = "camelCase")]
pub struct Beneficiary {
    pub name: Option<Secret<String>>,
    pub document_type: Option<enums::DocumentKind>,
    pub document_number: Option<String>,
}

#[derive(Debug, Clone, Serialize, Deserialize)]
#[serde(rename_all = "UPPERCASE")]
pub enum Environment {
    #[serde(rename = "Teste")]
    Sandbox,
    #[serde(rename = "Producao")]
    Production,
}

#[derive(Debug, Serialize, Deserialize)]
#[serde(rename_all = "UPPERCASE")]
pub enum SantanderDocumentKind {
    Cpf,
    Cnpj,
}

#[derive(Debug, Clone, Serialize, Deserialize)]
#[serde(rename_all = "SCREAMING_SNAKE_CASE")]
pub enum BoletoDocumentKind {
    #[serde(rename = "DUPLICATA_MERCANTIL")]
    DuplicateMercantil,
    #[serde(rename = "DUPLICATA_SERVICO")]
    DuplicateService,
    #[serde(rename = "NOTA_PROMISSORIA")]
    PromissoryNote,
    #[serde(rename = "NOTA_PROMISSORIA_RURAL")]
    RuralPromissoryNote,
    #[serde(rename = "RECIBO")]
    Receipt,
    #[serde(rename = "APOLICE_SEGURO")]
    InsurancePolicy,
    #[serde(rename = "BOLETO_CARTAO_CREDITO")]
    BillCreditCard,
    #[serde(rename = "BOLETO_PROPOSTA")]
    BillProposal,
    #[serde(rename = "BOLETO_DEPOSITO_APORTE")]
    BoletoDepositoAponte,
    #[serde(rename = "CHEQUE")]
    Check,
    #[serde(rename = "NOTA_PROMISSORIA_DIRETA")]
    DirectPromissoryNote,
    #[serde(rename = "OUTROS")]
    Others,
}

#[derive(Debug, Clone, Serialize, Deserialize)]
#[serde(rename_all = "SCREAMING_SNAKE_CASE")]
pub enum DiscountType {
    #[serde(rename = "ISENTO")]
    Free,
    #[serde(rename = "VALOR_DATA_FIXA")]
    FixedDateValue,
    #[serde(rename = "VALOR_DIA_CORRIDO")]
    ValueDayConductor,
    #[serde(rename = "VALOR_DIA_UTIL")]
    ValueWorthDay,
}

#[derive(Debug, Clone, Serialize, Deserialize)]
#[serde(rename_all = "SCREAMING_SNAKE_CASE")]
pub struct DiscountObject {
    pub value: StringMajorUnit, // Changed from f64 → String for API safety
    pub limit_date: String,     // YYYY-MM-DD
}

#[derive(Debug, Clone, Serialize, Deserialize)]
#[serde(rename_all = "SCREAMING_SNAKE_CASE")]
pub enum ProtestType {
    #[serde(rename = "SEM_PROTESTO")]
    WithoutProtest,

    #[serde(rename = "DIAS_CORRIDOS")]
    DaysConducted,

    #[serde(rename = "DIAS_UTEIS")]
    WorkingDays,

    #[serde(rename = "CADASTRO_CONVENIO")]
    RegistrationAgreement,
}

#[derive(Debug, Clone, Serialize, Deserialize)]
#[serde(rename_all = "UPPERCASE")]
pub enum PaymentType {
    #[serde(rename = "REGISTRO")]
    Registration,

    #[serde(rename = "DIVERGENTE")]
    Divergent,

    #[serde(rename = "PARCIAL")]
    Partial,
}

#[derive(Debug, Clone, Serialize, Deserialize)]
pub struct Sharing {
    pub code: String,
    pub value: FloatMajorUnit, // Changed from f64 → String for monetary precision
}

#[derive(Debug, Clone, Serialize, Deserialize)]
pub struct Key {
    #[serde(rename = "type")]
    pub key_type: Option<String>,
    pub dict_key: Option<String>,
}

// #[derive(Debug, Serialize)]
// #[serde(rename_all = "camelCase")]
// pub struct SantanderPixQRCodeRequest {
//     #[serde(rename = "calendario")]
//     pub calender: SantanderCalendar,
//     #[serde(rename = "devedor")]
//     pub debtor: SantanderDebtor,
//     #[serde(rename = "valor")]
//     pub value: SantanderValue,
//     #[serde(rename = "chave")]
//     pub key: Secret<String>,
//     #[serde(rename = "solicitacaoPagador")]
//     pub request_payer: Option<String>,
//     #[serde(rename = "infoAdicionais")]
//     pub additional_info: Option<Vec<SantanderAdditionalInfo>>,
// }

#[derive(Debug, Serialize)]
#[serde(rename_all = "camelCase")]
pub struct SantanderPixQRPaymentRequest {
    #[serde(rename = "calendario")]
    pub calendar: SantanderPixCalendar,
    #[serde(rename = "devedor")]
    pub debtor: Option<SantanderDebtor>,
    #[serde(rename = "valor")]
    pub value: SantanderValue,
    #[serde(rename = "chave")]
    pub key: Secret<String>,
    #[serde(rename = "solicitacaoPagador")]
    pub request_payer: Option<String>,
    #[serde(rename = "infoAdicionais")]
    pub additional_info: Option<Vec<SantanderAdditionalInfo>>,
}

#[derive(Debug, Clone, Serialize, Deserialize)]
#[serde(rename_all = "camelCase")]
pub struct SantanderDebtor {
    #[serde(rename = "email")]
    pub email: Option<common_utils::pii::Email>,
    #[serde(rename = "logradouro")]
    pub street: Option<Secret<String>>,
    #[serde(rename = "cidade")]
    pub city: Option<String>,
    #[serde(rename = "uf")]
    pub uf: BrazilianState,
    #[serde(rename = "cep")]
    pub zip_code: Option<Secret<String>>,
    #[serde(rename = "cpf")]
    pub cpf: Secret<String>,
    #[serde(rename = "nome")]
    pub name: Secret<String>,
}

#[derive(Debug, Clone, Serialize, Deserialize)]
#[serde(rename_all = "camelCase")]
pub struct SantanderValue {
    pub original: StringMajorUnit,
}

#[derive(Default, Debug, Clone, Serialize, Deserialize)]
#[serde(rename_all = "camelCase")]
pub struct SantanderAdditionalInfo {
    #[serde(rename = "nome")]
    pub name: String,
    #[serde(rename = "valor")]
    pub value: String,
}

#[derive(Clone, Debug, Serialize, Deserialize)]
#[serde(rename_all = "SCREAMING_SNAKE_CASE")]
pub enum SantanderPaymentStatus {
    Active,
    Completed,
    RemovedByReceivingUser,
    RemovedByPSP,
}

#[derive(Clone, Debug, Serialize, Deserialize)]
#[serde(rename_all = "SCREAMING_SNAKE_CASE")]
pub enum SantanderVoidStatus {
    RemovedByReceivingUser,
}

impl From<SantanderPaymentStatus> for common_enums::AttemptStatus {
    fn from(item: SantanderPaymentStatus) -> Self {
        match item {
            SantanderPaymentStatus::Active => Self::Authorizing,
            SantanderPaymentStatus::Completed => Self::Charged,
            SantanderPaymentStatus::RemovedByReceivingUser
            | SantanderPaymentStatus::RemovedByPSP => Self::Failure,
        }
    }
}

impl From<router_env::env::Env> for Environment {
    fn from(item: router_env::env::Env) -> Self {
        match item {
            router_env::env::Env::Sandbox | router_env::env::Env::Development => Self::Sandbox,
            router_env::env::Env::Production => Self::Production,
        }
    }
}

#[derive(Debug, Clone, Serialize, Deserialize)]
pub enum SantanderPaymentsResponse {
    PixQRCode(Box<SantanderPixQRCodePaymentsResponse>),
    Boleto(Box<SantanderBoletoPaymentsResponse>),
}

#[derive(Debug, Clone, Serialize, Deserialize)]
pub struct SantanderBoletoPaymentsResponse {
    pub environment: Environment,
    pub nsu_code: String,
    pub nsu_date: String,
    pub covenant_code: String,
    pub bank_number: String,
    pub client_number: Option<id_type::CustomerId>,
    pub due_date: String,
    pub issue_date: String,
    pub participant_code: Option<String>,
    pub nominal_value: StringMajorUnit,
    pub payer: Payer,
    pub beneficiary: Option<Beneficiary>,
    pub document_kind: BoletoDocumentKind,
    pub discount: Option<Discount>,
    pub fine_percentage: Option<String>,
    pub fine_quantity_days: Option<String>,
    pub interest_percentage: Option<String>,
    pub deduction_value: Option<FloatMajorUnit>,
    pub protest_type: Option<ProtestType>,
    pub protest_quantity_days: Option<i64>,
    pub write_off_quantity_days: Option<String>,
    pub payment_type: PaymentType,
    pub parcels_quantity: Option<i64>,
    pub value_type: Option<String>,
    pub min_value_or_percentage: Option<f64>,
    pub max_value_or_percentage: Option<f64>,
    pub iof_percentage: Option<f64>,
    pub sharing: Option<Sharing>,
    pub key: Option<Key>,
    pub tx_id: Option<String>,
    pub messages: Option<Vec<String>>,
    pub barcode: Option<String>,
    pub digitable_line: Option<String>,
    pub entry_date: Option<String>,
    pub qr_code_pix: Option<String>,
    pub qr_code_url: Option<String>,
}

#[derive(Debug, Clone, Serialize, Deserialize)]
pub enum SantanderPixResponseCalendar {
    Immediate(SantanderPixImmediateResponseCalendar),
    Scheduled(SantanderPixDueDateResponseCalendar),
}

#[derive(Debug, Clone, Serialize, Deserialize)]
pub struct SantanderPixDueDateResponseCalendar {
    pub creation: chrono::NaiveDate,
    pub due_date: chrono::NaiveDate,
    pub validity_after_expiration: Option<i32>,
}

#[derive(Debug, Clone, Serialize, Deserialize)]
pub struct SantanderPixImmediateResponseCalendar {
    pub creation: chrono::NaiveDate,
    pub expiration: i32,
}

#[derive(Debug, Clone, Serialize, Deserialize)]
pub struct SantanderPixQRCodePaymentsResponse {
    #[serde(rename = "calendario")]
    pub calendar: SantanderPixResponseCalendar,
    #[serde(rename = "txid")]
    pub transaction_id: String,
    #[serde(rename = "revisao")]
    pub revision: i32,
    #[serde(rename = "devedor")]
    pub debtor: Option<SantanderDebtor>,
    pub location: Option<String>,
    pub status: SantanderPaymentStatus,
    #[serde(rename = "valor")]
    pub value: SantanderValue,
    #[serde(rename = "chave")]
    pub key: Secret<String>,
    #[serde(rename = "solicitacaoPagador")]
    pub request_payer: Option<String>,
    #[serde(rename = "infoAdicionais")]
    pub additional_info: Option<Vec<SantanderAdditionalInfo>>,
}

#[derive(Debug, Clone, Serialize, Deserialize)]
#[serde(rename_all = "camelCase")]
pub struct SantanderVoidResponse {
    #[serde(rename = "calendario")]
    pub calendar: SantanderPixResponseCalendar,
    #[serde(rename = "txid")]
    pub transaction_id: String,
    #[serde(rename = "revisao")]
    pub revision: i32,
    #[serde(rename = "devedor")]
    pub debtor: Option<SantanderDebtor>,
    pub location: Option<String>,
    pub status: SantanderPaymentStatus,
    #[serde(rename = "valor")]
    pub value: SantanderValue,
    #[serde(rename = "chave")]
    pub key: Secret<String>,
    #[serde(rename = "solicitacaoPagador")]
    pub request_payer: Option<String>,
    #[serde(rename = "infoAdicionais")]
    pub additional_info: Option<Vec<SantanderAdditionalInfo>>,
}

#[derive(Debug, Clone, Serialize, Deserialize)]
pub enum SantanderPixCalendar {
    Immediate(SantanderPixImmediateCalendar),
    Scheduled(SantanderPixDueDateCalendar),
}
#[derive(Debug, Clone, Serialize, Deserialize)]
pub struct SantanderPixImmediateCalendar {
    // #[serde(rename = "calendario")]
    // pub creation: String,
    #[serde(rename = "expiracao")]
    pub expiration: i32,
}

#[derive(Debug, Clone, Serialize, Deserialize)]
pub struct SantanderPixDueDateCalendar {
    #[serde(rename = "dataDeVencimento")]
    pub due_date: chrono::NaiveDate,
    #[serde(rename = "validadeAposVencimento")]
    pub validity_after_expiration: Option<i32>,
}

#[derive(Debug, Clone, Serialize, Deserialize)]
pub enum SantanderPaymentsSyncResponse {
    PixQRCode(Box<SantanderPixQRCodeResponse>),
    Boleto(Box<SantanderBoletoPaymentsResponse>),
}

#[derive(Debug, Clone, Serialize, Deserialize)]
pub struct SantanderPixQRCodeResponse {
    pub status: SantanderPaymentStatus,
    pub pix: Vec<SantanderPix>,
    #[serde(rename = "calendario")]
    pub calendar: SantanderPixResponseCalendar,
    #[serde(rename = "devedor")]
    pub debtor: Option<SantanderDebtor>,
    #[serde(rename = "valor")]
    pub value: SantanderValue,
    #[serde(rename = "chave")]
    pub key: Secret<String>,
    #[serde(rename = "solicitacaoPagador")]
    pub request_payer: Option<String>,
    #[serde(rename = "infoAdicionais")]
    pub additional_info: Option<Vec<SantanderAdditionalInfo>>,
    #[serde(rename = "txid")]
    pub transaction_id: String,
    #[serde(rename = "revisao")]
    pub revision: i32,
    pub location: Option<String>,
}

#[derive(Debug, Clone, Serialize, Deserialize)]
#[serde(rename_all = "camelCase")]
pub struct SantanderPix {
    pub end_to_end_id: Secret<String>,
    #[serde(rename = "txid")]
    pub transaction_id: Secret<String>,
    #[serde(rename = "valor")]
    pub value: String,
    #[serde(rename = "horario")]
    pub time: String,
    #[serde(rename = "infoPagador")]
    pub info_payer: Option<String>,
}

#[derive(Debug, Clone, Serialize, Deserialize)]
#[serde(rename_all = "camelCase")]
pub struct SantanderPaymentsCancelRequest {
    pub status: Option<SantanderVoidStatus>,
}

impl<F, T> TryFrom<ResponseRouterData<F, SantanderPaymentsSyncResponse, T, PaymentsResponseData>>
    for RouterData<F, T, PaymentsResponseData>
{
    type Error = error_stack::Report<errors::ConnectorError>;
    fn try_from(
        item: ResponseRouterData<F, SantanderPaymentsSyncResponse, T, PaymentsResponseData>,
    ) -> Result<Self, Self::Error> {
        let response = item.response.clone();

        match response {
            SantanderPaymentsSyncResponse::PixQRCode(pix_data) => {
                let connector_metadata = pix_data.pix.first().map(|pix| {
                    serde_json::json!({
                        "end_to_end_id": pix.end_to_end_id.clone().expose()
                    })
                });
                Ok(Self {
                    status: common_enums::AttemptStatus::from(pix_data.status),
                    response: Ok(PaymentsResponseData::TransactionResponse {
                        resource_id: ResponseId::ConnectorTransactionId(
                            pix_data.transaction_id.clone(),
                        ),
                        redirection_data: Box::new(None),
                        mandate_reference: Box::new(None),
                        connector_metadata,
                        network_txn_id: None,
                        connector_response_reference_id: None,
                        incremental_authorization_allowed: None,
                        charges: None,
                    }),
                    ..item.data
                })
            }
            SantanderPaymentsSyncResponse::Boleto(boleto_data) => {
                let voucher_data = VoucherNextStepData {
                    expires_at: None,
                    digitable_line: boleto_data.digitable_line,
                    reference: boleto_data.barcode.ok_or(
                        errors::ConnectorError::MissingConnectorRedirectionPayload {
                            field_name: "barcode",
                        },
                    )?,
                    entry_date: boleto_data.entry_date,
                    download_url: None,
                    instructions_url: None,
                };

                let connector_metadata = Some(voucher_data.encode_to_value())
                    .transpose()
                    .change_context(errors::ConnectorError::ResponseHandlingFailed)?;

                let resource_id = match boleto_data.tx_id {
                    Some(tx_id) => ResponseId::ConnectorTransactionId(tx_id),
                    None => ResponseId::NoResponseId,
                };

                Ok(Self {
                    status: common_enums::AttemptStatus::AuthenticationPending,
                    response: Ok(PaymentsResponseData::TransactionResponse {
                        resource_id,
                        redirection_data: Box::new(None),
                        mandate_reference: Box::new(None),
                        connector_metadata,
                        network_txn_id: None,
                        connector_response_reference_id: Some(boleto_data.bank_number),
                        incremental_authorization_allowed: None,
                        charges: None,
                    }),
                    ..item.data
                })
            }
        }
    }
}

impl<F, T> TryFrom<ResponseRouterData<F, SantanderPaymentsResponse, T, PaymentsResponseData>>
    for RouterData<F, T, PaymentsResponseData>
{
    type Error = error_stack::Report<errors::ConnectorError>;
    fn try_from(
        item: ResponseRouterData<F, SantanderPaymentsResponse, T, PaymentsResponseData>,
    ) -> Result<Self, Self::Error> {
        let response = item.response.clone();

        match response {
            SantanderPaymentsResponse::PixQRCode(pix_data) => Ok(Self {
                status: common_enums::AttemptStatus::from(pix_data.status.clone()),
                response: Ok(PaymentsResponseData::TransactionResponse {
                    resource_id: ResponseId::ConnectorTransactionId(
                        pix_data.transaction_id.clone(),
                    ),
                    redirection_data: Box::new(None),
                    mandate_reference: Box::new(None),
                    connector_metadata: get_qr_code_data(&item, &pix_data)?,
                    network_txn_id: None,
                    connector_response_reference_id: None,
                    incremental_authorization_allowed: None,
                    charges: None,
                }),
                ..item.data
            }),
            SantanderPaymentsResponse::Boleto(boleto_data) => {
                let voucher_data = VoucherNextStepData {
                    expires_at: None,
                    digitable_line: boleto_data.digitable_line,
                    reference: boleto_data.barcode.ok_or(
                        errors::ConnectorError::MissingConnectorRedirectionPayload {
                            field_name: "barcode",
                        },
                    )?,
                    entry_date: boleto_data.entry_date,
                    download_url: None,
                    instructions_url: None,
                };

                let connector_metadata = Some(voucher_data.encode_to_value())
                    .transpose()
                    .change_context(errors::ConnectorError::ResponseHandlingFailed)?;

                let resource_id = match boleto_data.tx_id {
                    Some(tx_id) => ResponseId::ConnectorTransactionId(tx_id),
                    None => ResponseId::NoResponseId,
                };

                Ok(Self {
                    status: common_enums::AttemptStatus::AuthenticationPending,
                    response: Ok(PaymentsResponseData::TransactionResponse {
                        resource_id,
                        redirection_data: Box::new(None),
                        mandate_reference: Box::new(None),
                        connector_metadata,
                        network_txn_id: None,
                        connector_response_reference_id: Some(boleto_data.bank_number),
                        incremental_authorization_allowed: None,
                        charges: None,
                    }),
                    ..item.data
                })
            }
        }
    }
}

impl<F, T> TryFrom<ResponseRouterData<F, SantanderVoidResponse, T, PaymentsResponseData>>
    for RouterData<F, T, PaymentsResponseData>
{
    type Error = error_stack::Report<errors::ConnectorError>;
    fn try_from(
        item: ResponseRouterData<F, SantanderVoidResponse, T, PaymentsResponseData>,
    ) -> Result<Self, Self::Error> {
        let response = item.response.clone();
        Ok(Self {
            status: common_enums::AttemptStatus::from(item.response.status),
            response: Ok(PaymentsResponseData::TransactionResponse {
                resource_id: ResponseId::ConnectorTransactionId(response.transaction_id.clone()),
                redirection_data: Box::new(None),
                mandate_reference: Box::new(None),
                connector_metadata: *Box::new(None),
                network_txn_id: None,
                connector_response_reference_id: None,
                incremental_authorization_allowed: None,
                charges: None,
            }),
            ..item.data
        })
    }
}

impl TryFrom<&PaymentsCancelRouterData> for SantanderPaymentsCancelRequest {
    type Error = Error;
    fn try_from(_item: &PaymentsCancelRouterData) -> Result<Self, Self::Error> {
        Ok(Self {
            status: Some(SantanderVoidStatus::RemovedByReceivingUser),
        })
    }
}

fn get_qr_code_data<F, T>(
    item: &ResponseRouterData<F, SantanderPaymentsResponse, T, PaymentsResponseData>,
    pix_data: &SantanderPixQRCodePaymentsResponse,
) -> CustomResult<Option<Value>, errors::ConnectorError> {
    let santander_mca_metadata = SantanderMetadataObject::try_from(&item.data.connector_meta_data)?;

    let response = pix_data.clone();
    // let expiration_time = response.calendar.expiration;

    // let expiration_i64 = i64::from(expiration_time);

    // let rfc3339_expiry = (OffsetDateTime::now_utc() + time::Duration::seconds(expiration_i64))
    //     .format(&time::format_description::well_known::Rfc3339)
    //     .map_err(|_| errors::ConnectorError::ResponseHandlingFailed)?;

    // let qr_expiration_duration = OffsetDateTime::parse(
    //     rfc3339_expiry.as_str(),
    //     &time::format_description::well_known::Rfc3339,
    // )
    // .map_err(|_| errors::ConnectorError::ResponseHandlingFailed)?
    // .unix_timestamp()
    //     * 1000;

    let merchant_city = santander_mca_metadata.merchant_city.as_str();

    let merchant_name = santander_mca_metadata.merchant_name.as_str();

    let payload_url = if let Some(location) = response.location {
        location
    } else {
        return Err(errors::ConnectorError::ResponseHandlingFailed)?;
    };

    let amount_i64 = StringMajorUnitForConnector
        .convert_back(response.value.original, enums::Currency::BRL)
        .change_context(errors::ConnectorError::ResponseHandlingFailed)?
        .get_amount_as_i64();

    let amount_string = amount_i64.to_string();
    let amount = amount_string.as_str();

    let dynamic_pix_code = generate_emv_string(
        payload_url.as_str(),
        merchant_name,
        merchant_city,
        Some(amount),
        Some(response.transaction_id.as_str()),
    );

    let image_data = QrImage::new_from_data(dynamic_pix_code.clone())
        .change_context(errors::ConnectorError::ResponseHandlingFailed)?;

    let image_data_url = Url::parse(image_data.data.clone().as_str())
        .change_context(errors::ConnectorError::ResponseHandlingFailed)?;

    let qr_code_info = QrCodeInformation::QrDataUrl {
        image_data_url,
        display_to_timestamp: None,
    };

    Some(qr_code_info.encode_to_value())
        .transpose()
        .change_context(errors::ConnectorError::ResponseHandlingFailed)
}

#[derive(Default, Debug, Serialize)]
pub struct SantanderRefundRequest {
    #[serde(rename = "valor")]
    pub value: StringMajorUnit,
}

impl<F> TryFrom<&SantanderRouterData<&RefundsRouterData<F>>> for SantanderRefundRequest {
    type Error = error_stack::Report<errors::ConnectorError>;
    fn try_from(item: &SantanderRouterData<&RefundsRouterData<F>>) -> Result<Self, Self::Error> {
        Ok(Self {
            value: item.amount.to_owned(),
        })
    }
}

#[derive(Debug, Serialize, Deserialize, Clone)]
#[serde(rename_all = "SCREAMING_SNAKE_CASE")]
pub enum SantanderRefundStatus {
    InProcessing,
    Returned,
    NotDone,
}

impl From<SantanderRefundStatus> for enums::RefundStatus {
    fn from(item: SantanderRefundStatus) -> Self {
        match item {
            SantanderRefundStatus::Returned => Self::Success,
            SantanderRefundStatus::NotDone => Self::Failure,
            SantanderRefundStatus::InProcessing => Self::Pending,
        }
    }
}

#[derive(Debug, Clone, Serialize, Deserialize)]
#[serde(rename_all = "camelCase")]
pub struct SantanderRefundResponse {
    pub id: Secret<String>,
    pub rtr_id: Secret<String>,
    #[serde(rename = "valor")]
    pub value: StringMajorUnit,
    #[serde(rename = "horario")]
    pub time: SantanderTime,
    pub status: SantanderRefundStatus,
    #[serde(rename = "motivo")]
    pub reason: String,
}

#[derive(Default, Debug, Clone, Serialize, Deserialize)]
#[serde(rename_all = "camelCase")]
pub struct SantanderTime {
    #[serde(rename = "solicitacao")]
    pub request: Option<String>,
    #[serde(rename = "liquidacao")]
    pub liquidation: Option<String>,
}

impl<F> TryFrom<RefundsResponseRouterData<F, SantanderRefundResponse>> for RefundsRouterData<F> {
    type Error = error_stack::Report<errors::ConnectorError>;
    fn try_from(
        item: RefundsResponseRouterData<F, SantanderRefundResponse>,
    ) -> Result<Self, Self::Error> {
        Ok(Self {
            response: Ok(RefundsResponseData {
                connector_refund_id: item.response.rtr_id.clone().expose(),
                refund_status: enums::RefundStatus::from(item.response.status),
            }),
            ..item.data
        })
    }
}

#[derive(Debug, Serialize, Deserialize)]
pub enum SantanderErrorResponse {
    PixQrCode(SantanderPixQRCodeErrorResponse),
    Boleto(SantanderBoletoErrorResponse),
}

#[derive(Debug, Clone, Serialize, Deserialize)]
pub struct SantanderBoletoErrorResponse {
    #[serde(rename = "_errorCode")]
    pub error_code: i64,

    #[serde(rename = "_message")]
    pub error_message: String,

    #[serde(rename = "_details")]
    pub issuer_error_message: String,

    #[serde(rename = "_timestamp")]
    pub timestamp: String,

    #[serde(rename = "_traceId")]
    pub trace_id: String,

    #[serde(rename = "_errors")]
    pub errors: Option<Vec<ErrorObject>>,
}

#[derive(Debug, Clone, Serialize, Deserialize)]
pub struct ErrorObject {
    #[serde(rename = "_code")]
    pub code: Option<i64>,

    #[serde(rename = "_field")]
    pub field: Option<String>,

    #[serde(rename = "_message")]
    pub message: String,
}

#[derive(Debug, Serialize, Deserialize)]
#[serde(rename_all = "camelCase")]
pub struct SantanderPixQRCodeErrorResponse {
    #[serde(rename = "type")]
    pub field_type: Secret<String>,
    pub title: String,
    pub status: i64,
    pub detail: Option<String>,
    pub correlation_id: Option<String>,
    #[serde(rename = "violacoes")]
    pub violations: Option<Vec<SantanderViolations>>,
}

#[derive(Debug, Serialize, Deserialize)]
pub struct SantanderViolations {
    #[serde(rename = "razao")]
    pub reason: Option<String>,
    #[serde(rename = "propriedade")]
    pub property: Option<String>,
    #[serde(rename = "valor")]
    pub value: Option<String>,
}

#[derive(Debug, Serialize, Deserialize)]
#[serde(rename_all = "camelCase")]
pub struct SantanderWebhookBody {
    pub message: MessageCode,   // meaning of this enum variant is not clear
    pub function: FunctionType, // event type of the webhook
    pub payment_type: WebhookPaymentType,
    pub issue_date: String,
    pub payment_date: String,
    pub bank_code: String,
    pub payment_channel: PaymentChannel,
    pub payment_kind: PaymentKind,
    pub covenant: String,
    pub type_of_person_agreement: enums::DocumentKind,
    pub agreement_document: String,
    pub bank_number: String,
    pub client_number: String,
    pub participant_code: String,
    pub tx_id: String,
    pub payer_document_type: enums::DocumentKind,
    pub payer_document_number: String,
    pub payer_name: String,
    pub final_beneficiaryr_document_type: enums::DocumentKind,
    pub final_beneficiary_document_number: String,
    pub final_beneficiary_name: String,
    pub due_date: String,
    pub nominal_value: StringMajorUnit,
    pub payed_value: String,
    pub interest_value: String,
    pub fine: String,
    pub deduction_value: String,
    pub rebate_value: String,
    pub iof_value: String,
}

#[derive(Debug, Clone, Serialize, Deserialize)]
#[serde(rename_all = "SCREAMING_SNAKE_CASE")]
pub enum MessageCode {
    Wbhkpagest,
}

#[derive(Debug, Clone, Serialize, Deserialize)]
#[serde(rename_all = "SCREAMING_SNAKE_CASE")]
pub enum FunctionType {
    Pagamento, // Payment
    Estorno,   // Refund
}

#[derive(Debug, Clone, Serialize, Deserialize)]
#[serde(rename_all = "SCREAMING_SNAKE_CASE")]
pub enum WebhookPaymentType {
    Santander,
    OutrosBancos,
    Pix,
}

#[derive(Debug, Clone, Serialize, Deserialize)]
#[serde(rename_all = "SCREAMING_SNAKE_CASE")]
/// Represents the channel through which a boleto payment was made.
pub enum PaymentChannel {
    /// Payment made at a bank branch or ATM (self-service).
    AgenciasAutoAtendimento,

    /// Payment made through online banking.
    InternetBanking,

    /// Payment made at a physical correspondent agent (e.g., convenience stores, partner outlets).
    CorrespondenteBancarioFisico,

    /// Payment made via Santander’s call center.
    CentralDeAtendimento,

    /// Payment made via electronic file, typically for bulk company payments.
    ArquivoEletronico,

    /// Payment made via DDA (Débito Direto Autorizado) / electronic bill presentment system.
    Dda,

    /// Payment made via digital correspondent channels (apps, kiosks, digital partners).
    CorrespondenteBancarioDigital,
}

#[derive(Debug, Clone, Serialize, Deserialize)]
#[serde(rename_all = "SCREAMING_SNAKE_CASE")]
/// Represents the type of payment instrument used to pay a boleto.
pub enum PaymentKind {
    /// Payment made in cash or physical form (not via account or card).
    Especie,

    /// Payment made via direct debit from a bank account.
    DebitoEmConta,

    /// Payment made via credit card.
    CartaoDeCredito,

    /// Payment made via check.
    Cheque,
}

pub(crate) fn get_webhook_object_from_body(
    body: &[u8],
) -> CustomResult<SantanderWebhookBody, common_utils::errors::ParsingError> {
    let webhook: SantanderWebhookBody = body.parse_struct("SantanderIncomingWebhook")?;

    Ok(webhook)
}

pub(crate) fn get_santander_webhook_event(
    event_type: FunctionType,
) -> api_models::webhooks::IncomingWebhookEvent {
    // need to confirm about the other possible webhook event statues, as of now only two known
    match event_type {
        FunctionType::Pagamento => api_models::webhooks::IncomingWebhookEvent::PaymentIntentSuccess,
        FunctionType::Estorno => api_models::webhooks::IncomingWebhookEvent::RefundSuccess,
    }
}<|MERGE_RESOLUTION|>--- conflicted
+++ resolved
@@ -274,7 +274,7 @@
         Ok(Self::Boleto(Box::new(SantanderBoletoPaymentRequest {
             environment: Environment::from(*value.2),
             nsu_code: value.0.router_data.payment_id.clone(), // size: 20
-            nsu_date: OffsetDateTime::now_utc()
+            nsu_date: time::OffsetDateTime::now_utc()
                 .date()
                 .format(&time::macros::format_description!("[year]-[month]-[day]"))
                 .change_context(errors::ConnectorError::DateFormattingFailed)?,
@@ -290,7 +290,7 @@
                     field_name: "due_date",
                 },
             )?, // format: YYYY-MM-DD
-            issue_date: OffsetDateTime::now_utc()
+            issue_date: time::OffsetDateTime::now_utc()
                 .date()
                 .format(&time::macros::format_description!("[year]-[month]-[day]"))
                 .change_context(errors::ConnectorError::DateFormattingFailed)?,
@@ -374,9 +374,7 @@
             email: value.0.router_data.get_optional_billing_email(),
             street: value.0.router_data.get_optional_billing_line1(),
             city: value.0.router_data.get_optional_billing_city(),
-            uf: BrazilianState::try_from(
-                value.0.router_data.get_billing_state()?.expose().as_str(),
-            )?,
+            uf: value.0.router_data.get_billing_state()?,
             zip_code: value.0.router_data.get_optional_billing_zip(),
         });
 
@@ -395,7 +393,7 @@
             }
             Some(api_models::payments::PixQRExpirationDuration::Scheduled(val)) => {
                 SantanderPixCalendar::Scheduled(SantanderPixDueDateCalendar {
-                    due_date: val.date,
+                    due_date: val.date.clone(),
                     validity_after_expiration: val.validity_after_expiration,
                 })
             }
@@ -407,17 +405,7 @@
         };
 
         Ok(Self::PixQR(Box::new(SantanderPixQRPaymentRequest {
-<<<<<<< HEAD
             calendar,
-=======
-            calender: SantanderCalendar {
-                creation: OffsetDateTime::now_utc()
-                    .date()
-                    .format(&time::macros::format_description!("[year]-[month]-[day]"))
-                    .change_context(errors::ConnectorError::DateFormattingFailed)?,
-                expiration: santander_mca_metadata.expiration_time,
-            },
->>>>>>> 95ba4d7b
             debtor,
             value: SantanderValue {
                 original: value.0.amount.to_owned(),
@@ -654,7 +642,7 @@
     #[serde(rename = "cidade")]
     pub city: Option<String>,
     #[serde(rename = "uf")]
-    pub uf: BrazilianState,
+    pub uf: Secret<String>,
     #[serde(rename = "cep")]
     pub zip_code: Option<Secret<String>>,
     #[serde(rename = "cpf")]
@@ -767,14 +755,14 @@
 
 #[derive(Debug, Clone, Serialize, Deserialize)]
 pub struct SantanderPixDueDateResponseCalendar {
-    pub creation: chrono::NaiveDate,
-    pub due_date: chrono::NaiveDate,
+    pub creation: String,
+    pub due_date: String,
     pub validity_after_expiration: Option<i32>,
 }
 
 #[derive(Debug, Clone, Serialize, Deserialize)]
 pub struct SantanderPixImmediateResponseCalendar {
-    pub creation: chrono::NaiveDate,
+    pub creation: String,
     pub expiration: i32,
 }
 
@@ -839,7 +827,7 @@
 #[derive(Debug, Clone, Serialize, Deserialize)]
 pub struct SantanderPixDueDateCalendar {
     #[serde(rename = "dataDeVencimento")]
-    pub due_date: chrono::NaiveDate,
+    pub due_date: String,
     #[serde(rename = "validadeAposVencimento")]
     pub validity_after_expiration: Option<i32>,
 }
