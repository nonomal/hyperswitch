--- conflicted
+++ resolved
@@ -28,15 +28,10 @@
     types as recovery_router_data_types,
 };
 use hyperswitch_domain_models::{
-<<<<<<< HEAD
     router_flow_types::subscriptions::SubscriptionCreate,
     router_data_v2::flow_common_types as recovery_flow_common_types,
     router_request_types::subscriptions as subscriptions_request_types,
     router_response_types::subscriptions as subscriptions_response_types,
-=======
-    router_data_v2::flow_common_types as recovery_flow_common_types,
-    router_request_types::subscriptions as subscriptions_request_types,
->>>>>>> db3a9b2e
     router_response_types::revenue_recovery as recovery_response_types,
 };
 #[cfg(all(feature = "v2", feature = "revenue_recovery"))]
@@ -146,10 +141,7 @@
 impl api::revenue_recovery_v2::RevenueRecoveryV2 for Recurly {}
 impl api::subscriptions_v2::SubscriptionsV2 for Recurly {}
 impl api::subscriptions_v2::SubscriptionsRecordBackV2 for Recurly {}
-<<<<<<< HEAD
 impl api::subscriptions_v2::SubscriptionsCreateV2 for Recurly {}
-=======
->>>>>>> db3a9b2e
 impl
     ConnectorIntegrationV2<
         SubscriptionRecordBack,
@@ -159,7 +151,6 @@
     > for Recurly
 {
 }
-<<<<<<< HEAD
 impl 
     ConnectorIntegrationV2<
         SubscriptionCreate,
@@ -169,8 +160,6 @@
     > for Recurly
 {
 }
-=======
->>>>>>> db3a9b2e
 #[cfg(all(feature = "v2", feature = "revenue_recovery"))]
 impl api::revenue_recovery_v2::RevenueRecoveryRecordBackV2 for Recurly {}
 #[cfg(all(feature = "v2", feature = "revenue_recovery"))]
