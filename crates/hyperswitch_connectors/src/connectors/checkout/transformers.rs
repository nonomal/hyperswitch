--- conflicted
+++ resolved
@@ -222,7 +222,7 @@
     Card(CardSource),
     Wallets(WalletSource),
     ApplePayPredecrypt(Box<ApplePayPredecrypt>),
-<<<<<<< HEAD
+    MandatePayment(MandateSource),
     GooglePayPredecrypt(Box<GooglePayPredecrypt>),
 }
 
@@ -236,9 +236,6 @@
     expiry_year: Secret<String>,
     eci: Option<String>,
     cryptogram: Option<Secret<String>>,
-=======
-    MandatePayment(MandateSource),
->>>>>>> 4ce1c8c2
 }
 
 #[derive(Debug, Serialize)]
@@ -356,102 +353,6 @@
     fn try_from(
         item: &CheckoutRouterData<&PaymentsAuthorizeRouterData>,
     ) -> Result<Self, Self::Error> {
-<<<<<<< HEAD
-        let source_var = match item.router_data.request.payment_method_data.clone() {
-            PaymentMethodData::Card(ccard) => {
-                let a = PaymentSource::Card(CardSource {
-                    source_type: CheckoutSourceTypes::Card,
-                    number: ccard.card_number.clone(),
-                    expiry_month: ccard.card_exp_month.clone(),
-                    expiry_year: ccard.card_exp_year.clone(),
-                    cvv: ccard.card_cvc,
-                });
-                Ok(a)
-            }
-            PaymentMethodData::Wallet(wallet_data) => match wallet_data {
-                WalletData::GooglePay(_) => {
-                    let payment_method_token = item.router_data.get_payment_method_token()?;
-                    match payment_method_token {
-                        PaymentMethodToken::Token(token) => {
-                            Ok(PaymentSource::Wallets(WalletSource {
-                                source_type: CheckoutSourceTypes::Token,
-                                token,
-                            }))
-                        }
-                        PaymentMethodToken::GooglePayDecrypt(google_pay_decrypted_data) => {
-                            let token = google_pay_decrypted_data
-                                .application_primary_account_number
-                                .clone();
-                            let expiry_month = google_pay_decrypted_data
-                                .get_expiry_month()
-                                .change_context(errors::ConnectorError::InvalidDataFormat {
-                                    field_name: "payment_method_data.card.card_exp_month",
-                                })?;
-                            let expiry_year = google_pay_decrypted_data
-                                .get_four_digit_expiry_year()
-                                .change_context(errors::ConnectorError::InvalidDataFormat {
-                                    field_name: "payment_method_data.card.card_exp_year",
-                                })?;
-                            let cryptogram = Some(google_pay_decrypted_data
-                                .cryptogram
-                                .clone()
-                                .ok_or_else(|| errors::ConnectorError::MissingRequiredField {
-                                    field_name: "cryptogram",
-                                })?);
-                            Ok(PaymentSource::GooglePayPredecrypt(Box::new(
-                                GooglePayPredecrypt {
-                                    _type: "network_token".to_string(),
-                                    token,
-                                    token_type: "googlepay".to_string(),
-                                    expiry_month,
-                                    expiry_year,
-                                    eci: google_pay_decrypted_data.eci_indicator,
-                                    cryptogram,
-                                },
-                            )))
-                        }
-                        PaymentMethodToken::PazeDecrypt(_) => {
-                            Err(unimplemented_payment_method!("Paze", "Checkout"))?
-                        }
-                        PaymentMethodToken::ApplePayDecrypt(_) => {
-                            Err(unimplemented_payment_method!("Apple Pay", "Checkout"))?
-                        }
-                    }
-                }
-                WalletData::ApplePay(_) => {
-                    let payment_method_token = item.router_data.get_payment_method_token()?;
-                    match payment_method_token {
-                        PaymentMethodToken::Token(apple_pay_payment_token) => {
-                            Ok(PaymentSource::Wallets(WalletSource {
-                                source_type: CheckoutSourceTypes::Token,
-                                token: apple_pay_payment_token,
-                            }))
-                        }
-                        PaymentMethodToken::ApplePayDecrypt(decrypt_data) => {
-                            let exp_month = decrypt_data.get_expiry_month().change_context(
-                                errors::ConnectorError::InvalidDataFormat {
-                                    field_name: "expiration_month",
-                                },
-                            )?;
-                            let expiry_year_4_digit = decrypt_data.get_four_digit_expiry_year();
-                            Ok(PaymentSource::ApplePayPredecrypt(Box::new(
-                                ApplePayPredecrypt {
-                                    token: decrypt_data.application_primary_account_number,
-                                    decrypt_type: "network_token".to_string(),
-                                    token_type: "applepay".to_string(),
-                                    expiry_month: exp_month,
-                                    expiry_year: expiry_year_4_digit,
-                                    eci: decrypt_data.payment_data.eci_indicator,
-                                    cryptogram: decrypt_data.payment_data.online_payment_cryptogram,
-                                },
-                            )))
-                        }
-                        PaymentMethodToken::PazeDecrypt(_) => {
-                            Err(unimplemented_payment_method!("Paze", "Checkout"))?
-                        }
-                        PaymentMethodToken::GooglePayDecrypt(_) => {
-                            Err(unimplemented_payment_method!("Google Pay", "Checkout"))?
-=======
         let capture = matches!(
             item.router_data.request.capture_method,
             Some(enums::CaptureMethod::Automatic)
@@ -477,103 +378,130 @@
             )
         };
 
-        let (source_var, previous_payment_id, merchant_initiated, payment_type) =
-            match item.router_data.request.payment_method_data.clone() {
-                PaymentMethodData::Card(ccard) => {
-                    let a = PaymentSource::Card(CardSource {
-                        source_type: CheckoutSourceTypes::Card,
-                        number: ccard.card_number.clone(),
-                        expiry_month: ccard.card_exp_month.clone(),
-                        expiry_year: ccard.card_exp_year.clone(),
-                        cvv: ccard.card_cvc,
-                    });
-                    Ok((a, None, Some(false), payment_type))
+        let (source_var, previous_payment_id, merchant_initiated, payment_type) = match item
+            .router_data
+            .request
+            .payment_method_data
+            .clone()
+        {
+            PaymentMethodData::Card(ccard) => {
+                let a = PaymentSource::Card(CardSource {
+                    source_type: CheckoutSourceTypes::Card,
+                    number: ccard.card_number.clone(),
+                    expiry_month: ccard.card_exp_month.clone(),
+                    expiry_year: ccard.card_exp_year.clone(),
+                    cvv: ccard.card_cvc,
+                });
+                Ok((a, None, Some(false), payment_type))
+            }
+            PaymentMethodData::Wallet(wallet_data) => match wallet_data {
+                WalletData::GooglePay(_) => {
+                    let p_source = match item.router_data.get_payment_method_token()? {
+                        PaymentMethodToken::Token(token) => PaymentSource::Wallets(WalletSource {
+                            source_type: CheckoutSourceTypes::Token,
+                            token,
+                        }),
+                        PaymentMethodToken::ApplePayDecrypt(_) => Err(
+                            unimplemented_payment_method!("Apple Pay", "Simplified", "Checkout"),
+                        )?,
+                        PaymentMethodToken::PazeDecrypt(_) => {
+                            Err(unimplemented_payment_method!("Paze", "Checkout"))?
+                        }
+                        PaymentMethodToken::GooglePayDecrypt(google_pay_decrypted_data) => {
+                            let token = google_pay_decrypted_data
+                                .application_primary_account_number
+                                .clone();
+
+                            let expiry_month = google_pay_decrypted_data
+                                .get_expiry_month()
+                                .change_context(errors::ConnectorError::InvalidDataFormat {
+                                    field_name: "payment_method_data.card.card_exp_month",
+                                })?;
+
+                            let expiry_year = google_pay_decrypted_data
+                                .get_four_digit_expiry_year()
+                                .change_context(errors::ConnectorError::InvalidDataFormat {
+                                    field_name: "payment_method_data.card.card_exp_year",
+                                })?;
+
+                            let cryptogram =
+                                Some(google_pay_decrypted_data.cryptogram.clone().ok_or_else(
+                                    || errors::ConnectorError::MissingRequiredField {
+                                        field_name: "cryptogram",
+                                    },
+                                )?);
+
+                            PaymentSource::GooglePayPredecrypt(Box::new(GooglePayPredecrypt {
+                                _type: "network_token".to_string(),
+                                token,
+                                token_type: "googlepay".to_string(),
+                                expiry_month,
+                                expiry_year,
+                                eci: google_pay_decrypted_data.eci_indicator,
+                                cryptogram,
+                            }))
+                        }
+                    };
+                    Ok((p_source, None, Some(false), payment_type))
                 }
-                PaymentMethodData::Wallet(wallet_data) => match wallet_data {
-                    WalletData::GooglePay(_) => {
-                        let p_source = PaymentSource::Wallets(WalletSource {
-                            source_type: CheckoutSourceTypes::Token,
-                            token: match item.router_data.get_payment_method_token()? {
-                                PaymentMethodToken::Token(token) => token,
-                                PaymentMethodToken::ApplePayDecrypt(_) => {
-                                    Err(unimplemented_payment_method!(
-                                        "Apple Pay",
-                                        "Simplified",
-                                        "Checkout"
-                                    ))?
-                                }
-                                PaymentMethodToken::PazeDecrypt(_) => {
-                                    Err(unimplemented_payment_method!("Paze", "Checkout"))?
-                                }
-                                PaymentMethodToken::GooglePayDecrypt(_) => {
-                                    Err(unimplemented_payment_method!("Google Pay", "Checkout"))?
-                                }
-                            },
-                        });
-                        Ok((p_source, None, Some(false), payment_type))
-                    }
-                    WalletData::ApplePay(_) => {
-                        let payment_method_token = item.router_data.get_payment_method_token()?;
-                        match payment_method_token {
-                            PaymentMethodToken::Token(apple_pay_payment_token) => {
-                                let p_source = PaymentSource::Wallets(WalletSource {
-                                    source_type: CheckoutSourceTypes::Token,
-                                    token: apple_pay_payment_token,
-                                });
-                                Ok((p_source, None, Some(false), payment_type))
-                            }
-                            PaymentMethodToken::ApplePayDecrypt(decrypt_data) => {
-                                let exp_month = decrypt_data.get_expiry_month().change_context(
-                                    errors::ConnectorError::InvalidDataFormat {
-                                        field_name: "expiration_month",
-                                    },
-                                )?;
-                                let expiry_year_4_digit = decrypt_data.get_four_digit_expiry_year();
-                                let p_source = PaymentSource::ApplePayPredecrypt(Box::new(
-                                    ApplePayPredecrypt {
-                                        token: decrypt_data.application_primary_account_number,
-                                        decrypt_type: "network_token".to_string(),
-                                        token_type: "applepay".to_string(),
-                                        expiry_month: exp_month,
-                                        expiry_year: expiry_year_4_digit,
-                                        eci: decrypt_data.payment_data.eci_indicator,
-                                        cryptogram: decrypt_data
-                                            .payment_data
-                                            .online_payment_cryptogram,
-                                    },
-                                ));
-                                Ok((p_source, None, Some(false), payment_type))
-                            }
-                            PaymentMethodToken::PazeDecrypt(_) => {
-                                Err(unimplemented_payment_method!("Paze", "Checkout"))?
-                            }
-                            PaymentMethodToken::GooglePayDecrypt(_) => {
-                                Err(unimplemented_payment_method!("Google Pay", "Checkout"))?
-                            }
->>>>>>> 4ce1c8c2
+                WalletData::ApplePay(_) => {
+                    let payment_method_token = item.router_data.get_payment_method_token()?;
+                    match payment_method_token {
+                        PaymentMethodToken::Token(apple_pay_payment_token) => {
+                            let p_source = PaymentSource::Wallets(WalletSource {
+                                source_type: CheckoutSourceTypes::Token,
+                                token: apple_pay_payment_token,
+                            });
+                            Ok((p_source, None, Some(false), payment_type))
+                        }
+                        PaymentMethodToken::ApplePayDecrypt(decrypt_data) => {
+                            let exp_month = decrypt_data.get_expiry_month().change_context(
+                                errors::ConnectorError::InvalidDataFormat {
+                                    field_name: "expiration_month",
+                                },
+                            )?;
+                            let expiry_year_4_digit = decrypt_data.get_four_digit_expiry_year();
+                            let p_source =
+                                PaymentSource::ApplePayPredecrypt(Box::new(ApplePayPredecrypt {
+                                    token: decrypt_data.application_primary_account_number,
+                                    decrypt_type: "network_token".to_string(),
+                                    token_type: "applepay".to_string(),
+                                    expiry_month: exp_month,
+                                    expiry_year: expiry_year_4_digit,
+                                    eci: decrypt_data.payment_data.eci_indicator,
+                                    cryptogram: decrypt_data.payment_data.online_payment_cryptogram,
+                                }));
+                            Ok((p_source, None, Some(false), payment_type))
+                        }
+                        PaymentMethodToken::PazeDecrypt(_) => {
+                            Err(unimplemented_payment_method!("Paze", "Checkout"))?
+                        }
+                        PaymentMethodToken::GooglePayDecrypt(_) => {
+                            Err(unimplemented_payment_method!("Google Pay", "Checkout"))?
                         }
                     }
-                    _ => Err(errors::ConnectorError::NotImplemented(
-                        utils::get_unimplemented_payment_method_error_message("checkout"),
-                    )),
-                },
-                PaymentMethodData::MandatePayment => {
-                    let mandate_source = PaymentSource::MandatePayment(MandateSource {
-                        source_type: CheckoutSourceTypes::SourceId,
-                        source_id: item.router_data.request.connector_mandate_id(),
-                    });
-                    let previous_id = Some(
-                        item.router_data
-                            .request
-                            .get_connector_mandate_request_reference_id()?,
-                    );
-                    let p_type = CheckoutPaymentType::Recurring;
-                    Ok((mandate_source, previous_id, Some(true), p_type))
                 }
                 _ => Err(errors::ConnectorError::NotImplemented(
                     utils::get_unimplemented_payment_method_error_message("checkout"),
                 )),
-            }?;
+            },
+            PaymentMethodData::MandatePayment => {
+                let mandate_source = PaymentSource::MandatePayment(MandateSource {
+                    source_type: CheckoutSourceTypes::SourceId,
+                    source_id: item.router_data.request.connector_mandate_id(),
+                });
+                let previous_id = Some(
+                    item.router_data
+                        .request
+                        .get_connector_mandate_request_reference_id()?,
+                );
+                let p_type = CheckoutPaymentType::Recurring;
+                Ok((mandate_source, previous_id, Some(true), p_type))
+            }
+            _ => Err(errors::ConnectorError::NotImplemented(
+                utils::get_unimplemented_payment_method_error_message("checkout"),
+            )),
+        }?;
 
         let authentication_data = item.router_data.request.authentication_data.as_ref();
 
