--- conflicted
+++ resolved
@@ -678,10 +678,7 @@
         _connectors: &Connectors,
     ) -> CustomResult<RequestContent, errors::ConnectorError> {
         let connector_req = nuvei::NuveiPaymentsRequest::try_from((req, req.get_session_token()?))?;
-<<<<<<< HEAD
         router_env::logger::info!(connector_request=?connector_req);
-=======
->>>>>>> 4ce1c8c2
         Ok(RequestContent::Json(Box::new(connector_req)))
     }
 
