--- conflicted
+++ resolved
@@ -21,45 +21,33 @@
         payments::{Authorize, Capture, PSync, PaymentMethodToken, Session, SetupMandate, Void},
         refunds::{Execute, RSync},
         revenue_recovery::InvoiceRecordBack,
-<<<<<<< HEAD
         CreateConnectorCustomer,
-=======
->>>>>>> f3ab3d63
         subscriptions::GetSubscriptionPlans,
     },
     router_request_types::{
         revenue_recovery::InvoiceRecordBackRequest, subscriptions::GetSubscriptionPlansRequest,
-<<<<<<< HEAD
         AccessTokenRequestData, ConnectorCustomerData, PaymentMethodTokenizationData, PaymentsAuthorizeData,
-=======
-        AccessTokenRequestData, PaymentMethodTokenizationData, PaymentsAuthorizeData,
->>>>>>> f3ab3d63
         PaymentsCancelData, PaymentsCaptureData, PaymentsSessionData, PaymentsSyncData,
         RefundsData, SetupMandateRequestData,
     },
     router_response_types::{
         revenue_recovery::InvoiceRecordBackResponse, subscriptions::GetSubscriptionPlansResponse,
         ConnectorInfo, PaymentsResponseData, RefundsResponseData,
+        revenue_recovery::InvoiceRecordBackResponse, subscriptions::GetSubscriptionPlansResponse,
+        ConnectorInfo, PaymentsResponseData, RefundsResponseData,
     },
     types::{
-<<<<<<< HEAD
         ConnectorCustomerRouterData,GetSubscriptionPlansRouterData, InvoiceRecordBackRouterData, PaymentsAuthorizeRouterData,
-=======
-        GetSubscriptionPlansRouterData, InvoiceRecordBackRouterData, PaymentsAuthorizeRouterData,
->>>>>>> f3ab3d63
         PaymentsCaptureRouterData, PaymentsSyncRouterData, RefundSyncRouterData, RefundsRouterData,
     },
 };
 use hyperswitch_interfaces::{
     api::{
-<<<<<<< HEAD
         self, payments::ConnectorCustomer, subscriptions_v2::GetSubscriptionPlansV2, ConnectorCommon, ConnectorCommonExt,
-=======
-        self, subscriptions_v2::GetSubscriptionPlansV2, ConnectorCommon, ConnectorCommonExt,
->>>>>>> f3ab3d63
         ConnectorIntegration, ConnectorSpecifications, ConnectorValidation,
     },
     configs::Connectors,
+    connector_integration_v2::ConnectorIntegrationV2,
     connector_integration_v2::ConnectorIntegrationV2,
     errors,
     events::connector_api_logs::ConnectorEvent,
@@ -69,6 +57,12 @@
 use masking::{Mask, PeekInterface, Secret};
 use transformers as chargebee;
 
+use crate::{
+    connectors::chargebee::transformers::ChargebeeListPlansResponse,
+    constants::{self, headers},
+    types::ResponseRouterData,
+    utils,
+};
 use crate::{
     connectors::chargebee::transformers::ChargebeeListPlansResponse,
     constants::{self, headers},
@@ -809,7 +803,6 @@
     // Not implemented (R)
 }
 
-<<<<<<< HEAD
 impl ConnectorIntegration<CreateConnectorCustomer, ConnectorCustomerData, PaymentsResponseData>
     for Chargebee
 {
@@ -916,8 +909,6 @@
     }
 }
 
-=======
->>>>>>> f3ab3d63
 #[async_trait::async_trait]
 impl webhooks::IncomingWebhook for Chargebee {
     fn get_webhook_source_verification_signature(
