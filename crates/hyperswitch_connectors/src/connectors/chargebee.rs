--- conflicted
+++ resolved
@@ -689,11 +689,8 @@
     Ok(param)
 }
 
-<<<<<<< HEAD
-=======
 impl api::subscriptions::GetSubscriptionPlansFlow for Chargebee {}
 
->>>>>>> babbf64a
 impl
     ConnectorIntegration<
         GetSubscriptionPlans,
@@ -775,8 +772,6 @@
     }
 }
 
-<<<<<<< HEAD
-=======
 #[cfg(feature = "v2")]
 impl GetSubscriptionPlansV2 for Chargebee {}
 
@@ -860,7 +855,6 @@
     }
 }
 
->>>>>>> babbf64a
 #[async_trait::async_trait]
 impl webhooks::IncomingWebhook for Chargebee {
     fn get_webhook_source_verification_signature(
