--- conflicted
+++ resolved
@@ -56,11 +56,8 @@
     pub recon_status: storage_enums::ReconStatus,
     pub payment_link_config: Option<serde_json::Value>,
     pub pm_collect_link_config: Option<serde_json::Value>,
-<<<<<<< HEAD
+    pub version: common_enums::ApiVersion,
     pub is_network_tokenization_enabled: bool,
-=======
-    pub version: common_enums::ApiVersion,
->>>>>>> ed13ecac
 }
 
 #[cfg(all(
@@ -95,11 +92,8 @@
     pub recon_status: storage_enums::ReconStatus,
     pub payment_link_config: Option<serde_json::Value>,
     pub pm_collect_link_config: Option<serde_json::Value>,
-<<<<<<< HEAD
+    pub version: common_enums::ApiVersion,
     pub is_network_tokenization_enabled: bool,
-=======
-    pub version: common_enums::ApiVersion,
->>>>>>> ed13ecac
 }
 
 #[cfg(all(
@@ -136,11 +130,8 @@
             recon_status: item.recon_status,
             payment_link_config: item.payment_link_config,
             pm_collect_link_config: item.pm_collect_link_config,
-<<<<<<< HEAD
+            version: item.version,
             is_network_tokenization_enabled: item.is_network_tokenization_enabled,
-=======
-            version: item.version,
->>>>>>> ed13ecac
         }
     }
 }
@@ -257,11 +248,8 @@
     pub recon_status: storage_enums::ReconStatus,
     pub payment_link_config: Option<serde_json::Value>,
     pub pm_collect_link_config: Option<serde_json::Value>,
-<<<<<<< HEAD
+    pub version: common_enums::ApiVersion,
     pub is_network_tokenization_enabled: bool,
-=======
-    pub version: common_enums::ApiVersion,
->>>>>>> ed13ecac
 }
 
 #[cfg(all(feature = "v2", feature = "merchant_account_v2"))]
