--- conflicted
+++ resolved
@@ -925,12 +925,10 @@
         card_discovery -> Nullable<CardDiscovery>,
         charges -> Nullable<Jsonb>,
         #[max_length = 64]
-<<<<<<< HEAD
         surcharge_algorithm_id -> Nullable<Varchar>,
-=======
+        #[max_length = 64]
         issuer_error_code -> Nullable<Varchar>,
         issuer_error_message -> Nullable<Text>,
->>>>>>> a161f247
     }
 }
 
