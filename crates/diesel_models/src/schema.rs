// @generated automatically by Diesel CLI.

diesel::table! {
    use diesel::sql_types::*;
    use crate::enums::diesel_exports::*;

    address (address_id) {
        id -> Nullable<Int4>,
        #[max_length = 64]
        address_id -> Varchar,
        #[max_length = 128]
        city -> Nullable<Varchar>,
        country -> Nullable<CountryAlpha2>,
        line1 -> Nullable<Bytea>,
        line2 -> Nullable<Bytea>,
        line3 -> Nullable<Bytea>,
        state -> Nullable<Bytea>,
        zip -> Nullable<Bytea>,
        first_name -> Nullable<Bytea>,
        last_name -> Nullable<Bytea>,
        phone_number -> Nullable<Bytea>,
        #[max_length = 8]
        country_code -> Nullable<Varchar>,
        created_at -> Timestamp,
        modified_at -> Timestamp,
        #[max_length = 64]
        customer_id -> Nullable<Varchar>,
        #[max_length = 64]
        merchant_id -> Varchar,
        #[max_length = 64]
        payment_id -> Nullable<Varchar>,
        #[max_length = 32]
        updated_by -> Varchar,
        email -> Nullable<Bytea>,
    }
}

diesel::table! {
    use diesel::sql_types::*;
    use crate::enums::diesel_exports::*;

    api_keys (key_id) {
        #[max_length = 64]
        key_id -> Varchar,
        #[max_length = 64]
        merchant_id -> Varchar,
        #[max_length = 64]
        name -> Varchar,
        #[max_length = 256]
        description -> Nullable<Varchar>,
        #[max_length = 128]
        hashed_api_key -> Varchar,
        #[max_length = 16]
        prefix -> Varchar,
        created_at -> Timestamp,
        expires_at -> Nullable<Timestamp>,
        last_used -> Nullable<Timestamp>,
    }
}

diesel::table! {
    use diesel::sql_types::*;
    use crate::enums::diesel_exports::*;

    authentication (authentication_id) {
        #[max_length = 64]
        authentication_id -> Varchar,
        #[max_length = 64]
        merchant_id -> Varchar,
        #[max_length = 64]
        authentication_connector -> Varchar,
        #[max_length = 64]
        connector_authentication_id -> Nullable<Varchar>,
        authentication_data -> Nullable<Jsonb>,
        #[max_length = 64]
        payment_method_id -> Varchar,
        #[max_length = 64]
        authentication_type -> Nullable<Varchar>,
        #[max_length = 64]
        authentication_status -> Varchar,
        #[max_length = 64]
        authentication_lifecycle_status -> Varchar,
        created_at -> Timestamp,
        modified_at -> Timestamp,
        #[max_length = 64]
        error_message -> Nullable<Varchar>,
        #[max_length = 64]
        error_code -> Nullable<Varchar>,
        connector_metadata -> Nullable<Jsonb>,
    }
}

diesel::table! {
    use diesel::sql_types::*;
    use crate::enums::diesel_exports::*;

    blocklist (id) {
        id -> Int4,
        #[max_length = 64]
        merchant_id -> Varchar,
        #[max_length = 64]
        fingerprint_id -> Varchar,
        data_kind -> BlocklistDataKind,
        metadata -> Nullable<Jsonb>,
        created_at -> Timestamp,
    }
}

diesel::table! {
    use diesel::sql_types::*;
    use crate::enums::diesel_exports::*;

    blocklist_fingerprint (id) {
        id -> Int4,
        #[max_length = 64]
        merchant_id -> Varchar,
        #[max_length = 64]
        fingerprint_id -> Varchar,
        data_kind -> BlocklistDataKind,
        encrypted_fingerprint -> Text,
        created_at -> Timestamp,
    }
}

diesel::table! {
    use diesel::sql_types::*;
    use crate::enums::diesel_exports::*;

    blocklist_lookup (id) {
        id -> Int4,
        #[max_length = 64]
        merchant_id -> Varchar,
        fingerprint -> Text,
    }
}

diesel::table! {
    use diesel::sql_types::*;
    use crate::enums::diesel_exports::*;

    business_profile (profile_id) {
        #[max_length = 64]
        profile_id -> Varchar,
        #[max_length = 64]
        merchant_id -> Varchar,
        #[max_length = 64]
        profile_name -> Varchar,
        created_at -> Timestamp,
        modified_at -> Timestamp,
        return_url -> Nullable<Text>,
        enable_payment_response_hash -> Bool,
        #[max_length = 255]
        payment_response_hash_key -> Nullable<Varchar>,
        redirect_to_merchant_with_http_post -> Bool,
        webhook_details -> Nullable<Json>,
        metadata -> Nullable<Json>,
        routing_algorithm -> Nullable<Json>,
        intent_fulfillment_time -> Nullable<Int8>,
        frm_routing_algorithm -> Nullable<Jsonb>,
        payout_routing_algorithm -> Nullable<Jsonb>,
        is_recon_enabled -> Bool,
        applepay_verified_domains -> Nullable<Array<Nullable<Text>>>,
        payment_link_config -> Nullable<Jsonb>,
        session_expiry -> Nullable<Int8>,
    }
}

diesel::table! {
    use diesel::sql_types::*;
    use crate::enums::diesel_exports::*;

    captures (capture_id) {
        #[max_length = 64]
        capture_id -> Varchar,
        #[max_length = 64]
        payment_id -> Varchar,
        #[max_length = 64]
        merchant_id -> Varchar,
        status -> CaptureStatus,
        amount -> Int8,
        currency -> Nullable<Currency>,
        #[max_length = 255]
        connector -> Varchar,
        #[max_length = 255]
        error_message -> Nullable<Varchar>,
        #[max_length = 255]
        error_code -> Nullable<Varchar>,
        #[max_length = 255]
        error_reason -> Nullable<Varchar>,
        tax_amount -> Nullable<Int8>,
        created_at -> Timestamp,
        modified_at -> Timestamp,
        #[max_length = 64]
        authorized_attempt_id -> Varchar,
        #[max_length = 128]
        connector_capture_id -> Nullable<Varchar>,
        capture_sequence -> Int2,
        #[max_length = 128]
        connector_response_reference_id -> Nullable<Varchar>,
    }
}

diesel::table! {
    use diesel::sql_types::*;
    use crate::enums::diesel_exports::*;

    cards_info (card_iin) {
        #[max_length = 16]
        card_iin -> Varchar,
        card_issuer -> Nullable<Text>,
        card_network -> Nullable<Text>,
        card_type -> Nullable<Text>,
        card_subtype -> Nullable<Text>,
        card_issuing_country -> Nullable<Text>,
        #[max_length = 32]
        bank_code_id -> Nullable<Varchar>,
        #[max_length = 32]
        bank_code -> Nullable<Varchar>,
        #[max_length = 32]
        country_code -> Nullable<Varchar>,
        date_created -> Timestamp,
        last_updated -> Nullable<Timestamp>,
        last_updated_provider -> Nullable<Text>,
    }
}

diesel::table! {
    use diesel::sql_types::*;
    use crate::enums::diesel_exports::*;

    configs (key) {
        id -> Int4,
        #[max_length = 255]
        key -> Varchar,
        config -> Text,
    }
}

diesel::table! {
    use diesel::sql_types::*;
    use crate::enums::diesel_exports::*;

    customers (customer_id, merchant_id) {
        id -> Int4,
        #[max_length = 64]
        customer_id -> Varchar,
        #[max_length = 64]
        merchant_id -> Varchar,
        name -> Nullable<Bytea>,
        email -> Nullable<Bytea>,
        phone -> Nullable<Bytea>,
        #[max_length = 8]
        phone_country_code -> Nullable<Varchar>,
        #[max_length = 255]
        description -> Nullable<Varchar>,
        created_at -> Timestamp,
        metadata -> Nullable<Json>,
        connector_customer -> Nullable<Jsonb>,
        modified_at -> Timestamp,
        #[max_length = 64]
        address_id -> Nullable<Varchar>,
        #[max_length = 64]
        default_payment_method_id -> Nullable<Varchar>,
    }
}

diesel::table! {
    use diesel::sql_types::*;
    use crate::enums::diesel_exports::*;

    dashboard_metadata (id) {
        id -> Int4,
        #[max_length = 64]
        user_id -> Nullable<Varchar>,
        #[max_length = 64]
        merchant_id -> Varchar,
        #[max_length = 64]
        org_id -> Varchar,
        data_key -> DashboardMetadata,
        data_value -> Json,
        #[max_length = 64]
        created_by -> Varchar,
        created_at -> Timestamp,
        #[max_length = 64]
        last_modified_by -> Varchar,
        last_modified_at -> Timestamp,
    }
}

diesel::table! {
    use diesel::sql_types::*;
    use crate::enums::diesel_exports::*;

    dispute (id) {
        id -> Int4,
        #[max_length = 64]
        dispute_id -> Varchar,
        #[max_length = 255]
        amount -> Varchar,
        #[max_length = 255]
        currency -> Varchar,
        dispute_stage -> DisputeStage,
        dispute_status -> DisputeStatus,
        #[max_length = 64]
        payment_id -> Varchar,
        #[max_length = 64]
        attempt_id -> Varchar,
        #[max_length = 255]
        merchant_id -> Varchar,
        #[max_length = 255]
        connector_status -> Varchar,
        #[max_length = 255]
        connector_dispute_id -> Varchar,
        #[max_length = 255]
        connector_reason -> Nullable<Varchar>,
        #[max_length = 255]
        connector_reason_code -> Nullable<Varchar>,
        challenge_required_by -> Nullable<Timestamp>,
        connector_created_at -> Nullable<Timestamp>,
        connector_updated_at -> Nullable<Timestamp>,
        created_at -> Timestamp,
        modified_at -> Timestamp,
        #[max_length = 255]
        connector -> Varchar,
        evidence -> Jsonb,
        #[max_length = 64]
        profile_id -> Nullable<Varchar>,
        #[max_length = 32]
        merchant_connector_id -> Nullable<Varchar>,
        dispute_amount -> Int8,
    }
}

diesel::table! {
    use diesel::sql_types::*;
    use crate::enums::diesel_exports::*;

    events (id) {
        id -> Int4,
        #[max_length = 64]
        event_id -> Varchar,
        event_type -> EventType,
        event_class -> EventClass,
        is_webhook_notified -> Bool,
        #[max_length = 64]
        intent_reference_id -> Nullable<Varchar>,
        #[max_length = 64]
        primary_object_id -> Varchar,
        primary_object_type -> EventObjectType,
        created_at -> Timestamp,
    }
}

diesel::table! {
    use diesel::sql_types::*;
    use crate::enums::diesel_exports::*;

    file_metadata (file_id, merchant_id) {
        #[max_length = 64]
        file_id -> Varchar,
        #[max_length = 255]
        merchant_id -> Varchar,
        #[max_length = 255]
        file_name -> Nullable<Varchar>,
        file_size -> Int4,
        #[max_length = 255]
        file_type -> Varchar,
        #[max_length = 255]
        provider_file_id -> Nullable<Varchar>,
        #[max_length = 255]
        file_upload_provider -> Nullable<Varchar>,
        available -> Bool,
        created_at -> Timestamp,
        #[max_length = 255]
        connector_label -> Nullable<Varchar>,
        #[max_length = 64]
        profile_id -> Nullable<Varchar>,
        #[max_length = 32]
        merchant_connector_id -> Nullable<Varchar>,
    }
}

diesel::table! {
    use diesel::sql_types::*;
    use crate::enums::diesel_exports::*;

    fraud_check (frm_id, attempt_id, payment_id, merchant_id) {
        #[max_length = 64]
        frm_id -> Varchar,
        #[max_length = 64]
        payment_id -> Varchar,
        #[max_length = 64]
        merchant_id -> Varchar,
        #[max_length = 64]
        attempt_id -> Varchar,
        created_at -> Timestamp,
        #[max_length = 255]
        frm_name -> Varchar,
        #[max_length = 255]
        frm_transaction_id -> Nullable<Varchar>,
        frm_transaction_type -> FraudCheckType,
        frm_status -> FraudCheckStatus,
        frm_score -> Nullable<Int4>,
        frm_reason -> Nullable<Jsonb>,
        #[max_length = 255]
        frm_error -> Nullable<Varchar>,
        payment_details -> Nullable<Jsonb>,
        metadata -> Nullable<Jsonb>,
        modified_at -> Timestamp,
        #[max_length = 64]
        last_step -> Varchar,
    }
}

diesel::table! {
    use diesel::sql_types::*;
    use crate::enums::diesel_exports::*;

    gateway_status_map (connector, flow, sub_flow, code, message) {
        #[max_length = 64]
        connector -> Varchar,
        #[max_length = 64]
        flow -> Varchar,
        #[max_length = 64]
        sub_flow -> Varchar,
        #[max_length = 255]
        code -> Varchar,
        #[max_length = 1024]
        message -> Varchar,
        #[max_length = 64]
        status -> Varchar,
        #[max_length = 64]
        router_error -> Nullable<Varchar>,
        #[max_length = 64]
        decision -> Varchar,
        created_at -> Timestamp,
        last_modified -> Timestamp,
        step_up_possible -> Bool,
        #[max_length = 255]
        unified_code -> Nullable<Varchar>,
        #[max_length = 1024]
        unified_message -> Nullable<Varchar>,
    }
}

diesel::table! {
    use diesel::sql_types::*;
    use crate::enums::diesel_exports::*;

    incremental_authorization (authorization_id, merchant_id) {
        #[max_length = 64]
        authorization_id -> Varchar,
        #[max_length = 64]
        merchant_id -> Varchar,
        #[max_length = 64]
        payment_id -> Varchar,
        amount -> Int8,
        created_at -> Timestamp,
        modified_at -> Timestamp,
        #[max_length = 64]
        status -> Varchar,
        #[max_length = 255]
        error_code -> Nullable<Varchar>,
        error_message -> Nullable<Text>,
        #[max_length = 64]
        connector_authorization_id -> Nullable<Varchar>,
        previously_authorized_amount -> Int8,
    }
}

diesel::table! {
    use diesel::sql_types::*;
    use crate::enums::diesel_exports::*;

    locker_mock_up (id) {
        id -> Int4,
        #[max_length = 255]
        card_id -> Varchar,
        #[max_length = 255]
        external_id -> Varchar,
        #[max_length = 255]
        card_fingerprint -> Varchar,
        #[max_length = 255]
        card_global_fingerprint -> Varchar,
        #[max_length = 255]
        merchant_id -> Varchar,
        #[max_length = 255]
        card_number -> Varchar,
        #[max_length = 255]
        card_exp_year -> Varchar,
        #[max_length = 255]
        card_exp_month -> Varchar,
        #[max_length = 255]
        name_on_card -> Nullable<Varchar>,
        #[max_length = 255]
        nickname -> Nullable<Varchar>,
        #[max_length = 255]
        customer_id -> Nullable<Varchar>,
        duplicate -> Nullable<Bool>,
        #[max_length = 8]
        card_cvc -> Nullable<Varchar>,
        #[max_length = 64]
        payment_method_id -> Nullable<Varchar>,
        enc_card_data -> Nullable<Text>,
    }
}

diesel::table! {
    use diesel::sql_types::*;
    use crate::enums::diesel_exports::*;

    mandate (id) {
        id -> Int4,
        #[max_length = 64]
        mandate_id -> Varchar,
        #[max_length = 64]
        customer_id -> Varchar,
        #[max_length = 64]
        merchant_id -> Varchar,
        #[max_length = 64]
        payment_method_id -> Varchar,
        mandate_status -> MandateStatus,
        mandate_type -> MandateType,
        customer_accepted_at -> Nullable<Timestamp>,
        #[max_length = 64]
        customer_ip_address -> Nullable<Varchar>,
        #[max_length = 255]
        customer_user_agent -> Nullable<Varchar>,
        #[max_length = 128]
        network_transaction_id -> Nullable<Varchar>,
        #[max_length = 64]
        previous_attempt_id -> Nullable<Varchar>,
        created_at -> Timestamp,
        mandate_amount -> Nullable<Int8>,
        mandate_currency -> Nullable<Currency>,
        amount_captured -> Nullable<Int8>,
        #[max_length = 64]
        connector -> Varchar,
        #[max_length = 128]
        connector_mandate_id -> Nullable<Varchar>,
        start_date -> Nullable<Timestamp>,
        end_date -> Nullable<Timestamp>,
        metadata -> Nullable<Jsonb>,
        connector_mandate_ids -> Nullable<Jsonb>,
        #[max_length = 64]
        original_payment_id -> Nullable<Varchar>,
        #[max_length = 32]
        merchant_connector_id -> Nullable<Varchar>,
    }
}

diesel::table! {
    use diesel::sql_types::*;
    use crate::enums::diesel_exports::*;

    merchant_account (id) {
        id -> Int4,
        #[max_length = 64]
        merchant_id -> Varchar,
        #[max_length = 255]
        return_url -> Nullable<Varchar>,
        enable_payment_response_hash -> Bool,
        #[max_length = 255]
        payment_response_hash_key -> Nullable<Varchar>,
        redirect_to_merchant_with_http_post -> Bool,
        merchant_name -> Nullable<Bytea>,
        merchant_details -> Nullable<Bytea>,
        webhook_details -> Nullable<Json>,
        sub_merchants_enabled -> Nullable<Bool>,
        #[max_length = 64]
        parent_merchant_id -> Nullable<Varchar>,
        #[max_length = 128]
        publishable_key -> Nullable<Varchar>,
        storage_scheme -> MerchantStorageScheme,
        #[max_length = 64]
        locker_id -> Nullable<Varchar>,
        metadata -> Nullable<Jsonb>,
        routing_algorithm -> Nullable<Json>,
        primary_business_details -> Json,
        intent_fulfillment_time -> Nullable<Int8>,
        created_at -> Timestamp,
        modified_at -> Timestamp,
        frm_routing_algorithm -> Nullable<Jsonb>,
        payout_routing_algorithm -> Nullable<Jsonb>,
        #[max_length = 32]
        organization_id -> Varchar,
        is_recon_enabled -> Bool,
        #[max_length = 64]
        default_profile -> Nullable<Varchar>,
        recon_status -> ReconStatus,
        payment_link_config -> Nullable<Jsonb>,
    }
}

diesel::table! {
    use diesel::sql_types::*;
    use crate::enums::diesel_exports::*;

    merchant_connector_account (id) {
        id -> Int4,
        #[max_length = 64]
        merchant_id -> Varchar,
        #[max_length = 64]
        connector_name -> Varchar,
        connector_account_details -> Bytea,
        test_mode -> Nullable<Bool>,
        disabled -> Nullable<Bool>,
        #[max_length = 128]
        merchant_connector_id -> Varchar,
        payment_methods_enabled -> Nullable<Array<Nullable<Json>>>,
        connector_type -> ConnectorType,
        metadata -> Nullable<Jsonb>,
        #[max_length = 255]
        connector_label -> Nullable<Varchar>,
        business_country -> Nullable<CountryAlpha2>,
        #[max_length = 255]
        business_label -> Nullable<Varchar>,
        #[max_length = 64]
        business_sub_label -> Nullable<Varchar>,
        frm_configs -> Nullable<Jsonb>,
        created_at -> Timestamp,
        modified_at -> Timestamp,
        connector_webhook_details -> Nullable<Jsonb>,
        frm_config -> Nullable<Array<Nullable<Jsonb>>>,
        #[max_length = 64]
        profile_id -> Nullable<Varchar>,
        applepay_verified_domains -> Nullable<Array<Nullable<Text>>>,
        pm_auth_config -> Nullable<Jsonb>,
        status -> ConnectorStatus,
    }
}

diesel::table! {
    use diesel::sql_types::*;
    use crate::enums::diesel_exports::*;

    merchant_key_store (merchant_id) {
        #[max_length = 64]
        merchant_id -> Varchar,
        key -> Bytea,
        created_at -> Timestamp,
    }
}

diesel::table! {
    use diesel::sql_types::*;
    use crate::enums::diesel_exports::*;

    organization (org_id) {
        #[max_length = 32]
        org_id -> Varchar,
        org_name -> Nullable<Text>,
    }
}

diesel::table! {
    use diesel::sql_types::*;
    use crate::enums::diesel_exports::*;

    payment_attempt (id) {
        id -> Int4,
        #[max_length = 64]
        payment_id -> Varchar,
        #[max_length = 64]
        merchant_id -> Varchar,
        #[max_length = 64]
        attempt_id -> Varchar,
        status -> AttemptStatus,
        amount -> Int8,
        currency -> Nullable<Currency>,
        save_to_locker -> Nullable<Bool>,
        #[max_length = 64]
        connector -> Nullable<Varchar>,
        error_message -> Nullable<Text>,
        offer_amount -> Nullable<Int8>,
        surcharge_amount -> Nullable<Int8>,
        tax_amount -> Nullable<Int8>,
        #[max_length = 64]
        payment_method_id -> Nullable<Varchar>,
        payment_method -> Nullable<Varchar>,
        #[max_length = 128]
        connector_transaction_id -> Nullable<Varchar>,
        capture_method -> Nullable<CaptureMethod>,
        capture_on -> Nullable<Timestamp>,
        confirm -> Bool,
        authentication_type -> Nullable<AuthenticationType>,
        created_at -> Timestamp,
        modified_at -> Timestamp,
        last_synced -> Nullable<Timestamp>,
        #[max_length = 255]
        cancellation_reason -> Nullable<Varchar>,
        amount_to_capture -> Nullable<Int8>,
        #[max_length = 64]
        mandate_id -> Nullable<Varchar>,
        browser_info -> Nullable<Jsonb>,
        #[max_length = 255]
        error_code -> Nullable<Varchar>,
        #[max_length = 128]
        payment_token -> Nullable<Varchar>,
        connector_metadata -> Nullable<Jsonb>,
        #[max_length = 50]
        payment_experience -> Nullable<Varchar>,
        #[max_length = 64]
        payment_method_type -> Nullable<Varchar>,
        payment_method_data -> Nullable<Jsonb>,
        #[max_length = 64]
        business_sub_label -> Nullable<Varchar>,
        straight_through_algorithm -> Nullable<Jsonb>,
        preprocessing_step_id -> Nullable<Varchar>,
        mandate_details -> Nullable<Jsonb>,
        error_reason -> Nullable<Text>,
        multiple_capture_count -> Nullable<Int2>,
        #[max_length = 128]
        connector_response_reference_id -> Nullable<Varchar>,
        amount_capturable -> Int8,
        #[max_length = 32]
        updated_by -> Varchar,
        #[max_length = 32]
        merchant_connector_id -> Nullable<Varchar>,
        authentication_data -> Nullable<Json>,
        encoded_data -> Nullable<Text>,
        #[max_length = 255]
        unified_code -> Nullable<Varchar>,
        #[max_length = 1024]
        unified_message -> Nullable<Varchar>,
        net_amount -> Nullable<Int8>,
        mandate_data -> Nullable<Jsonb>,
        #[max_length = 64]
        fingerprint_id -> Nullable<Varchar>,
<<<<<<< HEAD
=======
        #[max_length = 64]
        payment_method_billing_address_id -> Nullable<Varchar>,
>>>>>>> b74435b6
    }
}

diesel::table! {
    use diesel::sql_types::*;
    use crate::enums::diesel_exports::*;

    payment_intent (id) {
        id -> Int4,
        #[max_length = 64]
        payment_id -> Varchar,
        #[max_length = 64]
        merchant_id -> Varchar,
        status -> IntentStatus,
        amount -> Int8,
        currency -> Nullable<Currency>,
        amount_captured -> Nullable<Int8>,
        #[max_length = 64]
        customer_id -> Nullable<Varchar>,
        #[max_length = 255]
        description -> Nullable<Varchar>,
        #[max_length = 255]
        return_url -> Nullable<Varchar>,
        metadata -> Nullable<Jsonb>,
        #[max_length = 64]
        connector_id -> Nullable<Varchar>,
        #[max_length = 64]
        shipping_address_id -> Nullable<Varchar>,
        #[max_length = 64]
        billing_address_id -> Nullable<Varchar>,
        #[max_length = 255]
        statement_descriptor_name -> Nullable<Varchar>,
        #[max_length = 255]
        statement_descriptor_suffix -> Nullable<Varchar>,
        created_at -> Timestamp,
        modified_at -> Timestamp,
        last_synced -> Nullable<Timestamp>,
        setup_future_usage -> Nullable<FutureUsage>,
        off_session -> Nullable<Bool>,
        #[max_length = 128]
        client_secret -> Nullable<Varchar>,
        #[max_length = 64]
        active_attempt_id -> Varchar,
        business_country -> Nullable<CountryAlpha2>,
        #[max_length = 64]
        business_label -> Nullable<Varchar>,
        order_details -> Nullable<Array<Nullable<Jsonb>>>,
        allowed_payment_method_types -> Nullable<Json>,
        connector_metadata -> Nullable<Json>,
        feature_metadata -> Nullable<Json>,
        attempt_count -> Int2,
        #[max_length = 64]
        profile_id -> Nullable<Varchar>,
        #[max_length = 64]
        merchant_decision -> Nullable<Varchar>,
        #[max_length = 255]
        payment_link_id -> Nullable<Varchar>,
        payment_confirm_source -> Nullable<PaymentSource>,
        #[max_length = 32]
        updated_by -> Varchar,
        surcharge_applicable -> Nullable<Bool>,
        request_incremental_authorization -> Nullable<RequestIncrementalAuthorization>,
        incremental_authorization_allowed -> Nullable<Bool>,
        authorization_count -> Nullable<Int4>,
        session_expiry -> Nullable<Timestamp>,
        #[max_length = 64]
        fingerprint_id -> Nullable<Varchar>,
    }
}

diesel::table! {
    use diesel::sql_types::*;
    use crate::enums::diesel_exports::*;

    payment_link (payment_link_id) {
        #[max_length = 255]
        payment_link_id -> Varchar,
        #[max_length = 64]
        payment_id -> Varchar,
        #[max_length = 255]
        link_to_pay -> Varchar,
        #[max_length = 64]
        merchant_id -> Varchar,
        amount -> Int8,
        currency -> Nullable<Currency>,
        created_at -> Timestamp,
        last_modified_at -> Timestamp,
        fulfilment_time -> Nullable<Timestamp>,
        #[max_length = 64]
        custom_merchant_name -> Nullable<Varchar>,
        payment_link_config -> Nullable<Jsonb>,
        #[max_length = 255]
        description -> Nullable<Varchar>,
        #[max_length = 64]
        profile_id -> Nullable<Varchar>,
    }
}

diesel::table! {
    use diesel::sql_types::*;
    use crate::enums::diesel_exports::*;

    payment_methods (id) {
        id -> Int4,
        #[max_length = 64]
        customer_id -> Varchar,
        #[max_length = 64]
        merchant_id -> Varchar,
        #[max_length = 64]
        payment_method_id -> Varchar,
        accepted_currency -> Nullable<Array<Nullable<Currency>>>,
        #[max_length = 32]
        scheme -> Nullable<Varchar>,
        #[max_length = 128]
        token -> Nullable<Varchar>,
        #[max_length = 255]
        cardholder_name -> Nullable<Varchar>,
        #[max_length = 64]
        issuer_name -> Nullable<Varchar>,
        #[max_length = 64]
        issuer_country -> Nullable<Varchar>,
        payer_country -> Nullable<Array<Nullable<Text>>>,
        is_stored -> Nullable<Bool>,
        #[max_length = 32]
        swift_code -> Nullable<Varchar>,
        #[max_length = 128]
        direct_debit_token -> Nullable<Varchar>,
        created_at -> Timestamp,
        last_modified -> Timestamp,
        payment_method -> Varchar,
        #[max_length = 64]
        payment_method_type -> Nullable<Varchar>,
        #[max_length = 128]
        payment_method_issuer -> Nullable<Varchar>,
        payment_method_issuer_code -> Nullable<PaymentMethodIssuerCode>,
        metadata -> Nullable<Json>,
        payment_method_data -> Nullable<Bytea>,
        #[max_length = 64]
        locker_id -> Nullable<Varchar>,
        last_used_at -> Timestamp,
        connector_mandate_details -> Nullable<Jsonb>,
        customer_acceptance -> Nullable<Jsonb>,
        #[max_length = 64]
        status -> Varchar,
    }
}

diesel::table! {
    use diesel::sql_types::*;
    use crate::enums::diesel_exports::*;

    payout_attempt (payout_attempt_id) {
        #[max_length = 64]
        payout_attempt_id -> Varchar,
        #[max_length = 64]
        payout_id -> Varchar,
        #[max_length = 64]
        customer_id -> Varchar,
        #[max_length = 64]
        merchant_id -> Varchar,
        #[max_length = 64]
        address_id -> Varchar,
        #[max_length = 64]
        connector -> Nullable<Varchar>,
        #[max_length = 128]
        connector_payout_id -> Varchar,
        #[max_length = 64]
        payout_token -> Nullable<Varchar>,
        status -> PayoutStatus,
        is_eligible -> Nullable<Bool>,
        error_message -> Nullable<Text>,
        #[max_length = 64]
        error_code -> Nullable<Varchar>,
        business_country -> Nullable<CountryAlpha2>,
        #[max_length = 64]
        business_label -> Nullable<Varchar>,
        created_at -> Timestamp,
        last_modified_at -> Timestamp,
        #[max_length = 64]
        profile_id -> Varchar,
        #[max_length = 32]
        merchant_connector_id -> Nullable<Varchar>,
        routing_info -> Nullable<Jsonb>,
    }
}

diesel::table! {
    use diesel::sql_types::*;
    use crate::enums::diesel_exports::*;

    payouts (payout_id) {
        #[max_length = 64]
        payout_id -> Varchar,
        #[max_length = 64]
        merchant_id -> Varchar,
        #[max_length = 64]
        customer_id -> Varchar,
        #[max_length = 64]
        address_id -> Varchar,
        payout_type -> PayoutType,
        #[max_length = 64]
        payout_method_id -> Nullable<Varchar>,
        amount -> Int8,
        destination_currency -> Currency,
        source_currency -> Currency,
        #[max_length = 255]
        description -> Nullable<Varchar>,
        recurring -> Bool,
        auto_fulfill -> Bool,
        #[max_length = 255]
        return_url -> Nullable<Varchar>,
        #[max_length = 64]
        entity_type -> Varchar,
        metadata -> Nullable<Jsonb>,
        created_at -> Timestamp,
        last_modified_at -> Timestamp,
        attempt_count -> Int2,
    }
}

diesel::table! {
    use diesel::sql_types::*;
    use crate::enums::diesel_exports::*;

    process_tracker (id) {
        #[max_length = 127]
        id -> Varchar,
        #[max_length = 64]
        name -> Nullable<Varchar>,
        tag -> Array<Nullable<Text>>,
        #[max_length = 64]
        runner -> Nullable<Varchar>,
        retry_count -> Int4,
        schedule_time -> Nullable<Timestamp>,
        #[max_length = 255]
        rule -> Varchar,
        tracking_data -> Json,
        #[max_length = 255]
        business_status -> Varchar,
        status -> ProcessTrackerStatus,
        event -> Array<Nullable<Text>>,
        created_at -> Timestamp,
        updated_at -> Timestamp,
    }
}

diesel::table! {
    use diesel::sql_types::*;
    use crate::enums::diesel_exports::*;

    refund (id) {
        id -> Int4,
        #[max_length = 64]
        internal_reference_id -> Varchar,
        #[max_length = 64]
        refund_id -> Varchar,
        #[max_length = 64]
        payment_id -> Varchar,
        #[max_length = 64]
        merchant_id -> Varchar,
        #[max_length = 128]
        connector_transaction_id -> Varchar,
        #[max_length = 64]
        connector -> Varchar,
        #[max_length = 128]
        connector_refund_id -> Nullable<Varchar>,
        #[max_length = 64]
        external_reference_id -> Nullable<Varchar>,
        refund_type -> RefundType,
        total_amount -> Int8,
        currency -> Currency,
        refund_amount -> Int8,
        refund_status -> RefundStatus,
        sent_to_gateway -> Bool,
        refund_error_message -> Nullable<Text>,
        metadata -> Nullable<Json>,
        #[max_length = 128]
        refund_arn -> Nullable<Varchar>,
        created_at -> Timestamp,
        modified_at -> Timestamp,
        #[max_length = 255]
        description -> Nullable<Varchar>,
        #[max_length = 64]
        attempt_id -> Varchar,
        #[max_length = 255]
        refund_reason -> Nullable<Varchar>,
        refund_error_code -> Nullable<Text>,
        #[max_length = 64]
        profile_id -> Nullable<Varchar>,
        #[max_length = 32]
        updated_by -> Varchar,
        #[max_length = 32]
        merchant_connector_id -> Nullable<Varchar>,
    }
}

diesel::table! {
    use diesel::sql_types::*;
    use crate::enums::diesel_exports::*;

    reverse_lookup (lookup_id) {
        #[max_length = 128]
        lookup_id -> Varchar,
        #[max_length = 128]
        sk_id -> Varchar,
        #[max_length = 128]
        pk_id -> Varchar,
        #[max_length = 128]
        source -> Varchar,
        #[max_length = 32]
        updated_by -> Varchar,
    }
}

diesel::table! {
    use diesel::sql_types::*;
    use crate::enums::diesel_exports::*;

    roles (id) {
        id -> Int4,
        #[max_length = 64]
        role_name -> Varchar,
        #[max_length = 64]
        role_id -> Varchar,
        #[max_length = 64]
        merchant_id -> Varchar,
        #[max_length = 64]
        org_id -> Varchar,
        groups -> Array<Nullable<Text>>,
        scope -> RoleScope,
        created_at -> Timestamp,
        #[max_length = 64]
        created_by -> Varchar,
        last_modified_at -> Timestamp,
        #[max_length = 64]
        last_modified_by -> Varchar,
    }
}

diesel::table! {
    use diesel::sql_types::*;
    use crate::enums::diesel_exports::*;

    routing_algorithm (algorithm_id) {
        #[max_length = 64]
        algorithm_id -> Varchar,
        #[max_length = 64]
        profile_id -> Varchar,
        #[max_length = 64]
        merchant_id -> Varchar,
        #[max_length = 64]
        name -> Varchar,
        #[max_length = 256]
        description -> Nullable<Varchar>,
        kind -> RoutingAlgorithmKind,
        algorithm_data -> Jsonb,
        created_at -> Timestamp,
        modified_at -> Timestamp,
        algorithm_for -> TransactionType,
    }
}

diesel::table! {
    use diesel::sql_types::*;
    use crate::enums::diesel_exports::*;

    user_roles (id) {
        id -> Int4,
        #[max_length = 64]
        user_id -> Varchar,
        #[max_length = 64]
        merchant_id -> Varchar,
        #[max_length = 64]
        role_id -> Varchar,
        #[max_length = 64]
        org_id -> Varchar,
        status -> UserStatus,
        #[max_length = 64]
        created_by -> Varchar,
        #[max_length = 64]
        last_modified_by -> Varchar,
        created_at -> Timestamp,
        last_modified -> Timestamp,
    }
}

diesel::table! {
    use diesel::sql_types::*;
    use crate::enums::diesel_exports::*;

    users (id) {
        id -> Int4,
        #[max_length = 64]
        user_id -> Varchar,
        #[max_length = 255]
        email -> Varchar,
        #[max_length = 255]
        name -> Varchar,
        #[max_length = 255]
        password -> Varchar,
        is_verified -> Bool,
        created_at -> Timestamp,
        last_modified_at -> Timestamp,
        #[max_length = 64]
        preferred_merchant_id -> Nullable<Varchar>,
    }
}

diesel::allow_tables_to_appear_in_same_query!(
    address,
    api_keys,
    authentication,
    blocklist,
    blocklist_fingerprint,
    blocklist_lookup,
    business_profile,
    captures,
    cards_info,
    configs,
    customers,
    dashboard_metadata,
    dispute,
    events,
    file_metadata,
    fraud_check,
    gateway_status_map,
    incremental_authorization,
    locker_mock_up,
    mandate,
    merchant_account,
    merchant_connector_account,
    merchant_key_store,
    organization,
    payment_attempt,
    payment_intent,
    payment_link,
    payment_methods,
    payout_attempt,
    payouts,
    process_tracker,
    refund,
    reverse_lookup,
    roles,
    routing_algorithm,
    user_roles,
    users,
);<|MERGE_RESOLUTION|>--- conflicted
+++ resolved
@@ -727,11 +727,8 @@
         mandate_data -> Nullable<Jsonb>,
         #[max_length = 64]
         fingerprint_id -> Nullable<Varchar>,
-<<<<<<< HEAD
-=======
         #[max_length = 64]
         payment_method_billing_address_id -> Nullable<Varchar>,
->>>>>>> b74435b6
     }
 }
 
