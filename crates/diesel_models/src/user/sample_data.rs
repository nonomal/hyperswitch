--- conflicted
+++ resolved
@@ -207,14 +207,11 @@
     pub order_tax_amount: Option<MinorUnit>,
     pub processor_transaction_data: Option<String>,
     pub connector_mandate_detail: Option<ConnectorMandateReferenceId>,
-<<<<<<< HEAD
     pub platform_merchant_id: Option<common_utils::id_type::MerchantId>,
-=======
     pub request_extended_authorization: Option<RequestExtendedAuthorizationBool>,
     pub extended_authorization_applied: Option<ExtendedAuthorizationAppliedBool>,
     pub capture_before: Option<PrimitiveDateTime>,
     pub card_discovery: Option<common_enums::CardDiscovery>,
->>>>>>> 74bbf4bf
 }
 
 #[cfg(feature = "v1")]
@@ -293,14 +290,11 @@
             shipping_cost: self.shipping_cost,
             order_tax_amount: self.order_tax_amount,
             connector_mandate_detail: self.connector_mandate_detail,
-<<<<<<< HEAD
             platform_merchant_id: self.platform_merchant_id,
-=======
             request_extended_authorization: self.request_extended_authorization,
             extended_authorization_applied: self.extended_authorization_applied,
             capture_before: self.capture_before,
             card_discovery: self.card_discovery,
->>>>>>> 74bbf4bf
         }
     }
 }