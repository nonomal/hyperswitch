use std::collections::{HashMap, HashSet};

use common_enums::{AuthenticationConnectors, UIWidgetFormLayout, VaultSdk};
use common_types::primitive_wrappers;
use common_utils::{encryption::Encryption, pii};
use diesel::{AsChangeset, Identifiable, Insertable, Queryable, Selectable};
use masking::Secret;
use time::Duration;

#[cfg(feature = "v1")]
use crate::schema::business_profile;
#[cfg(feature = "v2")]
use crate::schema_v2::business_profile;

/// Note: The order of fields in the struct is important.
/// This should be in the same order as the fields in the schema.rs file, otherwise the code will
/// not compile
/// If two adjacent columns have the same type, then the compiler will not throw any error, but the
/// fields read / written will be interchanged
#[cfg(feature = "v1")]
#[derive(Clone, Debug, Identifiable, Queryable, Selectable, router_derive::DebugAsDisplay)]
#[diesel(table_name = business_profile, primary_key(profile_id), check_for_backend(diesel::pg::Pg))]
pub struct Profile {
    pub profile_id: common_utils::id_type::ProfileId,
    pub merchant_id: common_utils::id_type::MerchantId,
    pub profile_name: String,
    pub created_at: time::PrimitiveDateTime,
    pub modified_at: time::PrimitiveDateTime,
    pub return_url: Option<String>,
    pub enable_payment_response_hash: bool,
    pub payment_response_hash_key: Option<String>,
    pub redirect_to_merchant_with_http_post: bool,
    pub webhook_details: Option<WebhookDetails>,
    pub metadata: Option<pii::SecretSerdeValue>,
    pub routing_algorithm: Option<serde_json::Value>,
    pub intent_fulfillment_time: Option<i64>,
    pub frm_routing_algorithm: Option<serde_json::Value>,
    pub payout_routing_algorithm: Option<serde_json::Value>,
    pub is_recon_enabled: bool,
    #[diesel(deserialize_as = super::OptionalDieselArray<String>)]
    pub applepay_verified_domains: Option<Vec<String>>,
    pub payment_link_config: Option<BusinessPaymentLinkConfig>,
    pub session_expiry: Option<i64>,
    pub authentication_connector_details: Option<AuthenticationConnectorDetails>,
    pub payout_link_config: Option<BusinessPayoutLinkConfig>,
    pub is_extended_card_info_enabled: Option<bool>,
    pub extended_card_info_config: Option<pii::SecretSerdeValue>,
    pub is_connector_agnostic_mit_enabled: Option<bool>,
    pub use_billing_as_payment_method_billing: Option<bool>,
    pub collect_shipping_details_from_wallet_connector: Option<bool>,
    pub collect_billing_details_from_wallet_connector: Option<bool>,
    pub outgoing_webhook_custom_http_headers: Option<Encryption>,
    pub always_collect_billing_details_from_wallet_connector: Option<bool>,
    pub always_collect_shipping_details_from_wallet_connector: Option<bool>,
    pub tax_connector_id: Option<common_utils::id_type::MerchantConnectorAccountId>,
    pub is_tax_connector_enabled: Option<bool>,
    pub version: common_enums::ApiVersion,
    pub dynamic_routing_algorithm: Option<serde_json::Value>,
    pub is_network_tokenization_enabled: bool,
    pub is_auto_retries_enabled: Option<bool>,
    pub max_auto_retries_enabled: Option<i16>,
    pub always_request_extended_authorization:
        Option<primitive_wrappers::AlwaysRequestExtendedAuthorization>,
    pub is_click_to_pay_enabled: bool,
    pub authentication_product_ids:
        Option<common_types::payments::AuthenticationConnectorAccountMap>,
    pub card_testing_guard_config: Option<CardTestingGuardConfig>,
    pub card_testing_secret_key: Option<Encryption>,
    pub is_clear_pan_retries_enabled: bool,
    pub force_3ds_challenge: Option<bool>,
    pub is_debit_routing_enabled: bool,
    pub merchant_business_country: Option<common_enums::CountryAlpha2>,
    pub id: Option<common_utils::id_type::ProfileId>,
    pub is_iframe_redirection_enabled: Option<bool>,
    pub is_pre_network_tokenization_enabled: Option<bool>,
    pub three_ds_decision_rule_algorithm: Option<serde_json::Value>,
    pub acquirer_config_map: Option<common_types::domain::AcquirerConfigMap>,
    pub merchant_category_code: Option<common_enums::MerchantCategoryCode>,
    pub merchant_country_code: Option<common_types::payments::MerchantCountryCode>,
    pub dispute_polling_interval: Option<primitive_wrappers::DisputePollingIntervalInHours>,
<<<<<<< HEAD
    pub is_external_vault_enabled: Option<bool>,
    pub external_vault_connector_details: Option<ExternalVaultConnectorDetails>,
=======
    pub is_manual_retry_enabled: Option<bool>,
    pub always_enable_overcapture: Option<primitive_wrappers::AlwaysEnableOvercaptureBool>,
>>>>>>> d93e73dd
}

#[cfg(feature = "v1")]
#[derive(Clone, Debug, Insertable, router_derive::DebugAsDisplay)]
#[diesel(table_name = business_profile, primary_key(profile_id))]
pub struct ProfileNew {
    pub profile_id: common_utils::id_type::ProfileId,
    pub merchant_id: common_utils::id_type::MerchantId,
    pub profile_name: String,
    pub created_at: time::PrimitiveDateTime,
    pub modified_at: time::PrimitiveDateTime,
    pub return_url: Option<String>,
    pub enable_payment_response_hash: bool,
    pub payment_response_hash_key: Option<String>,
    pub redirect_to_merchant_with_http_post: bool,
    pub webhook_details: Option<WebhookDetails>,
    pub metadata: Option<pii::SecretSerdeValue>,
    pub routing_algorithm: Option<serde_json::Value>,
    pub intent_fulfillment_time: Option<i64>,
    pub frm_routing_algorithm: Option<serde_json::Value>,
    pub payout_routing_algorithm: Option<serde_json::Value>,
    pub is_recon_enabled: bool,
    #[diesel(deserialize_as = super::OptionalDieselArray<String>)]
    pub applepay_verified_domains: Option<Vec<String>>,
    pub payment_link_config: Option<BusinessPaymentLinkConfig>,
    pub session_expiry: Option<i64>,
    pub authentication_connector_details: Option<AuthenticationConnectorDetails>,
    pub payout_link_config: Option<BusinessPayoutLinkConfig>,
    pub is_extended_card_info_enabled: Option<bool>,
    pub extended_card_info_config: Option<pii::SecretSerdeValue>,
    pub is_connector_agnostic_mit_enabled: Option<bool>,
    pub use_billing_as_payment_method_billing: Option<bool>,
    pub collect_shipping_details_from_wallet_connector: Option<bool>,
    pub collect_billing_details_from_wallet_connector: Option<bool>,
    pub outgoing_webhook_custom_http_headers: Option<Encryption>,
    pub always_collect_billing_details_from_wallet_connector: Option<bool>,
    pub always_collect_shipping_details_from_wallet_connector: Option<bool>,
    pub tax_connector_id: Option<common_utils::id_type::MerchantConnectorAccountId>,
    pub is_tax_connector_enabled: Option<bool>,
    pub version: common_enums::ApiVersion,
    pub is_network_tokenization_enabled: bool,
    pub is_auto_retries_enabled: Option<bool>,
    pub max_auto_retries_enabled: Option<i16>,
    pub is_click_to_pay_enabled: bool,
    pub authentication_product_ids:
        Option<common_types::payments::AuthenticationConnectorAccountMap>,
    pub card_testing_guard_config: Option<CardTestingGuardConfig>,
    pub card_testing_secret_key: Option<Encryption>,
    pub is_clear_pan_retries_enabled: bool,
    pub force_3ds_challenge: Option<bool>,
    pub is_debit_routing_enabled: bool,
    pub merchant_business_country: Option<common_enums::CountryAlpha2>,
    pub id: Option<common_utils::id_type::ProfileId>,
    pub is_iframe_redirection_enabled: Option<bool>,
    pub is_pre_network_tokenization_enabled: Option<bool>,
    pub merchant_category_code: Option<common_enums::MerchantCategoryCode>,
    pub merchant_country_code: Option<common_types::payments::MerchantCountryCode>,
    pub dispute_polling_interval: Option<primitive_wrappers::DisputePollingIntervalInHours>,
<<<<<<< HEAD
    pub is_external_vault_enabled: Option<bool>,
    pub external_vault_connector_details: Option<ExternalVaultConnectorDetails>,
=======
    pub is_manual_retry_enabled: Option<bool>,
>>>>>>> d93e73dd
}

#[cfg(feature = "v1")]
#[derive(Clone, Debug, AsChangeset, router_derive::DebugAsDisplay)]
#[diesel(table_name = business_profile)]
pub struct ProfileUpdateInternal {
    pub profile_name: Option<String>,
    pub modified_at: time::PrimitiveDateTime,
    pub return_url: Option<String>,
    pub enable_payment_response_hash: Option<bool>,
    pub payment_response_hash_key: Option<String>,
    pub redirect_to_merchant_with_http_post: Option<bool>,
    pub webhook_details: Option<WebhookDetails>,
    pub metadata: Option<pii::SecretSerdeValue>,
    pub routing_algorithm: Option<serde_json::Value>,
    pub intent_fulfillment_time: Option<i64>,
    pub frm_routing_algorithm: Option<serde_json::Value>,
    pub payout_routing_algorithm: Option<serde_json::Value>,
    pub is_recon_enabled: Option<bool>,
    #[diesel(deserialize_as = super::OptionalDieselArray<String>)]
    pub applepay_verified_domains: Option<Vec<String>>,
    pub payment_link_config: Option<BusinessPaymentLinkConfig>,
    pub session_expiry: Option<i64>,
    pub authentication_connector_details: Option<AuthenticationConnectorDetails>,
    pub payout_link_config: Option<BusinessPayoutLinkConfig>,
    pub is_extended_card_info_enabled: Option<bool>,
    pub extended_card_info_config: Option<pii::SecretSerdeValue>,
    pub is_connector_agnostic_mit_enabled: Option<bool>,
    pub use_billing_as_payment_method_billing: Option<bool>,
    pub collect_shipping_details_from_wallet_connector: Option<bool>,
    pub collect_billing_details_from_wallet_connector: Option<bool>,
    pub outgoing_webhook_custom_http_headers: Option<Encryption>,
    pub always_collect_billing_details_from_wallet_connector: Option<bool>,
    pub always_collect_shipping_details_from_wallet_connector: Option<bool>,
    pub tax_connector_id: Option<common_utils::id_type::MerchantConnectorAccountId>,
    pub is_tax_connector_enabled: Option<bool>,
    pub dynamic_routing_algorithm: Option<serde_json::Value>,
    pub is_network_tokenization_enabled: Option<bool>,
    pub is_auto_retries_enabled: Option<bool>,
    pub max_auto_retries_enabled: Option<i16>,
    pub always_request_extended_authorization:
        Option<primitive_wrappers::AlwaysRequestExtendedAuthorization>,
    pub is_click_to_pay_enabled: Option<bool>,
    pub authentication_product_ids:
        Option<common_types::payments::AuthenticationConnectorAccountMap>,
    pub card_testing_guard_config: Option<CardTestingGuardConfig>,
    pub card_testing_secret_key: Option<Encryption>,
    pub is_clear_pan_retries_enabled: Option<bool>,
    pub force_3ds_challenge: Option<bool>,
    pub is_debit_routing_enabled: Option<bool>,
    pub merchant_business_country: Option<common_enums::CountryAlpha2>,
    pub is_iframe_redirection_enabled: Option<bool>,
    pub is_pre_network_tokenization_enabled: Option<bool>,
    pub three_ds_decision_rule_algorithm: Option<serde_json::Value>,
    pub acquirer_config_map: Option<common_types::domain::AcquirerConfigMap>,
    pub merchant_category_code: Option<common_enums::MerchantCategoryCode>,
    pub merchant_country_code: Option<common_types::payments::MerchantCountryCode>,
    pub dispute_polling_interval: Option<primitive_wrappers::DisputePollingIntervalInHours>,
<<<<<<< HEAD
    pub is_external_vault_enabled: Option<bool>,
    pub external_vault_connector_details: Option<ExternalVaultConnectorDetails>,
=======
    pub is_manual_retry_enabled: Option<bool>,
    pub always_enable_overcapture: Option<primitive_wrappers::AlwaysEnableOvercaptureBool>,
>>>>>>> d93e73dd
}

#[cfg(feature = "v1")]
impl ProfileUpdateInternal {
    pub fn apply_changeset(self, source: Profile) -> Profile {
        let Self {
            profile_name,
            modified_at,
            return_url,
            enable_payment_response_hash,
            payment_response_hash_key,
            redirect_to_merchant_with_http_post,
            webhook_details,
            metadata,
            routing_algorithm,
            intent_fulfillment_time,
            frm_routing_algorithm,
            payout_routing_algorithm,
            is_recon_enabled,
            applepay_verified_domains,
            payment_link_config,
            session_expiry,
            authentication_connector_details,
            payout_link_config,
            is_extended_card_info_enabled,
            extended_card_info_config,
            is_connector_agnostic_mit_enabled,
            use_billing_as_payment_method_billing,
            collect_shipping_details_from_wallet_connector,
            collect_billing_details_from_wallet_connector,
            outgoing_webhook_custom_http_headers,
            always_collect_billing_details_from_wallet_connector,
            always_collect_shipping_details_from_wallet_connector,
            tax_connector_id,
            is_tax_connector_enabled,
            dynamic_routing_algorithm,
            is_network_tokenization_enabled,
            is_auto_retries_enabled,
            max_auto_retries_enabled,
            always_request_extended_authorization,
            is_click_to_pay_enabled,
            authentication_product_ids,
            card_testing_guard_config,
            card_testing_secret_key,
            is_clear_pan_retries_enabled,
            force_3ds_challenge,
            is_debit_routing_enabled,
            merchant_business_country,
            is_iframe_redirection_enabled,
            is_pre_network_tokenization_enabled,
            three_ds_decision_rule_algorithm,
            acquirer_config_map,
            merchant_category_code,
            merchant_country_code,
            dispute_polling_interval,
<<<<<<< HEAD
            is_external_vault_enabled,
            external_vault_connector_details,
=======
            is_manual_retry_enabled,
            always_enable_overcapture,
>>>>>>> d93e73dd
        } = self;
        Profile {
            profile_id: source.profile_id,
            merchant_id: source.merchant_id,
            profile_name: profile_name.unwrap_or(source.profile_name),
            created_at: source.created_at,
            modified_at,
            return_url: return_url.or(source.return_url),
            enable_payment_response_hash: enable_payment_response_hash
                .unwrap_or(source.enable_payment_response_hash),
            payment_response_hash_key: payment_response_hash_key
                .or(source.payment_response_hash_key),
            redirect_to_merchant_with_http_post: redirect_to_merchant_with_http_post
                .unwrap_or(source.redirect_to_merchant_with_http_post),
            webhook_details: webhook_details.or(source.webhook_details),
            metadata: metadata.or(source.metadata),
            routing_algorithm: routing_algorithm.or(source.routing_algorithm),
            intent_fulfillment_time: intent_fulfillment_time.or(source.intent_fulfillment_time),
            frm_routing_algorithm: frm_routing_algorithm.or(source.frm_routing_algorithm),
            payout_routing_algorithm: payout_routing_algorithm.or(source.payout_routing_algorithm),
            is_recon_enabled: is_recon_enabled.unwrap_or(source.is_recon_enabled),
            applepay_verified_domains: applepay_verified_domains
                .or(source.applepay_verified_domains),
            payment_link_config: payment_link_config.or(source.payment_link_config),
            session_expiry: session_expiry.or(source.session_expiry),
            authentication_connector_details: authentication_connector_details
                .or(source.authentication_connector_details),
            payout_link_config: payout_link_config.or(source.payout_link_config),
            is_extended_card_info_enabled: is_extended_card_info_enabled
                .or(source.is_extended_card_info_enabled),
            is_connector_agnostic_mit_enabled: is_connector_agnostic_mit_enabled
                .or(source.is_connector_agnostic_mit_enabled),
            extended_card_info_config: extended_card_info_config
                .or(source.extended_card_info_config),
            use_billing_as_payment_method_billing: use_billing_as_payment_method_billing
                .or(source.use_billing_as_payment_method_billing),
            collect_shipping_details_from_wallet_connector:
                collect_shipping_details_from_wallet_connector
                    .or(source.collect_shipping_details_from_wallet_connector),
            collect_billing_details_from_wallet_connector:
                collect_billing_details_from_wallet_connector
                    .or(source.collect_billing_details_from_wallet_connector),
            outgoing_webhook_custom_http_headers: outgoing_webhook_custom_http_headers
                .or(source.outgoing_webhook_custom_http_headers),
            always_collect_billing_details_from_wallet_connector:
                always_collect_billing_details_from_wallet_connector
                    .or(source.always_collect_billing_details_from_wallet_connector),
            always_collect_shipping_details_from_wallet_connector:
                always_collect_shipping_details_from_wallet_connector
                    .or(source.always_collect_shipping_details_from_wallet_connector),
            tax_connector_id: tax_connector_id.or(source.tax_connector_id),
            is_tax_connector_enabled: is_tax_connector_enabled.or(source.is_tax_connector_enabled),
            version: source.version,
            dynamic_routing_algorithm: dynamic_routing_algorithm
                .or(source.dynamic_routing_algorithm),
            is_network_tokenization_enabled: is_network_tokenization_enabled
                .unwrap_or(source.is_network_tokenization_enabled),
            is_auto_retries_enabled: is_auto_retries_enabled.or(source.is_auto_retries_enabled),
            max_auto_retries_enabled: max_auto_retries_enabled.or(source.max_auto_retries_enabled),
            always_request_extended_authorization: always_request_extended_authorization
                .or(source.always_request_extended_authorization),
            is_click_to_pay_enabled: is_click_to_pay_enabled
                .unwrap_or(source.is_click_to_pay_enabled),
            authentication_product_ids: authentication_product_ids
                .or(source.authentication_product_ids),
            card_testing_guard_config: card_testing_guard_config
                .or(source.card_testing_guard_config),
            card_testing_secret_key,
            is_clear_pan_retries_enabled: is_clear_pan_retries_enabled
                .unwrap_or(source.is_clear_pan_retries_enabled),
            force_3ds_challenge,
            id: source.id,
            is_debit_routing_enabled: is_debit_routing_enabled
                .unwrap_or(source.is_debit_routing_enabled),
            merchant_business_country: merchant_business_country
                .or(source.merchant_business_country),
            is_iframe_redirection_enabled: is_iframe_redirection_enabled
                .or(source.is_iframe_redirection_enabled),
            is_pre_network_tokenization_enabled: is_pre_network_tokenization_enabled
                .or(source.is_pre_network_tokenization_enabled),
            three_ds_decision_rule_algorithm: three_ds_decision_rule_algorithm
                .or(source.three_ds_decision_rule_algorithm),
            acquirer_config_map: acquirer_config_map.or(source.acquirer_config_map),
            merchant_category_code: merchant_category_code.or(source.merchant_category_code),
            merchant_country_code: merchant_country_code.or(source.merchant_country_code),
            dispute_polling_interval: dispute_polling_interval.or(source.dispute_polling_interval),
<<<<<<< HEAD
            is_external_vault_enabled: is_external_vault_enabled
                .or(source.is_external_vault_enabled),
            external_vault_connector_details: external_vault_connector_details
                .or(source.external_vault_connector_details),
=======
            is_manual_retry_enabled: is_manual_retry_enabled.or(source.is_manual_retry_enabled),
            always_enable_overcapture: always_enable_overcapture
                .or(source.always_enable_overcapture),
>>>>>>> d93e73dd
        }
    }
}

/// Note: The order of fields in the struct is important.
/// This should be in the same order as the fields in the schema.rs file, otherwise the code will
/// not compile
/// If two adjacent columns have the same type, then the compiler will not throw any error, but the
/// fields read / written will be interchanged
#[cfg(feature = "v2")]
#[derive(Clone, Debug, Identifiable, Queryable, Selectable, router_derive::DebugAsDisplay)]
#[diesel(table_name = business_profile, primary_key(id), check_for_backend(diesel::pg::Pg))]
pub struct Profile {
    pub merchant_id: common_utils::id_type::MerchantId,
    pub profile_name: String,
    pub created_at: time::PrimitiveDateTime,
    pub modified_at: time::PrimitiveDateTime,
    pub return_url: Option<common_utils::types::Url>,
    pub enable_payment_response_hash: bool,
    pub payment_response_hash_key: Option<String>,
    pub redirect_to_merchant_with_http_post: bool,
    pub webhook_details: Option<WebhookDetails>,
    pub metadata: Option<pii::SecretSerdeValue>,
    pub is_recon_enabled: bool,
    #[diesel(deserialize_as = super::OptionalDieselArray<String>)]
    pub applepay_verified_domains: Option<Vec<String>>,
    pub payment_link_config: Option<BusinessPaymentLinkConfig>,
    pub session_expiry: Option<i64>,
    pub authentication_connector_details: Option<AuthenticationConnectorDetails>,
    pub payout_link_config: Option<BusinessPayoutLinkConfig>,
    pub is_extended_card_info_enabled: Option<bool>,
    pub extended_card_info_config: Option<pii::SecretSerdeValue>,
    pub is_connector_agnostic_mit_enabled: Option<bool>,
    pub use_billing_as_payment_method_billing: Option<bool>,
    pub collect_shipping_details_from_wallet_connector: Option<bool>,
    pub collect_billing_details_from_wallet_connector: Option<bool>,
    pub outgoing_webhook_custom_http_headers: Option<Encryption>,
    pub always_collect_billing_details_from_wallet_connector: Option<bool>,
    pub always_collect_shipping_details_from_wallet_connector: Option<bool>,
    pub tax_connector_id: Option<common_utils::id_type::MerchantConnectorAccountId>,
    pub is_tax_connector_enabled: Option<bool>,
    pub version: common_enums::ApiVersion,
    pub dynamic_routing_algorithm: Option<serde_json::Value>,
    pub is_network_tokenization_enabled: bool,
    pub is_auto_retries_enabled: Option<bool>,
    pub max_auto_retries_enabled: Option<i16>,
    pub always_request_extended_authorization:
        Option<primitive_wrappers::AlwaysRequestExtendedAuthorization>,
    pub is_click_to_pay_enabled: bool,
    pub authentication_product_ids:
        Option<common_types::payments::AuthenticationConnectorAccountMap>,
    pub card_testing_guard_config: Option<CardTestingGuardConfig>,
    pub card_testing_secret_key: Option<Encryption>,
    pub is_clear_pan_retries_enabled: bool,
    pub force_3ds_challenge: Option<bool>,
    pub is_debit_routing_enabled: bool,
    pub merchant_business_country: Option<common_enums::CountryAlpha2>,
    pub id: common_utils::id_type::ProfileId,
    pub is_iframe_redirection_enabled: Option<bool>,
    pub three_ds_decision_rule_algorithm: Option<serde_json::Value>,
    pub acquirer_config_map: Option<common_types::domain::AcquirerConfigMap>,
    pub merchant_category_code: Option<common_enums::MerchantCategoryCode>,
    pub merchant_country_code: Option<common_types::payments::MerchantCountryCode>,
    pub dispute_polling_interval: Option<primitive_wrappers::DisputePollingIntervalInHours>,
    pub is_manual_retry_enabled: Option<bool>,
    pub always_enable_overcapture: Option<primitive_wrappers::AlwaysEnableOvercaptureBool>,
    pub routing_algorithm_id: Option<common_utils::id_type::RoutingId>,
    pub order_fulfillment_time: Option<i64>,
    pub order_fulfillment_time_origin: Option<common_enums::OrderFulfillmentTimeOrigin>,
    pub frm_routing_algorithm_id: Option<String>,
    pub payout_routing_algorithm_id: Option<common_utils::id_type::RoutingId>,
    pub default_fallback_routing: Option<pii::SecretSerdeValue>,
    pub three_ds_decision_manager_config: Option<common_types::payments::DecisionManagerRecord>,
    pub should_collect_cvv_during_payment:
        Option<primitive_wrappers::ShouldCollectCvvDuringPayment>,
    pub revenue_recovery_retry_algorithm_type: Option<common_enums::RevenueRecoveryAlgorithmType>,
    pub revenue_recovery_retry_algorithm_data: Option<RevenueRecoveryAlgorithmData>,
    pub is_external_vault_enabled: Option<bool>,
    pub external_vault_connector_details: Option<ExternalVaultConnectorDetails>,
    pub split_txns_enabled: Option<common_enums::SplitTxnsEnabled>,
}

impl Profile {
    #[cfg(feature = "v1")]
    pub fn get_id(&self) -> &common_utils::id_type::ProfileId {
        &self.profile_id
    }

    #[cfg(feature = "v2")]
    pub fn get_id(&self) -> &common_utils::id_type::ProfileId {
        &self.id
    }
}

#[cfg(feature = "v2")]
#[derive(Clone, Debug, Insertable, router_derive::DebugAsDisplay)]
#[diesel(table_name = business_profile, primary_key(profile_id))]
pub struct ProfileNew {
    pub merchant_id: common_utils::id_type::MerchantId,
    pub profile_name: String,
    pub created_at: time::PrimitiveDateTime,
    pub modified_at: time::PrimitiveDateTime,
    pub return_url: Option<common_utils::types::Url>,
    pub enable_payment_response_hash: bool,
    pub payment_response_hash_key: Option<String>,
    pub redirect_to_merchant_with_http_post: bool,
    pub webhook_details: Option<WebhookDetails>,
    pub metadata: Option<pii::SecretSerdeValue>,
    pub is_recon_enabled: bool,
    #[diesel(deserialize_as = super::OptionalDieselArray<String>)]
    pub applepay_verified_domains: Option<Vec<String>>,
    pub payment_link_config: Option<BusinessPaymentLinkConfig>,
    pub session_expiry: Option<i64>,
    pub authentication_connector_details: Option<AuthenticationConnectorDetails>,
    pub payout_link_config: Option<BusinessPayoutLinkConfig>,
    pub is_extended_card_info_enabled: Option<bool>,
    pub extended_card_info_config: Option<pii::SecretSerdeValue>,
    pub is_connector_agnostic_mit_enabled: Option<bool>,
    pub use_billing_as_payment_method_billing: Option<bool>,
    pub collect_shipping_details_from_wallet_connector: Option<bool>,
    pub collect_billing_details_from_wallet_connector: Option<bool>,
    pub outgoing_webhook_custom_http_headers: Option<Encryption>,
    pub always_collect_billing_details_from_wallet_connector: Option<bool>,
    pub always_collect_shipping_details_from_wallet_connector: Option<bool>,
    pub tax_connector_id: Option<common_utils::id_type::MerchantConnectorAccountId>,
    pub is_tax_connector_enabled: Option<bool>,
    pub version: common_enums::ApiVersion,
    pub is_network_tokenization_enabled: bool,
    pub is_auto_retries_enabled: Option<bool>,
    pub max_auto_retries_enabled: Option<i16>,
    pub is_click_to_pay_enabled: bool,
    pub authentication_product_ids:
        Option<common_types::payments::AuthenticationConnectorAccountMap>,
    pub card_testing_guard_config: Option<CardTestingGuardConfig>,
    pub card_testing_secret_key: Option<Encryption>,
    pub is_clear_pan_retries_enabled: Option<bool>,
    pub is_debit_routing_enabled: bool,
    pub merchant_business_country: Option<common_enums::CountryAlpha2>,
    pub merchant_category_code: Option<common_enums::MerchantCategoryCode>,
    pub merchant_country_code: Option<common_types::payments::MerchantCountryCode>,
    pub routing_algorithm_id: Option<common_utils::id_type::RoutingId>,
    pub order_fulfillment_time: Option<i64>,
    pub order_fulfillment_time_origin: Option<common_enums::OrderFulfillmentTimeOrigin>,
    pub frm_routing_algorithm_id: Option<String>,
    pub payout_routing_algorithm_id: Option<common_utils::id_type::RoutingId>,
    pub default_fallback_routing: Option<pii::SecretSerdeValue>,
    pub three_ds_decision_manager_config: Option<common_types::payments::DecisionManagerRecord>,
    pub should_collect_cvv_during_payment:
        Option<primitive_wrappers::ShouldCollectCvvDuringPayment>,
    pub id: common_utils::id_type::ProfileId,
    pub revenue_recovery_retry_algorithm_type: Option<common_enums::RevenueRecoveryAlgorithmType>,
    pub revenue_recovery_retry_algorithm_data: Option<RevenueRecoveryAlgorithmData>,
    pub is_iframe_redirection_enabled: Option<bool>,
    pub is_external_vault_enabled: Option<bool>,
    pub external_vault_connector_details: Option<ExternalVaultConnectorDetails>,
    pub split_txns_enabled: Option<common_enums::SplitTxnsEnabled>,
}

#[cfg(feature = "v2")]
#[derive(Clone, Debug, AsChangeset, router_derive::DebugAsDisplay)]
#[diesel(table_name = business_profile)]
pub struct ProfileUpdateInternal {
    pub profile_name: Option<String>,
    pub modified_at: time::PrimitiveDateTime,
    pub return_url: Option<common_utils::types::Url>,
    pub enable_payment_response_hash: Option<bool>,
    pub payment_response_hash_key: Option<String>,
    pub redirect_to_merchant_with_http_post: Option<bool>,
    pub webhook_details: Option<WebhookDetails>,
    pub metadata: Option<pii::SecretSerdeValue>,
    pub is_recon_enabled: Option<bool>,
    #[diesel(deserialize_as = super::OptionalDieselArray<String>)]
    pub applepay_verified_domains: Option<Vec<String>>,
    pub payment_link_config: Option<BusinessPaymentLinkConfig>,
    pub session_expiry: Option<i64>,
    pub authentication_connector_details: Option<AuthenticationConnectorDetails>,
    pub payout_link_config: Option<BusinessPayoutLinkConfig>,
    pub is_extended_card_info_enabled: Option<bool>,
    pub extended_card_info_config: Option<pii::SecretSerdeValue>,
    pub is_connector_agnostic_mit_enabled: Option<bool>,
    pub use_billing_as_payment_method_billing: Option<bool>,
    pub collect_shipping_details_from_wallet_connector: Option<bool>,
    pub collect_billing_details_from_wallet_connector: Option<bool>,
    pub outgoing_webhook_custom_http_headers: Option<Encryption>,
    pub always_collect_billing_details_from_wallet_connector: Option<bool>,
    pub always_collect_shipping_details_from_wallet_connector: Option<bool>,
    pub tax_connector_id: Option<common_utils::id_type::MerchantConnectorAccountId>,
    pub is_tax_connector_enabled: Option<bool>,
    pub is_network_tokenization_enabled: Option<bool>,
    pub is_auto_retries_enabled: Option<bool>,
    pub max_auto_retries_enabled: Option<i16>,
    pub is_click_to_pay_enabled: Option<bool>,
    pub authentication_product_ids:
        Option<common_types::payments::AuthenticationConnectorAccountMap>,
    pub card_testing_guard_config: Option<CardTestingGuardConfig>,
    pub card_testing_secret_key: Option<Encryption>,
    pub is_clear_pan_retries_enabled: Option<bool>,
    pub is_debit_routing_enabled: Option<bool>,
    pub merchant_business_country: Option<common_enums::CountryAlpha2>,
    pub merchant_category_code: Option<common_enums::MerchantCategoryCode>,
    pub merchant_country_code: Option<common_types::payments::MerchantCountryCode>,
    pub routing_algorithm_id: Option<common_utils::id_type::RoutingId>,
    pub order_fulfillment_time: Option<i64>,
    pub order_fulfillment_time_origin: Option<common_enums::OrderFulfillmentTimeOrigin>,
    pub frm_routing_algorithm_id: Option<String>,
    pub payout_routing_algorithm_id: Option<common_utils::id_type::RoutingId>,
    pub default_fallback_routing: Option<pii::SecretSerdeValue>,
    pub three_ds_decision_manager_config: Option<common_types::payments::DecisionManagerRecord>,
    pub should_collect_cvv_during_payment:
        Option<primitive_wrappers::ShouldCollectCvvDuringPayment>,
    pub revenue_recovery_retry_algorithm_type: Option<common_enums::RevenueRecoveryAlgorithmType>,
    pub revenue_recovery_retry_algorithm_data: Option<RevenueRecoveryAlgorithmData>,
    pub is_iframe_redirection_enabled: Option<bool>,
    pub is_external_vault_enabled: Option<bool>,
    pub external_vault_connector_details: Option<ExternalVaultConnectorDetails>,
    pub split_txns_enabled: Option<common_enums::SplitTxnsEnabled>,
}

#[cfg(feature = "v2")]
impl ProfileUpdateInternal {
    pub fn apply_changeset(self, source: Profile) -> Profile {
        let Self {
            profile_name,
            modified_at,
            return_url,
            enable_payment_response_hash,
            payment_response_hash_key,
            redirect_to_merchant_with_http_post,
            webhook_details,
            metadata,
            is_recon_enabled,
            applepay_verified_domains,
            payment_link_config,
            session_expiry,
            authentication_connector_details,
            payout_link_config,
            is_extended_card_info_enabled,
            extended_card_info_config,
            is_connector_agnostic_mit_enabled,
            use_billing_as_payment_method_billing,
            collect_shipping_details_from_wallet_connector,
            collect_billing_details_from_wallet_connector,
            outgoing_webhook_custom_http_headers,
            always_collect_billing_details_from_wallet_connector,
            always_collect_shipping_details_from_wallet_connector,
            tax_connector_id,
            is_tax_connector_enabled,
            routing_algorithm_id,
            order_fulfillment_time,
            order_fulfillment_time_origin,
            frm_routing_algorithm_id,
            payout_routing_algorithm_id,
            default_fallback_routing,
            should_collect_cvv_during_payment,
            is_network_tokenization_enabled,
            is_auto_retries_enabled,
            max_auto_retries_enabled,
            is_click_to_pay_enabled,
            authentication_product_ids,
            three_ds_decision_manager_config,
            card_testing_guard_config,
            card_testing_secret_key,
            is_clear_pan_retries_enabled,
            is_debit_routing_enabled,
            merchant_business_country,
            revenue_recovery_retry_algorithm_type,
            revenue_recovery_retry_algorithm_data,
            is_iframe_redirection_enabled,
            is_external_vault_enabled,
            external_vault_connector_details,
            merchant_category_code,
            merchant_country_code,
            split_txns_enabled,
        } = self;
        Profile {
            id: source.id,
            merchant_id: source.merchant_id,
            profile_name: profile_name.unwrap_or(source.profile_name),
            created_at: source.created_at,
            modified_at,
            return_url: return_url.or(source.return_url),
            enable_payment_response_hash: enable_payment_response_hash
                .unwrap_or(source.enable_payment_response_hash),
            payment_response_hash_key: payment_response_hash_key
                .or(source.payment_response_hash_key),
            redirect_to_merchant_with_http_post: redirect_to_merchant_with_http_post
                .unwrap_or(source.redirect_to_merchant_with_http_post),
            webhook_details: webhook_details.or(source.webhook_details),
            metadata: metadata.or(source.metadata),
            is_recon_enabled: is_recon_enabled.unwrap_or(source.is_recon_enabled),
            applepay_verified_domains: applepay_verified_domains
                .or(source.applepay_verified_domains),
            payment_link_config: payment_link_config.or(source.payment_link_config),
            session_expiry: session_expiry.or(source.session_expiry),
            authentication_connector_details: authentication_connector_details
                .or(source.authentication_connector_details),
            payout_link_config: payout_link_config.or(source.payout_link_config),
            is_extended_card_info_enabled: is_extended_card_info_enabled
                .or(source.is_extended_card_info_enabled),
            is_connector_agnostic_mit_enabled: is_connector_agnostic_mit_enabled
                .or(source.is_connector_agnostic_mit_enabled),
            extended_card_info_config: extended_card_info_config
                .or(source.extended_card_info_config),
            use_billing_as_payment_method_billing: use_billing_as_payment_method_billing
                .or(source.use_billing_as_payment_method_billing),
            collect_shipping_details_from_wallet_connector:
                collect_shipping_details_from_wallet_connector
                    .or(source.collect_shipping_details_from_wallet_connector),
            collect_billing_details_from_wallet_connector:
                collect_billing_details_from_wallet_connector
                    .or(source.collect_billing_details_from_wallet_connector),
            outgoing_webhook_custom_http_headers: outgoing_webhook_custom_http_headers
                .or(source.outgoing_webhook_custom_http_headers),
            always_collect_billing_details_from_wallet_connector:
                always_collect_billing_details_from_wallet_connector
                    .or(always_collect_billing_details_from_wallet_connector),
            always_collect_shipping_details_from_wallet_connector:
                always_collect_shipping_details_from_wallet_connector
                    .or(always_collect_shipping_details_from_wallet_connector),
            tax_connector_id: tax_connector_id.or(source.tax_connector_id),
            is_tax_connector_enabled: is_tax_connector_enabled.or(source.is_tax_connector_enabled),
            routing_algorithm_id: routing_algorithm_id.or(source.routing_algorithm_id),
            order_fulfillment_time: order_fulfillment_time.or(source.order_fulfillment_time),
            order_fulfillment_time_origin: order_fulfillment_time_origin
                .or(source.order_fulfillment_time_origin),
            frm_routing_algorithm_id: frm_routing_algorithm_id.or(source.frm_routing_algorithm_id),
            payout_routing_algorithm_id: payout_routing_algorithm_id
                .or(source.payout_routing_algorithm_id),
            default_fallback_routing: default_fallback_routing.or(source.default_fallback_routing),
            should_collect_cvv_during_payment: should_collect_cvv_during_payment
                .or(source.should_collect_cvv_during_payment),
            version: source.version,
            dynamic_routing_algorithm: None,
            is_network_tokenization_enabled: is_network_tokenization_enabled
                .unwrap_or(source.is_network_tokenization_enabled),
            is_auto_retries_enabled: is_auto_retries_enabled.or(source.is_auto_retries_enabled),
            max_auto_retries_enabled: max_auto_retries_enabled.or(source.max_auto_retries_enabled),
            always_request_extended_authorization: None,
            is_click_to_pay_enabled: is_click_to_pay_enabled
                .unwrap_or(source.is_click_to_pay_enabled),
            authentication_product_ids: authentication_product_ids
                .or(source.authentication_product_ids),
            three_ds_decision_manager_config: three_ds_decision_manager_config
                .or(source.three_ds_decision_manager_config),
            card_testing_guard_config: card_testing_guard_config
                .or(source.card_testing_guard_config),
            card_testing_secret_key: card_testing_secret_key.or(source.card_testing_secret_key),
            is_clear_pan_retries_enabled: is_clear_pan_retries_enabled
                .unwrap_or(source.is_clear_pan_retries_enabled),
            force_3ds_challenge: None,
            is_debit_routing_enabled: is_debit_routing_enabled
                .unwrap_or(source.is_debit_routing_enabled),
            merchant_business_country: merchant_business_country
                .or(source.merchant_business_country),
            revenue_recovery_retry_algorithm_type: revenue_recovery_retry_algorithm_type
                .or(source.revenue_recovery_retry_algorithm_type),
            revenue_recovery_retry_algorithm_data: revenue_recovery_retry_algorithm_data
                .or(source.revenue_recovery_retry_algorithm_data),
            is_iframe_redirection_enabled: is_iframe_redirection_enabled
                .or(source.is_iframe_redirection_enabled),
            is_external_vault_enabled: is_external_vault_enabled
                .or(source.is_external_vault_enabled),
            external_vault_connector_details: external_vault_connector_details
                .or(source.external_vault_connector_details),
            three_ds_decision_rule_algorithm: None,
            acquirer_config_map: None,
            merchant_category_code: merchant_category_code.or(source.merchant_category_code),
            merchant_country_code: merchant_country_code.or(source.merchant_country_code),
            dispute_polling_interval: None,
            split_txns_enabled: split_txns_enabled.or(source.split_txns_enabled),
            is_manual_retry_enabled: None,
            always_enable_overcapture: None,
        }
    }
}

#[derive(Clone, Debug, serde::Deserialize, serde::Serialize, diesel::AsExpression)]
#[diesel(sql_type = diesel::sql_types::Jsonb)]
pub struct AuthenticationConnectorDetails {
    pub authentication_connectors: Vec<AuthenticationConnectors>,
    pub three_ds_requestor_url: String,
    pub three_ds_requestor_app_url: Option<String>,
}

common_utils::impl_to_sql_from_sql_json!(AuthenticationConnectorDetails);

#[derive(Clone, Debug, serde::Deserialize, serde::Serialize, diesel::AsExpression)]
#[diesel(sql_type = diesel::sql_types::Jsonb)]
pub struct ExternalVaultConnectorDetails {
    pub vault_connector_id: common_utils::id_type::MerchantConnectorAccountId,
    pub vault_sdk: Option<VaultSdk>,
}

common_utils::impl_to_sql_from_sql_json!(ExternalVaultConnectorDetails);

#[derive(Clone, Debug, serde::Deserialize, serde::Serialize, diesel::AsExpression)]
#[diesel(sql_type = diesel::sql_types::Jsonb)]
pub struct CardTestingGuardConfig {
    pub is_card_ip_blocking_enabled: bool,
    pub card_ip_blocking_threshold: i32,
    pub is_guest_user_card_blocking_enabled: bool,
    pub guest_user_card_blocking_threshold: i32,
    pub is_customer_id_blocking_enabled: bool,
    pub customer_id_blocking_threshold: i32,
    pub card_testing_guard_expiry: i32,
}

common_utils::impl_to_sql_from_sql_json!(CardTestingGuardConfig);

impl Default for CardTestingGuardConfig {
    fn default() -> Self {
        Self {
            is_card_ip_blocking_enabled: common_utils::consts::DEFAULT_CARD_IP_BLOCKING_STATUS,
            card_ip_blocking_threshold: common_utils::consts::DEFAULT_CARD_IP_BLOCKING_THRESHOLD,
            is_guest_user_card_blocking_enabled:
                common_utils::consts::DEFAULT_GUEST_USER_CARD_BLOCKING_STATUS,
            guest_user_card_blocking_threshold:
                common_utils::consts::DEFAULT_GUEST_USER_CARD_BLOCKING_THRESHOLD,
            is_customer_id_blocking_enabled:
                common_utils::consts::DEFAULT_CUSTOMER_ID_BLOCKING_STATUS,
            customer_id_blocking_threshold:
                common_utils::consts::DEFAULT_CUSTOMER_ID_BLOCKING_THRESHOLD,
            card_testing_guard_expiry:
                common_utils::consts::DEFAULT_CARD_TESTING_GUARD_EXPIRY_IN_SECS,
        }
    }
}

#[derive(Clone, Debug, serde::Deserialize, serde::Serialize, diesel::AsExpression)]
#[diesel(sql_type = diesel::sql_types::Json)]
pub struct WebhookDetails {
    pub webhook_version: Option<String>,
    pub webhook_username: Option<String>,
    pub webhook_password: Option<Secret<String>>,
    pub webhook_url: Option<Secret<String>>,
    pub payment_created_enabled: Option<bool>,
    pub payment_succeeded_enabled: Option<bool>,
    pub payment_failed_enabled: Option<bool>,
    pub payment_statuses_enabled: Option<Vec<common_enums::IntentStatus>>,
    pub refund_statuses_enabled: Option<Vec<common_enums::RefundStatus>>,
    pub payout_statuses_enabled: Option<Vec<common_enums::PayoutStatus>>,
}

common_utils::impl_to_sql_from_sql_json!(WebhookDetails);

#[derive(Clone, Debug, serde::Deserialize, serde::Serialize, diesel::AsExpression)]
#[diesel(sql_type = diesel::sql_types::Jsonb)]
pub struct BusinessPaymentLinkConfig {
    pub domain_name: Option<String>,
    #[serde(flatten)]
    pub default_config: Option<PaymentLinkConfigRequest>,
    pub business_specific_configs: Option<HashMap<String, PaymentLinkConfigRequest>>,
    pub allowed_domains: Option<HashSet<String>>,
    pub branding_visibility: Option<bool>,
}

#[derive(Clone, Debug, serde::Deserialize, serde::Serialize)]
pub struct PaymentLinkConfigRequest {
    pub theme: Option<String>,
    pub logo: Option<String>,
    pub seller_name: Option<String>,
    pub sdk_layout: Option<String>,
    pub display_sdk_only: Option<bool>,
    pub enabled_saved_payment_method: Option<bool>,
    pub hide_card_nickname_field: Option<bool>,
    pub show_card_form_by_default: Option<bool>,
    pub background_image: Option<PaymentLinkBackgroundImageConfig>,
    pub details_layout: Option<common_enums::PaymentLinkDetailsLayout>,
    pub payment_button_text: Option<String>,
    pub custom_message_for_card_terms: Option<String>,
    pub payment_button_colour: Option<String>,
    pub skip_status_screen: Option<bool>,
    pub payment_button_text_colour: Option<String>,
    pub background_colour: Option<String>,
    pub sdk_ui_rules: Option<HashMap<String, HashMap<String, String>>>,
    pub payment_link_ui_rules: Option<HashMap<String, HashMap<String, String>>>,
    pub enable_button_only_on_form_ready: Option<bool>,
    pub payment_form_header_text: Option<String>,
    pub payment_form_label_type: Option<common_enums::PaymentLinkSdkLabelType>,
    pub show_card_terms: Option<common_enums::PaymentLinkShowSdkTerms>,
    pub is_setup_mandate_flow: Option<bool>,
    pub color_icon_card_cvc_error: Option<String>,
}

#[derive(Clone, Debug, serde::Deserialize, serde::Serialize, PartialEq)]
pub struct PaymentLinkBackgroundImageConfig {
    pub url: common_utils::types::Url,
    pub position: Option<common_enums::ElementPosition>,
    pub size: Option<common_enums::ElementSize>,
}

common_utils::impl_to_sql_from_sql_json!(BusinessPaymentLinkConfig);

#[derive(Clone, Debug, serde::Deserialize, serde::Serialize, diesel::AsExpression)]
#[diesel(sql_type = diesel::sql_types::Jsonb)]
pub struct BusinessPayoutLinkConfig {
    #[serde(flatten)]
    pub config: BusinessGenericLinkConfig,
    pub form_layout: Option<UIWidgetFormLayout>,
    pub payout_test_mode: Option<bool>,
}

#[derive(Clone, Debug, serde::Deserialize, serde::Serialize)]
pub struct BusinessGenericLinkConfig {
    pub domain_name: Option<String>,
    pub allowed_domains: HashSet<String>,
    #[serde(flatten)]
    pub ui_config: common_utils::link_utils::GenericLinkUiConfig,
}

common_utils::impl_to_sql_from_sql_json!(BusinessPayoutLinkConfig);

#[derive(Clone, Debug, serde::Deserialize, serde::Serialize, diesel::AsExpression)]
#[diesel(sql_type = diesel::sql_types::Jsonb)]
pub struct RevenueRecoveryAlgorithmData {
    pub monitoring_configured_timestamp: time::PrimitiveDateTime,
}

impl RevenueRecoveryAlgorithmData {
    pub fn has_exceeded_monitoring_threshold(&self, monitoring_threshold_in_seconds: i64) -> bool {
        let total_threshold_time = self.monitoring_configured_timestamp
            + Duration::seconds(monitoring_threshold_in_seconds);
        common_utils::date_time::now() >= total_threshold_time
    }
}

common_utils::impl_to_sql_from_sql_json!(RevenueRecoveryAlgorithmData);<|MERGE_RESOLUTION|>--- conflicted
+++ resolved
@@ -78,13 +78,10 @@
     pub merchant_category_code: Option<common_enums::MerchantCategoryCode>,
     pub merchant_country_code: Option<common_types::payments::MerchantCountryCode>,
     pub dispute_polling_interval: Option<primitive_wrappers::DisputePollingIntervalInHours>,
-<<<<<<< HEAD
+    pub is_manual_retry_enabled: Option<bool>,
+    pub always_enable_overcapture: Option<primitive_wrappers::AlwaysEnableOvercaptureBool>,
     pub is_external_vault_enabled: Option<bool>,
     pub external_vault_connector_details: Option<ExternalVaultConnectorDetails>,
-=======
-    pub is_manual_retry_enabled: Option<bool>,
-    pub always_enable_overcapture: Option<primitive_wrappers::AlwaysEnableOvercaptureBool>,
->>>>>>> d93e73dd
 }
 
 #[cfg(feature = "v1")]
@@ -143,12 +140,9 @@
     pub merchant_category_code: Option<common_enums::MerchantCategoryCode>,
     pub merchant_country_code: Option<common_types::payments::MerchantCountryCode>,
     pub dispute_polling_interval: Option<primitive_wrappers::DisputePollingIntervalInHours>,
-<<<<<<< HEAD
+    pub is_manual_retry_enabled: Option<bool>,
     pub is_external_vault_enabled: Option<bool>,
     pub external_vault_connector_details: Option<ExternalVaultConnectorDetails>,
-=======
-    pub is_manual_retry_enabled: Option<bool>,
->>>>>>> d93e73dd
 }
 
 #[cfg(feature = "v1")]
@@ -207,13 +201,10 @@
     pub merchant_category_code: Option<common_enums::MerchantCategoryCode>,
     pub merchant_country_code: Option<common_types::payments::MerchantCountryCode>,
     pub dispute_polling_interval: Option<primitive_wrappers::DisputePollingIntervalInHours>,
-<<<<<<< HEAD
+    pub is_manual_retry_enabled: Option<bool>,
+    pub always_enable_overcapture: Option<primitive_wrappers::AlwaysEnableOvercaptureBool>,
     pub is_external_vault_enabled: Option<bool>,
     pub external_vault_connector_details: Option<ExternalVaultConnectorDetails>,
-=======
-    pub is_manual_retry_enabled: Option<bool>,
-    pub always_enable_overcapture: Option<primitive_wrappers::AlwaysEnableOvercaptureBool>,
->>>>>>> d93e73dd
 }
 
 #[cfg(feature = "v1")]
@@ -269,13 +260,10 @@
             merchant_category_code,
             merchant_country_code,
             dispute_polling_interval,
-<<<<<<< HEAD
+            is_manual_retry_enabled,
+            always_enable_overcapture,
             is_external_vault_enabled,
             external_vault_connector_details,
-=======
-            is_manual_retry_enabled,
-            always_enable_overcapture,
->>>>>>> d93e73dd
         } = self;
         Profile {
             profile_id: source.profile_id,
@@ -362,16 +350,13 @@
             merchant_category_code: merchant_category_code.or(source.merchant_category_code),
             merchant_country_code: merchant_country_code.or(source.merchant_country_code),
             dispute_polling_interval: dispute_polling_interval.or(source.dispute_polling_interval),
-<<<<<<< HEAD
+            is_manual_retry_enabled: is_manual_retry_enabled.or(source.is_manual_retry_enabled),
+            always_enable_overcapture: always_enable_overcapture
+                .or(source.always_enable_overcapture),
             is_external_vault_enabled: is_external_vault_enabled
                 .or(source.is_external_vault_enabled),
             external_vault_connector_details: external_vault_connector_details
                 .or(source.external_vault_connector_details),
-=======
-            is_manual_retry_enabled: is_manual_retry_enabled.or(source.is_manual_retry_enabled),
-            always_enable_overcapture: always_enable_overcapture
-                .or(source.always_enable_overcapture),
->>>>>>> d93e73dd
         }
     }
 }
