use std::future::Future;

use actix_multipart::form::{bytes::Bytes, text::Text, MultipartForm};
use api_models::payment_methods::{
    PaymentMethodMigrate, PaymentMethodMigrateResponse, PaymentMethodMigrationResponse,
    PaymentMethodRecord,
};
<<<<<<< HEAD
use crate::core::errors;
=======
use common_utils::errors::CustomResult;
>>>>>>> 6ca7db24
use csv::Reader;
use error_stack::ResultExt;
use hyperswitch_domain_models::api::ApplicationResponse;
use masking::PeekInterface;
use rdkafka::message::ToBytes;
use router_env::{instrument, tracing};

use crate::core::errors;
pub mod payment_methods;
pub use payment_methods::migrate_payment_method;

type PmMigrationResult<T> = errors::CustomResult<ApplicationResponse<T>, errors::ApiErrorResponse>;

pub async fn migrate_payment_methods<R, Fut>(
    payment_methods: Vec<PaymentMethodRecord>,
    merchant_id: &common_utils::id_type::MerchantId,
    mca_id: Option<common_utils::id_type::MerchantConnectorAccountId>,
    migrate_pm_fut: R,
) -> PmMigrationResult<Vec<PaymentMethodMigrationResponse>>
where
    R: FnOnce(PaymentMethodMigrate) -> Fut + Clone,
    Fut: Future<Output = PmMigrationResult<PaymentMethodMigrateResponse>>,
{
    let mut result = Vec::new();
    for record in payment_methods {
        let req =
            PaymentMethodMigrate::try_from((record.clone(), merchant_id.clone(), mca_id.clone()))
                .map_err(|err| errors::ApiErrorResponse::InvalidRequestData {
                    message: format!("error: {:?}", err),
                })
                .attach_printable("record deserialization failed");

        let res = match req {
            Ok(migrate_request) => {
                let fut = migrate_pm_fut.clone()(migrate_request);
                let res = fut.await;
                match res {
                    Ok(ApplicationResponse::Json(response)) => Ok(response),
                    Err(e) => Err(e.to_string()),
                    _ => Err("Failed to migrate payment method".to_string()),
                }
            }
            Err(e) => Err(e.to_string()),
        };
        result.push(PaymentMethodMigrationResponse::from((res, record)));
    }
    Ok(ApplicationResponse::Json(result))
}

#[derive(Debug, MultipartForm)]
pub struct PaymentMethodsMigrateForm {
    #[multipart(limit = "1MB")]
    pub file: Bytes,

    pub merchant_id: Text<common_utils::id_type::MerchantId>,

    pub merchant_connector_id: Text<Option<common_utils::id_type::MerchantConnectorAccountId>>,
}

fn parse_csv(data: &[u8]) -> csv::Result<Vec<PaymentMethodRecord>> {
    let mut csv_reader = Reader::from_reader(data);
    let mut records = Vec::new();
    let mut id_counter = 0;
    for result in csv_reader.deserialize() {
        let mut record: PaymentMethodRecord = result?;
        id_counter += 1;
        record.line_number = Some(id_counter);
        records.push(record);
    }
    Ok(records)
}
pub fn get_payment_method_records(
    form: PaymentMethodsMigrateForm,
) -> Result<
    (
        common_utils::id_type::MerchantId,
        Vec<PaymentMethodRecord>,
        Option<common_utils::id_type::MerchantConnectorAccountId>,
    ),
    errors::ApiErrorResponse,
> {
    match parse_csv(form.file.data.to_bytes()) {
        Ok(records) => {
            let merchant_id = form.merchant_id.clone();
            let mca_id = form.merchant_connector_id.clone();
            Ok((merchant_id.clone(), records, mca_id))
        }
        Err(e) => Err(errors::ApiErrorResponse::PreconditionFailed {
            message: e.to_string(),
        }),
    }
}

#[instrument(skip_all)]
pub fn validate_card_expiry(
    card_exp_month: &masking::Secret<String>,
    card_exp_year: &masking::Secret<String>,
<<<<<<< HEAD
) -> errors::CustomResult<(),errors::ApiErrorResponse> {
=======
) -> CustomResult<(), errors::ApiErrorResponse> {
>>>>>>> 6ca7db24
    let exp_month = card_exp_month
        .peek()
        .to_string()
        .parse::<u8>()
        .change_context(errors::ApiErrorResponse::InvalidDataValue {
            field_name: "card_exp_month",
        })?;
    ::cards::CardExpirationMonth::try_from(exp_month).change_context(
        errors::ApiErrorResponse::PreconditionFailed {
            message: "Invalid Expiry Month".to_string(),
        },
    )?;

    let year_str = card_exp_year.peek().to_string();

    validate_card_exp_year(year_str).change_context(
        errors::ApiErrorResponse::PreconditionFailed {
            message: "Invalid Expiry Year".to_string(),
        },
    )?;

    Ok(())
}

fn validate_card_exp_year(year: String) -> Result<(), errors::ValidationError> {
    let year_str = year.to_string();
    if year_str.len() == 2 || year_str.len() == 4 {
        year_str
            .parse::<u16>()
            .map_err(|_| errors::ValidationError::InvalidValue {
                message: "card_exp_year".to_string(),
            })?;
        Ok(())
    } else {
        Err(errors::ValidationError::InvalidValue {
            message: "invalid card expiration year".to_string(),
        })
    }
}

#[derive(Debug)]
pub struct RecordMigrationStatus {
    pub card_migrated: Option<bool>,
    pub network_token_migrated: Option<bool>,
    pub connector_mandate_details_migrated: Option<bool>,
    pub network_transaction_migrated: Option<bool>,
}

#[derive(Debug)]
pub struct RecordMigrationStatusBuilder {
    pub card_migrated: Option<bool>,
    pub network_token_migrated: Option<bool>,
    pub connector_mandate_details_migrated: Option<bool>,
    pub network_transaction_migrated: Option<bool>,
}

impl RecordMigrationStatusBuilder {
    pub fn new() -> Self {
        Self {
            card_migrated: None,
            network_token_migrated: None,
            connector_mandate_details_migrated: None,
            network_transaction_migrated: None,
        }
    }

    pub fn card_migrated(&mut self, card_migrated: bool) {
        self.card_migrated = Some(card_migrated);
    }

    pub fn network_token_migrated(&mut self, network_token_migrated: Option<bool>) {
        self.network_token_migrated = network_token_migrated;
    }

    pub fn connector_mandate_details_migrated(
        &mut self,
        connector_mandate_details_migrated: Option<bool>,
    ) {
        self.connector_mandate_details_migrated = connector_mandate_details_migrated;
    }

    pub fn network_transaction_id_migrated(&mut self, network_transaction_migrated: Option<bool>) {
        self.network_transaction_migrated = network_transaction_migrated;
    }

    pub fn build(self) -> RecordMigrationStatus {
        RecordMigrationStatus {
            card_migrated: self.card_migrated,
            network_token_migrated: self.network_token_migrated,
            connector_mandate_details_migrated: self.connector_mandate_details_migrated,
            network_transaction_migrated: self.network_transaction_migrated,
        }
    }
}

impl Default for RecordMigrationStatusBuilder {
    fn default() -> Self {
        Self::new()
    }
}<|MERGE_RESOLUTION|>--- conflicted
+++ resolved
@@ -5,11 +5,7 @@
     PaymentMethodMigrate, PaymentMethodMigrateResponse, PaymentMethodMigrationResponse,
     PaymentMethodRecord,
 };
-<<<<<<< HEAD
 use crate::core::errors;
-=======
-use common_utils::errors::CustomResult;
->>>>>>> 6ca7db24
 use csv::Reader;
 use error_stack::ResultExt;
 use hyperswitch_domain_models::api::ApplicationResponse;
@@ -107,11 +103,7 @@
 pub fn validate_card_expiry(
     card_exp_month: &masking::Secret<String>,
     card_exp_year: &masking::Secret<String>,
-<<<<<<< HEAD
 ) -> errors::CustomResult<(),errors::ApiErrorResponse> {
-=======
-) -> CustomResult<(), errors::ApiErrorResponse> {
->>>>>>> 6ca7db24
     let exp_month = card_exp_month
         .peek()
         .to_string()
