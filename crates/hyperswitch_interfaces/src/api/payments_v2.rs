--- conflicted
+++ resolved
@@ -1,11 +1,7 @@
 //! Payments V2 interface
 
 use hyperswitch_domain_models::{
-<<<<<<< HEAD
     router_data_v2::{flow_common_types::GiftCardBalanceCheckFlowData, PaymentFlowData},
-=======
-    router_data_v2::PaymentFlowData,
->>>>>>> 4ce1c8c2
     router_flow_types::{
         payments::{
             Approve, Authorize, AuthorizeSessionToken, CalculateTax, Capture, CompleteAuthorize,
@@ -13,29 +9,18 @@
             PSync, PaymentMethodToken, PostCaptureVoid, PostProcessing, PostSessionTokens,
             PreProcessing, Reject, SdkSessionUpdate, Session, SetupMandate, UpdateMetadata, Void,
         },
-<<<<<<< HEAD
-        GiftCardBalanceCheck,
+        Authenticate, GiftCardBalanceCheck, PostAuthenticate, PreAuthenticate,
     },
     router_request_types::{
         AuthorizeSessionTokenData, CompleteAuthorizeData, ConnectorCustomerData,
         CreateOrderRequestData, ExternalVaultProxyPaymentsData, GiftCardBalanceCheckRequestData,
-        PaymentMethodTokenizationData, PaymentsApproveData, PaymentsAuthorizeData,
-        PaymentsCancelData, PaymentsCancelPostCaptureData, PaymentsCaptureData,
-        PaymentsIncrementalAuthorizationData, PaymentsPostProcessingData,
-        PaymentsPostSessionTokensData, PaymentsPreProcessingData, PaymentsRejectData,
-=======
-        Authenticate, PostAuthenticate, PreAuthenticate,
-    },
-    router_request_types::{
-        AuthorizeSessionTokenData, CompleteAuthorizeData, ConnectorCustomerData,
-        CreateOrderRequestData, ExternalVaultProxyPaymentsData, PaymentMethodTokenizationData,
-        PaymentsApproveData, PaymentsAuthenticateData, PaymentsAuthorizeData, PaymentsCancelData,
-        PaymentsCancelPostCaptureData, PaymentsCaptureData, PaymentsIncrementalAuthorizationData,
-        PaymentsPostAuthenticateData, PaymentsPostProcessingData, PaymentsPostSessionTokensData,
-        PaymentsPreAuthenticateData, PaymentsPreProcessingData, PaymentsRejectData,
->>>>>>> 4ce1c8c2
-        PaymentsSessionData, PaymentsSyncData, PaymentsTaxCalculationData,
-        PaymentsUpdateMetadataData, SdkPaymentsSessionUpdateData, SetupMandateRequestData,
+        PaymentMethodTokenizationData, PaymentsApproveData, PaymentsAuthenticateData,
+        PaymentsAuthorizeData, PaymentsCancelData, PaymentsCancelPostCaptureData,
+        PaymentsCaptureData, PaymentsIncrementalAuthorizationData, PaymentsPostAuthenticateData,
+        PaymentsPostProcessingData, PaymentsPostSessionTokensData, PaymentsPreAuthenticateData,
+        PaymentsPreProcessingData, PaymentsRejectData, PaymentsSessionData, PaymentsSyncData,
+        PaymentsTaxCalculationData, PaymentsUpdateMetadataData, SdkPaymentsSessionUpdateData,
+        SetupMandateRequestData,
     },
     router_response_types::{
         GiftCardBalanceCheckResponseData, PaymentsResponseData, TaxCalculationResponseData,
@@ -221,7 +206,6 @@
 {
 }
 
-<<<<<<< HEAD
 /// trait PaymentsGiftCardBalanceCheckV2
 pub trait PaymentsGiftCardBalanceCheckV2:
     ConnectorIntegrationV2<
@@ -229,7 +213,10 @@
     GiftCardBalanceCheckFlowData,
     GiftCardBalanceCheckRequestData,
     GiftCardBalanceCheckResponseData,
-=======
+>
+{
+}
+
 /// trait PaymentsPreAuthenticateV2
 pub trait PaymentsPreAuthenticateV2:
     ConnectorIntegrationV2<
@@ -259,11 +246,9 @@
     PaymentFlowData,
     PaymentsPostAuthenticateData,
     PaymentsResponseData,
->>>>>>> 4ce1c8c2
->
-{
-}
-
+>
+{
+}
 /// trait PaymentsPostProcessingV2
 pub trait PaymentsPostProcessingV2:
     ConnectorIntegrationV2<
@@ -292,7 +277,6 @@
     + ConnectorSpecifications
     + ConnectorValidation
     + PaymentAuthorizeV2
-    + PaymentAuthorizeSessionTokenV2
     + PaymentsCompleteAuthorizeV2
     + PaymentSyncV2
     + PaymentCaptureV2
