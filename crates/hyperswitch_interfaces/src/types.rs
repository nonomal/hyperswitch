//! Types interface

use hyperswitch_domain_models::{
    router_data::{AccessToken, AccessTokenAuthenticationResponse},
    router_data_v2::flow_common_types,
    router_flow_types::{
        access_token_auth::AccessTokenAuth,
        dispute::{Accept, Defend, Dsync, Evidence, Fetch},
        files::{Retrieve, Upload},
        mandate_revoke::MandateRevoke,
        payments::{
            Authorize, AuthorizeSessionToken, Balance, CalculateTax, Capture, CompleteAuthorize,
            CreateConnectorCustomer, CreateOrder, IncrementalAuthorization, InitPayment, PSync,
            PaymentMethodToken, PostCaptureVoid, PostProcessing, PostSessionTokens, PreProcessing,
            SdkSessionUpdate, Session, SetupMandate, UpdateMetadata, Void,
        },
        refunds::{Execute, RSync},
<<<<<<< HEAD
        revenue_recovery::{BillingConnectorPaymentsSync, RecoveryRecordBack},
        subscriptions::GetSubscriptionPlanPrices,
=======
        revenue_recovery::{BillingConnectorPaymentsSync, InvoiceRecordBack},
>>>>>>> d6e925fd
        unified_authentication_service::{
            Authenticate, AuthenticationConfirmation, PostAuthenticate, PreAuthenticate,
        },
        vault::{
            ExternalVaultCreateFlow, ExternalVaultDeleteFlow, ExternalVaultInsertFlow,
            ExternalVaultRetrieveFlow,
        },
        webhooks::VerifyWebhookSource,
        AccessTokenAuthentication, BillingConnectorInvoiceSync,
    },
    router_request_types::{
        revenue_recovery::{
            BillingConnectorInvoiceSyncRequest, BillingConnectorPaymentsSyncRequest,
            InvoiceRecordBackRequest,
        },
        subscriptions::GetSubscriptionPlanPricesRequest,
        unified_authentication_service::{
            UasAuthenticationRequestData, UasAuthenticationResponseData,
            UasConfirmationRequestData, UasPostAuthenticationRequestData,
            UasPreAuthenticationRequestData,
        },
        AcceptDisputeRequestData, AccessTokenAuthenticationRequestData, AccessTokenRequestData,
        AuthorizeSessionTokenData, CompleteAuthorizeData, ConnectorCustomerData,
        CreateOrderRequestData, DefendDisputeRequestData, DisputeSyncData,
        FetchDisputesRequestData, MandateRevokeRequestData, PaymentMethodTokenizationData,
        PaymentsAuthorizeData, PaymentsCancelData, PaymentsCancelPostCaptureData,
        PaymentsCaptureData, PaymentsIncrementalAuthorizationData, PaymentsPostProcessingData,
        PaymentsPostSessionTokensData, PaymentsPreProcessingData, PaymentsSessionData,
        PaymentsSyncData, PaymentsTaxCalculationData, PaymentsUpdateMetadataData, RefundsData,
        RetrieveFileRequestData, SdkPaymentsSessionUpdateData, SetupMandateRequestData,
        SubmitEvidenceRequestData, UploadFileRequestData, VaultRequestData,
        VerifyWebhookSourceRequestData,
    },
    router_response_types::{
        revenue_recovery::{
            BillingConnectorInvoiceSyncResponse, BillingConnectorPaymentsSyncResponse,
            InvoiceRecordBackResponse,
        },
        subscriptions::GetSubscriptionPlanPricesResponse,
        AcceptDisputeResponse, DefendDisputeResponse, DisputeSyncResponse, FetchDisputesResponse,
        MandateRevokeResponseData, PaymentsResponseData, RefundsResponseData, RetrieveFileResponse,
        SubmitEvidenceResponse, TaxCalculationResponseData, UploadFileResponse, VaultResponseData,
        VerifyWebhookSourceResponseData,
    },
};
#[cfg(feature = "payouts")]
use hyperswitch_domain_models::{
    router_flow_types::payouts::{
        PoCancel, PoCreate, PoEligibility, PoFulfill, PoQuote, PoRecipient, PoRecipientAccount,
        PoSync,
    },
    router_request_types::PayoutsData,
    router_response_types::PayoutsResponseData,
};

use crate::{api::ConnectorIntegration, connector_integration_v2::ConnectorIntegrationV2};
/// struct Response
#[derive(Clone, Debug)]
pub struct Response {
    /// headers
    pub headers: Option<http::HeaderMap>,
    /// response
    pub response: bytes::Bytes,
    /// status code
    pub status_code: u16,
}

/// Type alias for `ConnectorIntegration<Authorize, PaymentsAuthorizeData, PaymentsResponseData>`
pub type PaymentsAuthorizeType =
    dyn ConnectorIntegration<Authorize, PaymentsAuthorizeData, PaymentsResponseData>;
/// Type alias for `ConnectorIntegration<CalculateTax, PaymentsTaxCalculationData, TaxCalculationResponseData>`
pub type PaymentsTaxCalculationType =
    dyn ConnectorIntegration<CalculateTax, PaymentsTaxCalculationData, TaxCalculationResponseData>;
/// Type alias for `ConnectorIntegration<PostSessionTokens, PaymentsPostSessionTokensData, PaymentsResponseData>`
pub type PaymentsPostSessionTokensType = dyn ConnectorIntegration<
    PostSessionTokens,
    PaymentsPostSessionTokensData,
    PaymentsResponseData,
>;
/// Type alias for `ConnectorIntegration<UpdateMetadata, PaymentsUpdateMetadataData, PaymentsResponseData>`
pub type PaymentsUpdateMetadataType =
    dyn ConnectorIntegration<UpdateMetadata, PaymentsUpdateMetadataData, PaymentsResponseData>;
/// Type alias for `ConnectorIntegration<SdkSessionUpdate, SdkPaymentsSessionUpdateData, PaymentsResponseData>`
pub type SdkSessionUpdateType =
    dyn ConnectorIntegration<SdkSessionUpdate, SdkPaymentsSessionUpdateData, PaymentsResponseData>;
/// Type alias for `ConnectorIntegration<SetupMandate, SetupMandateRequestData, PaymentsResponseData>`
pub type SetupMandateType =
    dyn ConnectorIntegration<SetupMandate, SetupMandateRequestData, PaymentsResponseData>;
/// Type alias for `ConnectorIntegration<MandateRevoke, MandateRevokeRequestData, MandateRevokeResponseData>`
pub type MandateRevokeType =
    dyn ConnectorIntegration<MandateRevoke, MandateRevokeRequestData, MandateRevokeResponseData>;
/// Type alias for `ConnectorIntegration<CreateOrder, CreateOrderRequestData, PaymentsResponseData>`
pub type CreateOrderType =
    dyn ConnectorIntegration<CreateOrder, CreateOrderRequestData, PaymentsResponseData>;
/// Type alias for `ConnectorIntegration<PreProcessing, PaymentsPreProcessingData, PaymentsResponseData>`
pub type PaymentsPreProcessingType =
    dyn ConnectorIntegration<PreProcessing, PaymentsPreProcessingData, PaymentsResponseData>;
/// Type alias for `ConnectorIntegration<PostProcessing, PaymentsPostProcessingData, PaymentsResponseData>`
pub type PaymentsPostProcessingType =
    dyn ConnectorIntegration<PostProcessing, PaymentsPostProcessingData, PaymentsResponseData>;
/// Type alias for `ConnectorIntegration<CompleteAuthorize, CompleteAuthorizeData, PaymentsResponseData>`
pub type PaymentsCompleteAuthorizeType =
    dyn ConnectorIntegration<CompleteAuthorize, CompleteAuthorizeData, PaymentsResponseData>;
/// Type alias for `ConnectorIntegration<AuthorizeSessionToken, AuthorizeSessionTokenData, PaymentsResponseData>`
pub type PaymentsPreAuthorizeType = dyn ConnectorIntegration<
    AuthorizeSessionToken,
    AuthorizeSessionTokenData,
    PaymentsResponseData,
>;
/// Type alias for `ConnectorIntegration<InitPayment, PaymentsAuthorizeData, PaymentsResponseData>`
pub type PaymentsInitType =
    dyn ConnectorIntegration<InitPayment, PaymentsAuthorizeData, PaymentsResponseData>;
/// Type alias for `ConnectorIntegration<Balance, PaymentsAuthorizeData, PaymentsResponseData`
pub type PaymentsBalanceType =
    dyn ConnectorIntegration<Balance, PaymentsAuthorizeData, PaymentsResponseData>;
/// Type alias for `PaymentsSyncType = dyn ConnectorIntegration<PSync, PaymentsSyncData, PaymentsResponseData>`
pub type PaymentsSyncType = dyn ConnectorIntegration<PSync, PaymentsSyncData, PaymentsResponseData>;
/// Type alias for `ConnectorIntegration<Capture, PaymentsCaptureData, PaymentsResponseData>`
pub type PaymentsCaptureType =
    dyn ConnectorIntegration<Capture, PaymentsCaptureData, PaymentsResponseData>;
/// Type alias for `ConnectorIntegration<Session, PaymentsSessionData, PaymentsResponseData>`
pub type PaymentsSessionType =
    dyn ConnectorIntegration<Session, PaymentsSessionData, PaymentsResponseData>;
/// Type alias for `ConnectorIntegration<Void, PaymentsCancelData, PaymentsResponseData>`
pub type PaymentsVoidType =
    dyn ConnectorIntegration<Void, PaymentsCancelData, PaymentsResponseData>;
/// Type alias for `ConnectorIntegration<PostCaptureVoid, PaymentsCancelPostCaptureData, PaymentsResponseData>`
pub type PaymentsPostCaptureVoidType =
    dyn ConnectorIntegration<PostCaptureVoid, PaymentsCancelPostCaptureData, PaymentsResponseData>;

/// Type alias for `ConnectorIntegration<PaymentMethodToken, PaymentMethodTokenizationData, PaymentsResponseData>`
pub type TokenizationType = dyn ConnectorIntegration<
    PaymentMethodToken,
    PaymentMethodTokenizationData,
    PaymentsResponseData,
>;
/// Type alias for `ConnectorIntegration<IncrementalAuthorization, PaymentsIncrementalAuthorizationData, PaymentsResponseData>`
pub type IncrementalAuthorizationType = dyn ConnectorIntegration<
    IncrementalAuthorization,
    PaymentsIncrementalAuthorizationData,
    PaymentsResponseData,
>;

/// Type alias for ConnectorIntegration<GetSubscriptionPlanPrices, GetSubscriptionPlanPricesRequest, GetSubscriptionPlanPricesResponse>
pub type GetSubscriptionPlanPricesType = dyn ConnectorIntegration<
    GetSubscriptionPlanPrices,
    GetSubscriptionPlanPricesRequest,
    GetSubscriptionPlanPricesResponse,
>;

/// Type alias for `ConnectorIntegration<CreateConnectorCustomer, ConnectorCustomerData, PaymentsResponseData>`
pub type ConnectorCustomerType =
    dyn ConnectorIntegration<CreateConnectorCustomer, ConnectorCustomerData, PaymentsResponseData>;

/// Type alias for `ConnectorIntegration<Execute, RefundsData, RefundsResponseData>`
pub type RefundExecuteType = dyn ConnectorIntegration<Execute, RefundsData, RefundsResponseData>;
/// Type alias for `ConnectorIntegration<RSync, RefundsData, RefundsResponseData>`
pub type RefundSyncType = dyn ConnectorIntegration<RSync, RefundsData, RefundsResponseData>;

/// Type alias for `ConnectorIntegration<PoCancel, PayoutsData, PayoutsResponseData>`
#[cfg(feature = "payouts")]
pub type PayoutCancelType = dyn ConnectorIntegration<PoCancel, PayoutsData, PayoutsResponseData>;
/// Type alias for `ConnectorIntegration<PoCreate, PayoutsData, PayoutsResponseData>`
#[cfg(feature = "payouts")]
pub type PayoutCreateType = dyn ConnectorIntegration<PoCreate, PayoutsData, PayoutsResponseData>;
/// Type alias for `ConnectorIntegration<PoEligibility, PayoutsData, PayoutsResponseData>`
#[cfg(feature = "payouts")]
pub type PayoutEligibilityType =
    dyn ConnectorIntegration<PoEligibility, PayoutsData, PayoutsResponseData>;
/// Type alias for `ConnectorIntegration<PoFulfill, PayoutsData, PayoutsResponseData>`
#[cfg(feature = "payouts")]
pub type PayoutFulfillType = dyn ConnectorIntegration<PoFulfill, PayoutsData, PayoutsResponseData>;
/// Type alias for `ConnectorIntegration<PoRecipient, PayoutsData, PayoutsResponseData>`
#[cfg(feature = "payouts")]
pub type PayoutRecipientType =
    dyn ConnectorIntegration<PoRecipient, PayoutsData, PayoutsResponseData>;
/// Type alias for `ConnectorIntegration<PoRecipientAccount, PayoutsData, PayoutsResponseData>`
#[cfg(feature = "payouts")]
pub type PayoutRecipientAccountType =
    dyn ConnectorIntegration<PoRecipientAccount, PayoutsData, PayoutsResponseData>;
/// Type alias for `ConnectorIntegration<PoQuote, PayoutsData, PayoutsResponseData>`
#[cfg(feature = "payouts")]
pub type PayoutQuoteType = dyn ConnectorIntegration<PoQuote, PayoutsData, PayoutsResponseData>;
/// Type alias for `ConnectorIntegration<PoSync, PayoutsData, PayoutsResponseData>`
#[cfg(feature = "payouts")]
pub type PayoutSyncType = dyn ConnectorIntegration<PoSync, PayoutsData, PayoutsResponseData>;
/// Type alias for `ConnectorIntegration<AccessTokenAuthentication, AccessTokenAuthenticationRequestData, AccessTokenAuthenticationResponse>`
pub type AuthenticationTokenType = dyn ConnectorIntegration<
    AccessTokenAuthentication,
    AccessTokenAuthenticationRequestData,
    AccessTokenAuthenticationResponse,
>;
/// Type alias for `ConnectorIntegration<AccessTokenAuth, AccessTokenRequestData, AccessToken>`
pub type RefreshTokenType =
    dyn ConnectorIntegration<AccessTokenAuth, AccessTokenRequestData, AccessToken>;

/// Type alias for `ConnectorIntegration<Accept, AcceptDisputeRequestData, AcceptDisputeResponse>`
pub type AcceptDisputeType =
    dyn ConnectorIntegration<Accept, AcceptDisputeRequestData, AcceptDisputeResponse>;
/// Type alias for `ConnectorIntegration<VerifyWebhookSource, VerifyWebhookSourceRequestData, VerifyWebhookSourceResponseData>`
pub type VerifyWebhookSourceType = dyn ConnectorIntegration<
    VerifyWebhookSource,
    VerifyWebhookSourceRequestData,
    VerifyWebhookSourceResponseData,
>;

/// Type alias for `ConnectorIntegration<Evidence, SubmitEvidenceRequestData, SubmitEvidenceResponse>`
pub type SubmitEvidenceType =
    dyn ConnectorIntegration<Evidence, SubmitEvidenceRequestData, SubmitEvidenceResponse>;

/// Type alias for `ConnectorIntegration<Upload, UploadFileRequestData, UploadFileResponse>`
pub type UploadFileType =
    dyn ConnectorIntegration<Upload, UploadFileRequestData, UploadFileResponse>;

/// Type alias for `ConnectorIntegration<Retrieve, RetrieveFileRequestData, RetrieveFileResponse>`
pub type RetrieveFileType =
    dyn ConnectorIntegration<Retrieve, RetrieveFileRequestData, RetrieveFileResponse>;

/// Type alias for `ConnectorIntegration<Defend, DefendDisputeRequestData, DefendDisputeResponse>`
pub type DefendDisputeType =
    dyn ConnectorIntegration<Defend, DefendDisputeRequestData, DefendDisputeResponse>;

/// Type alias for `ConnectorIntegration<Fetch, FetchDisputesRequestData, FetchDisputesResponse>`
pub type FetchDisputesType =
    dyn ConnectorIntegration<Fetch, FetchDisputesRequestData, FetchDisputesResponse>;

/// Type alias for `ConnectorIntegration<Dsync, DisputeSyncData, DisputeSyncResponse>`
pub type DisputeSyncType = dyn ConnectorIntegration<Dsync, DisputeSyncData, DisputeSyncResponse>;

/// Type alias for `ConnectorIntegration<PreAuthenticate, UasPreAuthenticationRequestData, UasAuthenticationResponseData>`
pub type UasPreAuthenticationType = dyn ConnectorIntegration<
    PreAuthenticate,
    UasPreAuthenticationRequestData,
    UasAuthenticationResponseData,
>;

/// Type alias for `ConnectorIntegration<PostAuthenticate, UasPostAuthenticationRequestData, UasAuthenticationResponseData>`
pub type UasPostAuthenticationType = dyn ConnectorIntegration<
    PostAuthenticate,
    UasPostAuthenticationRequestData,
    UasAuthenticationResponseData,
>;

/// Type alias for `ConnectorIntegration<Confirmation, UasConfirmationRequestData, UasAuthenticationResponseData>`
pub type UasAuthenticationConfirmationType = dyn ConnectorIntegration<
    AuthenticationConfirmation,
    UasConfirmationRequestData,
    UasAuthenticationResponseData,
>;

/// Type alias for `ConnectorIntegration<Authenticate, UasAuthenticationRequestData, UasAuthenticationResponseData>`
pub type UasAuthenticationType = dyn ConnectorIntegration<
    Authenticate,
    UasAuthenticationRequestData,
    UasAuthenticationResponseData,
>;

/// Type alias for `ConnectorIntegration<InvoiceRecordBack, InvoiceRecordBackRequest, InvoiceRecordBackResponse>`
pub type InvoiceRecordBackType = dyn ConnectorIntegration<
    InvoiceRecordBack,
    InvoiceRecordBackRequest,
    InvoiceRecordBackResponse,
>;

/// Type alias for `ConnectorIntegration<BillingConnectorPaymentsSync, BillingConnectorPaymentsSyncRequest, BillingConnectorPaymentsSyncResponse>`
pub type BillingConnectorPaymentsSyncType = dyn ConnectorIntegration<
    BillingConnectorPaymentsSync,
    BillingConnectorPaymentsSyncRequest,
    BillingConnectorPaymentsSyncResponse,
>;

/// Type alias for `ConnectorIntegration<BillingConnectorInvoiceSync, BillingConnectorInvoiceSyncRequest, BillingConnectorInvoiceSyncResponse>`
pub type BillingConnectorInvoiceSyncType = dyn ConnectorIntegration<
    BillingConnectorInvoiceSync,
    BillingConnectorInvoiceSyncRequest,
    BillingConnectorInvoiceSyncResponse,
>;

/// Type alias for `ConnectorIntegrationV2<InvoiceRecordBack, InvoiceRecordBackData, InvoiceRecordBackRequest, InvoiceRecordBackResponse>`
pub type InvoiceRecordBackTypeV2 = dyn ConnectorIntegrationV2<
    InvoiceRecordBack,
    flow_common_types::InvoiceRecordBackData,
    InvoiceRecordBackRequest,
    InvoiceRecordBackResponse,
>;

/// Type alias for `ConnectorIntegrationV2<BillingConnectorPaymentsSync, BillingConnectorPaymentsSyncRequest, BillingConnectorPaymentsSyncResponse>`
pub type BillingConnectorPaymentsSyncTypeV2 = dyn ConnectorIntegrationV2<
    BillingConnectorPaymentsSync,
    flow_common_types::BillingConnectorPaymentsSyncFlowData,
    BillingConnectorPaymentsSyncRequest,
    BillingConnectorPaymentsSyncResponse,
>;

/// Type alias for `ConnectorIntegrationV2<BillingConnectorInvoiceSync, BillingConnectorInvoiceSyncFlowData, BillingConnectorInvoiceSyncRequest, BillingConnectorInvoiceSyncResponse>`
pub type BillingConnectorInvoiceSyncTypeV2 = dyn ConnectorIntegrationV2<
    BillingConnectorInvoiceSync,
    flow_common_types::BillingConnectorInvoiceSyncFlowData,
    BillingConnectorInvoiceSyncRequest,
    BillingConnectorInvoiceSyncResponse,
>;

/// Type alias for `ConnectorIntegration<ExternalVaultInsertFlow, VaultRequestData, VaultResponseData>`
pub type ExternalVaultInsertType =
    dyn ConnectorIntegration<ExternalVaultInsertFlow, VaultRequestData, VaultResponseData>;
/// Type alias for `ConnectorIntegration<ExternalVaultRetrieveFlow, VaultRequestData, VaultResponseData>`
pub type ExternalVaultRetrieveType =
    dyn ConnectorIntegration<ExternalVaultRetrieveFlow, VaultRequestData, VaultResponseData>;
/// Type alias for `ConnectorIntegration<ExternalVaultDeleteFlow, VaultRequestData, VaultResponseData>`
pub type ExternalVaultDeleteType =
    dyn ConnectorIntegration<ExternalVaultDeleteFlow, VaultRequestData, VaultResponseData>;
/// Type alias for `ConnectorIntegration<ExternalVaultCreateFlow, VaultRequestData, VaultResponseData>`
pub type ExternalVaultCreateType =
    dyn ConnectorIntegration<ExternalVaultCreateFlow, VaultRequestData, VaultResponseData>;

/// Proxy configuration structure
#[derive(Debug, serde::Deserialize, Clone)]
#[serde(default)]
pub struct Proxy {
    /// The URL of the HTTP proxy server.
    pub http_url: Option<String>,

    /// The URL of the HTTPS proxy server.
    pub https_url: Option<String>,

    /// The timeout duration (in seconds) for idle connections in the proxy pool.
    pub idle_pool_connection_timeout: Option<u64>,

    /// A comma-separated list of hosts that should bypass the proxy.
    pub bypass_proxy_hosts: Option<String>,
}

impl Default for Proxy {
    fn default() -> Self {
        Self {
            http_url: Default::default(),
            https_url: Default::default(),
            idle_pool_connection_timeout: Some(90),
            bypass_proxy_hosts: Default::default(),
        }
    }
}<|MERGE_RESOLUTION|>--- conflicted
+++ resolved
@@ -15,12 +15,8 @@
             SdkSessionUpdate, Session, SetupMandate, UpdateMetadata, Void,
         },
         refunds::{Execute, RSync},
-<<<<<<< HEAD
-        revenue_recovery::{BillingConnectorPaymentsSync, RecoveryRecordBack},
+        revenue_recovery::{BillingConnectorPaymentsSync, InvoiceRecordBack},
         subscriptions::GetSubscriptionPlanPrices,
-=======
-        revenue_recovery::{BillingConnectorPaymentsSync, InvoiceRecordBack},
->>>>>>> d6e925fd
         unified_authentication_service::{
             Authenticate, AuthenticationConfirmation, PostAuthenticate, PreAuthenticate,
         },
