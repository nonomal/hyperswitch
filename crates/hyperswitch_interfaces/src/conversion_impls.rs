--- conflicted
+++ resolved
@@ -11,13 +11,10 @@
         flow_common_types::{
             AccessTokenFlowData, AuthenticationTokenFlowData, BillingConnectorInvoiceSyncFlowData,
             BillingConnectorPaymentsSyncFlowData, DisputesFlowData, ExternalAuthenticationFlowData,
-<<<<<<< HEAD
-            ExternalVaultProxyFlowData, FilesFlowData, GiftCardBalanceCheckFlowData,
-=======
             ExternalVaultProxyFlowData, FilesFlowData, GetSubscriptionPlansData,
->>>>>>> f3ab3d63
-            InvoiceRecordBackData, MandateRevokeFlowData, PaymentFlowData, RefundFlowData,
-            UasFlowData, VaultConnectorFlowData, WebhookSourceVerifyData,
+            GiftCardBalanceCheckFlowData, InvoiceRecordBackData, MandateRevokeFlowData,
+            PaymentFlowData, RefundFlowData, UasFlowData, VaultConnectorFlowData,
+            WebhookSourceVerifyData,
         },
         RouterDataV2,
     },
