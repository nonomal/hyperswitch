use common_utils::{errors::CustomResult, id_type};
use error_stack::ResultExt;
#[cfg(feature = "frm")]
use hyperswitch_domain_models::router_data_v2::flow_common_types::FrmFlowData;
#[cfg(feature = "payouts")]
use hyperswitch_domain_models::router_data_v2::flow_common_types::PayoutFlowData;
use hyperswitch_domain_models::{
    payment_address::PaymentAddress,
    router_data::{self, RouterData},
    router_data_v2::{
        flow_common_types::{
            AccessTokenFlowData, AuthenticationTokenFlowData, BillingConnectorInvoiceSyncFlowData,
            BillingConnectorPaymentsSyncFlowData, DisputesFlowData, ExternalAuthenticationFlowData,
<<<<<<< HEAD
            ExternalVaultProxyFlowData, FilesFlowData, MandateRevokeFlowData, PaymentFlowData,
            RefundFlowData, RevenueRecoveryRecordBackData, SubscriptionCreateData, UasFlowData,
=======
            ExternalVaultProxyFlowData, FilesFlowData, InvoiceRecordBackData,
            MandateRevokeFlowData, PaymentFlowData, RefundFlowData, UasFlowData,
>>>>>>> d6e925fd
            VaultConnectorFlowData, WebhookSourceVerifyData,
        },
        RouterDataV2,
    },
};

use crate::{connector_integration_interface::RouterDataConversion, errors::ConnectorError};

fn get_irrelevant_id_string(id_name: &str, flow_name: &str) -> String {
    format!("irrelevant {id_name} in {flow_name} flow")
}
fn get_default_router_data<F, Req, Resp>(
    tenant_id: id_type::TenantId,
    flow_name: &str,
    request: Req,
    response: Result<Resp, router_data::ErrorResponse>,
) -> RouterData<F, Req, Resp> {
    RouterData {
        tenant_id,
        flow: std::marker::PhantomData,
        merchant_id: id_type::MerchantId::get_irrelevant_merchant_id(),
        customer_id: None,
        connector_customer: None,
        connector: get_irrelevant_id_string("connector", flow_name),
        payment_id: id_type::PaymentId::get_irrelevant_id(flow_name)
            .get_string_repr()
            .to_owned(),
        attempt_id: get_irrelevant_id_string("attempt_id", flow_name),
        status: common_enums::AttemptStatus::default(),
        payment_method: common_enums::PaymentMethod::default(),
        connector_auth_type: router_data::ConnectorAuthType::default(),
        description: None,
        address: PaymentAddress::default(),
        auth_type: common_enums::AuthenticationType::default(),
        connector_meta_data: None,
        connector_wallets_details: None,
        amount_captured: None,
        access_token: None,
        session_token: None,
        reference_id: None,
        payment_method_token: None,
        recurring_mandate_payment_data: None,
        preprocessing_id: None,
        payment_method_balance: None,
        connector_api_version: None,
        request,
        response,
        connector_request_reference_id: get_irrelevant_id_string(
            "connector_request_reference_id",
            flow_name,
        ),
        #[cfg(feature = "payouts")]
        payout_method_data: None,
        #[cfg(feature = "payouts")]
        quote_id: None,
        test_mode: None,
        connector_http_status_code: None,
        external_latency: None,
        apple_pay_flow: None,
        frm_metadata: None,
        dispute_id: None,
        refund_id: None,
        connector_response: None,
        payment_method_status: None,
        minor_amount_captured: None,
        integrity_check: Ok(()),
        additional_merchant_data: None,
        header_payload: None,
        connector_mandate_request_reference_id: None,
        authentication_id: None,
        psd2_sca_exemption_type: None,
        raw_connector_response: None,
        is_payment_id_from_merchant: None,
        l2_l3_data: None,
        minor_amount_capturable: None,
    }
}

impl<T, Req: Clone, Resp: Clone> RouterDataConversion<T, Req, Resp>
    for AuthenticationTokenFlowData
{
    fn from_old_router_data(
        old_router_data: &RouterData<T, Req, Resp>,
    ) -> CustomResult<RouterDataV2<T, Self, Req, Resp>, ConnectorError>
    where
        Self: Sized,
    {
        let resource_common_data = Self {};
        Ok(RouterDataV2 {
            flow: std::marker::PhantomData,
            tenant_id: old_router_data.tenant_id.clone(),
            resource_common_data,
            connector_auth_type: old_router_data.connector_auth_type.clone(),
            request: old_router_data.request.clone(),
            response: old_router_data.response.clone(),
        })
    }

    fn to_old_router_data(
        new_router_data: RouterDataV2<T, Self, Req, Resp>,
    ) -> CustomResult<RouterData<T, Req, Resp>, ConnectorError>
    where
        Self: Sized,
    {
        let Self {} = new_router_data.resource_common_data;
        let request = new_router_data.request.clone();
        let response = new_router_data.response.clone();
        let router_data = get_default_router_data(
            new_router_data.tenant_id.clone(),
            "authentication token",
            request,
            response,
        );
        Ok(router_data)
    }
}

impl<T, Req: Clone, Resp: Clone> RouterDataConversion<T, Req, Resp> for AccessTokenFlowData {
    fn from_old_router_data(
        old_router_data: &RouterData<T, Req, Resp>,
    ) -> CustomResult<RouterDataV2<T, Self, Req, Resp>, ConnectorError>
    where
        Self: Sized,
    {
        let resource_common_data = Self {};
        Ok(RouterDataV2 {
            flow: std::marker::PhantomData,
            tenant_id: old_router_data.tenant_id.clone(),
            resource_common_data,
            connector_auth_type: old_router_data.connector_auth_type.clone(),
            request: old_router_data.request.clone(),
            response: old_router_data.response.clone(),
        })
    }

    fn to_old_router_data(
        new_router_data: RouterDataV2<T, Self, Req, Resp>,
    ) -> CustomResult<RouterData<T, Req, Resp>, ConnectorError>
    where
        Self: Sized,
    {
        let Self {} = new_router_data.resource_common_data;
        let request = new_router_data.request.clone();
        let response = new_router_data.response.clone();
        let router_data = get_default_router_data(
            new_router_data.tenant_id.clone(),
            "access token",
            request,
            response,
        );
        Ok(router_data)
    }
}

impl<T, Req: Clone, Resp: Clone> RouterDataConversion<T, Req, Resp> for PaymentFlowData {
    fn from_old_router_data(
        old_router_data: &RouterData<T, Req, Resp>,
    ) -> CustomResult<RouterDataV2<T, Self, Req, Resp>, ConnectorError>
    where
        Self: Sized,
    {
        let resource_common_data = Self {
            merchant_id: old_router_data.merchant_id.clone(),
            customer_id: old_router_data.customer_id.clone(),
            connector_customer: old_router_data.connector_customer.clone(),
            payment_id: old_router_data.payment_id.clone(),
            attempt_id: old_router_data.attempt_id.clone(),
            status: old_router_data.status,
            payment_method: old_router_data.payment_method,
            description: old_router_data.description.clone(),
            address: old_router_data.address.clone(),
            auth_type: old_router_data.auth_type,
            connector_meta_data: old_router_data.connector_meta_data.clone(),
            amount_captured: old_router_data.amount_captured,
            minor_amount_captured: old_router_data.minor_amount_captured,
            access_token: old_router_data.access_token.clone(),
            session_token: old_router_data.session_token.clone(),
            reference_id: old_router_data.reference_id.clone(),
            payment_method_token: old_router_data.payment_method_token.clone(),
            recurring_mandate_payment_data: old_router_data.recurring_mandate_payment_data.clone(),
            preprocessing_id: old_router_data.preprocessing_id.clone(),
            payment_method_balance: old_router_data.payment_method_balance.clone(),
            connector_api_version: old_router_data.connector_api_version.clone(),
            connector_request_reference_id: old_router_data.connector_request_reference_id.clone(),
            test_mode: old_router_data.test_mode,
            connector_http_status_code: old_router_data.connector_http_status_code,
            external_latency: old_router_data.external_latency,
            apple_pay_flow: old_router_data.apple_pay_flow.clone(),
            connector_response: old_router_data.connector_response.clone(),
            payment_method_status: old_router_data.payment_method_status,
        };
        Ok(RouterDataV2 {
            flow: std::marker::PhantomData,
            tenant_id: old_router_data.tenant_id.clone(),
            resource_common_data,
            connector_auth_type: old_router_data.connector_auth_type.clone(),
            request: old_router_data.request.clone(),
            response: old_router_data.response.clone(),
        })
    }

    fn to_old_router_data(
        new_router_data: RouterDataV2<T, Self, Req, Resp>,
    ) -> CustomResult<RouterData<T, Req, Resp>, ConnectorError>
    where
        Self: Sized,
    {
        let Self {
            merchant_id,
            customer_id,
            connector_customer,
            payment_id,
            attempt_id,
            status,
            payment_method,
            description,
            address,
            auth_type,
            connector_meta_data,
            amount_captured,
            minor_amount_captured,
            access_token,
            session_token,
            reference_id,
            payment_method_token,
            recurring_mandate_payment_data,
            preprocessing_id,
            payment_method_balance,
            connector_api_version,
            connector_request_reference_id,
            test_mode,
            connector_http_status_code,
            external_latency,
            apple_pay_flow,
            connector_response,
            payment_method_status,
        } = new_router_data.resource_common_data;
        let mut router_data = get_default_router_data(
            new_router_data.tenant_id.clone(),
            "payment",
            new_router_data.request,
            new_router_data.response,
        );
        router_data.merchant_id = merchant_id;
        router_data.customer_id = customer_id;
        router_data.connector_customer = connector_customer;
        router_data.payment_id = payment_id;
        router_data.attempt_id = attempt_id;
        router_data.status = status;
        router_data.payment_method = payment_method;
        router_data.description = description;
        router_data.address = address;
        router_data.auth_type = auth_type;
        router_data.connector_meta_data = connector_meta_data;
        router_data.amount_captured = amount_captured;
        router_data.minor_amount_captured = minor_amount_captured;
        router_data.access_token = access_token;
        router_data.session_token = session_token;
        router_data.reference_id = reference_id;
        router_data.payment_method_token = payment_method_token;
        router_data.recurring_mandate_payment_data = recurring_mandate_payment_data;
        router_data.preprocessing_id = preprocessing_id;
        router_data.payment_method_balance = payment_method_balance;
        router_data.connector_api_version = connector_api_version;
        router_data.connector_request_reference_id = connector_request_reference_id;
        router_data.test_mode = test_mode;
        router_data.connector_http_status_code = connector_http_status_code;
        router_data.external_latency = external_latency;
        router_data.apple_pay_flow = apple_pay_flow;
        router_data.connector_response = connector_response;
        router_data.payment_method_status = payment_method_status;
        Ok(router_data)
    }
}

impl<T, Req: Clone, Resp: Clone> RouterDataConversion<T, Req, Resp> for RefundFlowData {
    fn from_old_router_data(
        old_router_data: &RouterData<T, Req, Resp>,
    ) -> CustomResult<RouterDataV2<T, Self, Req, Resp>, ConnectorError>
    where
        Self: Sized,
    {
        let resource_common_data = Self {
            merchant_id: old_router_data.merchant_id.clone(),
            customer_id: old_router_data.customer_id.clone(),
            payment_id: old_router_data.payment_id.clone(),
            attempt_id: old_router_data.attempt_id.clone(),
            status: old_router_data.status,
            payment_method: old_router_data.payment_method,
            connector_meta_data: old_router_data.connector_meta_data.clone(),
            amount_captured: old_router_data.amount_captured,
            minor_amount_captured: old_router_data.minor_amount_captured,
            connector_request_reference_id: old_router_data.connector_request_reference_id.clone(),
            refund_id: old_router_data.refund_id.clone().ok_or(
                ConnectorError::MissingRequiredField {
                    field_name: "refund_id",
                },
            )?,
        };
        Ok(RouterDataV2 {
            flow: std::marker::PhantomData,
            tenant_id: old_router_data.tenant_id.clone(),
            resource_common_data,
            connector_auth_type: old_router_data.connector_auth_type.clone(),
            request: old_router_data.request.clone(),
            response: old_router_data.response.clone(),
        })
    }

    fn to_old_router_data(
        new_router_data: RouterDataV2<T, Self, Req, Resp>,
    ) -> CustomResult<RouterData<T, Req, Resp>, ConnectorError>
    where
        Self: Sized,
    {
        let Self {
            merchant_id,
            customer_id,
            payment_id,
            attempt_id,
            status,
            payment_method,
            connector_meta_data,
            amount_captured,
            minor_amount_captured,
            connector_request_reference_id,
            refund_id,
        } = new_router_data.resource_common_data;
        let mut router_data = get_default_router_data(
            new_router_data.tenant_id.clone(),
            "refund",
            new_router_data.request,
            new_router_data.response,
        );
        router_data.merchant_id = merchant_id;
        router_data.customer_id = customer_id;
        router_data.payment_id = payment_id;
        router_data.attempt_id = attempt_id;
        router_data.status = status;
        router_data.payment_method = payment_method;
        router_data.connector_meta_data = connector_meta_data;
        router_data.amount_captured = amount_captured;
        router_data.minor_amount_captured = minor_amount_captured;
        router_data.connector_request_reference_id = connector_request_reference_id;
        router_data.refund_id = Some(refund_id);
        Ok(router_data)
    }
}

impl<T, Req: Clone, Resp: Clone> RouterDataConversion<T, Req, Resp> for DisputesFlowData {
    fn from_old_router_data(
        old_router_data: &RouterData<T, Req, Resp>,
    ) -> CustomResult<RouterDataV2<T, Self, Req, Resp>, ConnectorError>
    where
        Self: Sized,
    {
        let resource_common_data = Self {
            merchant_id: old_router_data.merchant_id.clone(),
            payment_id: old_router_data.payment_id.clone(),
            attempt_id: old_router_data.attempt_id.clone(),
            payment_method: old_router_data.payment_method,
            connector_meta_data: old_router_data.connector_meta_data.clone(),
            amount_captured: old_router_data.amount_captured,
            minor_amount_captured: old_router_data.minor_amount_captured,
            connector_request_reference_id: old_router_data.connector_request_reference_id.clone(),
            dispute_id: old_router_data.dispute_id.clone().ok_or(
                ConnectorError::MissingRequiredField {
                    field_name: "dispute_id",
                },
            )?,
        };
        Ok(RouterDataV2 {
            flow: std::marker::PhantomData,
            tenant_id: old_router_data.tenant_id.clone(),
            resource_common_data,
            connector_auth_type: old_router_data.connector_auth_type.clone(),
            request: old_router_data.request.clone(),
            response: old_router_data.response.clone(),
        })
    }

    fn to_old_router_data(
        new_router_data: RouterDataV2<T, Self, Req, Resp>,
    ) -> CustomResult<RouterData<T, Req, Resp>, ConnectorError>
    where
        Self: Sized,
    {
        let Self {
            merchant_id,
            payment_id,
            attempt_id,
            payment_method,
            connector_meta_data,
            amount_captured,
            minor_amount_captured,
            connector_request_reference_id,
            dispute_id,
        } = new_router_data.resource_common_data;
        let mut router_data = get_default_router_data(
            new_router_data.tenant_id.clone(),
            "Disputes",
            new_router_data.request,
            new_router_data.response,
        );
        router_data.merchant_id = merchant_id;
        router_data.payment_id = payment_id;
        router_data.attempt_id = attempt_id;
        router_data.payment_method = payment_method;
        router_data.connector_meta_data = connector_meta_data;
        router_data.amount_captured = amount_captured;
        router_data.minor_amount_captured = minor_amount_captured;
        router_data.connector_request_reference_id = connector_request_reference_id;
        router_data.dispute_id = Some(dispute_id);
        Ok(router_data)
    }
}

#[cfg(feature = "frm")]
impl<T, Req: Clone, Resp: Clone> RouterDataConversion<T, Req, Resp> for FrmFlowData {
    fn from_old_router_data(
        old_router_data: &RouterData<T, Req, Resp>,
    ) -> CustomResult<RouterDataV2<T, Self, Req, Resp>, ConnectorError>
    where
        Self: Sized,
    {
        let resource_common_data = Self {
            merchant_id: old_router_data.merchant_id.clone(),
            payment_id: old_router_data.payment_id.clone(),
            attempt_id: old_router_data.attempt_id.clone(),
            payment_method: old_router_data.payment_method,
            connector_request_reference_id: old_router_data.connector_request_reference_id.clone(),
            auth_type: old_router_data.auth_type,
            connector_wallets_details: old_router_data.connector_wallets_details.clone(),
            connector_meta_data: old_router_data.connector_meta_data.clone(),
            amount_captured: old_router_data.amount_captured,
            minor_amount_captured: old_router_data.minor_amount_captured,
        };
        Ok(RouterDataV2 {
            tenant_id: old_router_data.tenant_id.clone(),
            flow: std::marker::PhantomData,
            resource_common_data,
            connector_auth_type: old_router_data.connector_auth_type.clone(),
            request: old_router_data.request.clone(),
            response: old_router_data.response.clone(),
        })
    }

    fn to_old_router_data(
        new_router_data: RouterDataV2<T, Self, Req, Resp>,
    ) -> CustomResult<RouterData<T, Req, Resp>, ConnectorError>
    where
        Self: Sized,
    {
        let Self {
            merchant_id,
            payment_id,
            attempt_id,
            payment_method,
            connector_request_reference_id,
            auth_type,
            connector_wallets_details,
            connector_meta_data,
            amount_captured,
            minor_amount_captured,
        } = new_router_data.resource_common_data;
        let mut router_data = get_default_router_data(
            new_router_data.tenant_id.clone(),
            "frm",
            new_router_data.request,
            new_router_data.response,
        );

        router_data.merchant_id = merchant_id;
        router_data.payment_id = payment_id;
        router_data.attempt_id = attempt_id;
        router_data.payment_method = payment_method;
        router_data.connector_request_reference_id = connector_request_reference_id;
        router_data.auth_type = auth_type;
        router_data.connector_wallets_details = connector_wallets_details;
        router_data.connector_meta_data = connector_meta_data;
        router_data.amount_captured = amount_captured;
        router_data.minor_amount_captured = minor_amount_captured;

        Ok(router_data)
    }
}

impl<T, Req: Clone, Resp: Clone> RouterDataConversion<T, Req, Resp> for FilesFlowData {
    fn from_old_router_data(
        old_router_data: &RouterData<T, Req, Resp>,
    ) -> CustomResult<RouterDataV2<T, Self, Req, Resp>, ConnectorError>
    where
        Self: Sized,
    {
        let resource_common_data = Self {
            merchant_id: old_router_data.merchant_id.clone(),
            payment_id: old_router_data.payment_id.clone(),
            attempt_id: old_router_data.attempt_id.clone(),
            connector_meta_data: old_router_data.connector_meta_data.clone(),
            connector_request_reference_id: old_router_data.connector_request_reference_id.clone(),
        };
        Ok(RouterDataV2 {
            flow: std::marker::PhantomData,
            tenant_id: old_router_data.tenant_id.clone(),
            resource_common_data,
            connector_auth_type: old_router_data.connector_auth_type.clone(),
            request: old_router_data.request.clone(),
            response: old_router_data.response.clone(),
        })
    }

    fn to_old_router_data(
        new_router_data: RouterDataV2<T, Self, Req, Resp>,
    ) -> CustomResult<RouterData<T, Req, Resp>, ConnectorError>
    where
        Self: Sized,
    {
        let Self {
            merchant_id,
            payment_id,
            attempt_id,
            connector_meta_data,
            connector_request_reference_id,
        } = new_router_data.resource_common_data;
        let mut router_data = get_default_router_data(
            new_router_data.tenant_id.clone(),
            "files",
            new_router_data.request,
            new_router_data.response,
        );
        router_data.merchant_id = merchant_id;
        router_data.payment_id = payment_id;
        router_data.attempt_id = attempt_id;
        router_data.connector_meta_data = connector_meta_data;
        router_data.connector_request_reference_id = connector_request_reference_id;

        Ok(router_data)
    }
}

impl<T, Req: Clone, Resp: Clone> RouterDataConversion<T, Req, Resp> for WebhookSourceVerifyData {
    fn from_old_router_data(
        old_router_data: &RouterData<T, Req, Resp>,
    ) -> CustomResult<RouterDataV2<T, Self, Req, Resp>, ConnectorError>
    where
        Self: Sized,
    {
        let resource_common_data = Self {
            merchant_id: old_router_data.merchant_id.clone(),
        };
        Ok(RouterDataV2 {
            tenant_id: old_router_data.tenant_id.clone(),
            flow: std::marker::PhantomData,
            resource_common_data,
            connector_auth_type: old_router_data.connector_auth_type.clone(),
            request: old_router_data.request.clone(),
            response: old_router_data.response.clone(),
        })
    }

    fn to_old_router_data(
        new_router_data: RouterDataV2<T, Self, Req, Resp>,
    ) -> CustomResult<RouterData<T, Req, Resp>, ConnectorError>
    where
        Self: Sized,
    {
        let Self { merchant_id } = new_router_data.resource_common_data;
        let mut router_data = get_default_router_data(
            new_router_data.tenant_id.clone(),
            "webhook source verify",
            new_router_data.request,
            new_router_data.response,
        );
        router_data.merchant_id = merchant_id;
        Ok(router_data)
    }
}

impl<T, Req: Clone, Resp: Clone> RouterDataConversion<T, Req, Resp> for MandateRevokeFlowData {
    fn from_old_router_data(
        old_router_data: &RouterData<T, Req, Resp>,
    ) -> CustomResult<RouterDataV2<T, Self, Req, Resp>, ConnectorError>
    where
        Self: Sized,
    {
        let resource_common_data = Self {
            merchant_id: old_router_data.merchant_id.clone(),
            customer_id: old_router_data.customer_id.clone().ok_or(
                ConnectorError::MissingRequiredField {
                    field_name: "customer_id",
                },
            )?,
            payment_id: Some(old_router_data.payment_id.clone()),
        };
        Ok(RouterDataV2 {
            flow: std::marker::PhantomData,
            tenant_id: old_router_data.tenant_id.clone(),
            resource_common_data,
            connector_auth_type: old_router_data.connector_auth_type.clone(),
            request: old_router_data.request.clone(),
            response: old_router_data.response.clone(),
        })
    }

    fn to_old_router_data(
        new_router_data: RouterDataV2<T, Self, Req, Resp>,
    ) -> CustomResult<RouterData<T, Req, Resp>, ConnectorError>
    where
        Self: Sized,
    {
        let Self {
            merchant_id,
            customer_id,
            payment_id,
        } = new_router_data.resource_common_data;
        let mut router_data = get_default_router_data(
            new_router_data.tenant_id.clone(),
            "mandate revoke",
            new_router_data.request,
            new_router_data.response,
        );
        router_data.merchant_id = merchant_id;
        router_data.customer_id = Some(customer_id);
        router_data.payment_id = payment_id
            .unwrap_or_else(|| {
                id_type::PaymentId::get_irrelevant_id("mandate revoke")
                    .get_string_repr()
                    .to_owned()
            })
            .to_owned();
        Ok(router_data)
    }
}

#[cfg(feature = "payouts")]
impl<T, Req: Clone, Resp: Clone> RouterDataConversion<T, Req, Resp> for PayoutFlowData {
    fn from_old_router_data(
        old_router_data: &RouterData<T, Req, Resp>,
    ) -> CustomResult<RouterDataV2<T, Self, Req, Resp>, ConnectorError>
    where
        Self: Sized,
    {
        let resource_common_data = Self {
            merchant_id: old_router_data.merchant_id.clone(),
            customer_id: old_router_data.customer_id.clone(),
            connector_customer: old_router_data.connector_customer.clone(),
            address: old_router_data.address.clone(),
            connector_meta_data: old_router_data.connector_meta_data.clone(),
            connector_wallets_details: old_router_data.connector_wallets_details.clone(),
            connector_request_reference_id: old_router_data.connector_request_reference_id.clone(),
            payout_method_data: old_router_data.payout_method_data.clone(),
            quote_id: old_router_data.quote_id.clone(),
        };
        Ok(RouterDataV2 {
            tenant_id: old_router_data.tenant_id.clone(),
            flow: std::marker::PhantomData,
            resource_common_data,
            connector_auth_type: old_router_data.connector_auth_type.clone(),
            request: old_router_data.request.clone(),
            response: old_router_data.response.clone(),
        })
    }

    fn to_old_router_data(
        new_router_data: RouterDataV2<T, Self, Req, Resp>,
    ) -> CustomResult<RouterData<T, Req, Resp>, ConnectorError>
    where
        Self: Sized,
    {
        let Self {
            merchant_id,
            customer_id,
            connector_customer,
            address,
            connector_meta_data,
            connector_wallets_details,
            connector_request_reference_id,
            payout_method_data,
            quote_id,
        } = new_router_data.resource_common_data;
        let mut router_data = get_default_router_data(
            new_router_data.tenant_id.clone(),
            "payout",
            new_router_data.request,
            new_router_data.response,
        );
        router_data.merchant_id = merchant_id;
        router_data.customer_id = customer_id;
        router_data.connector_customer = connector_customer;
        router_data.address = address;
        router_data.connector_meta_data = connector_meta_data;
        router_data.connector_wallets_details = connector_wallets_details;
        router_data.connector_request_reference_id = connector_request_reference_id;
        router_data.payout_method_data = payout_method_data;
        router_data.quote_id = quote_id;
        Ok(router_data)
    }
}
impl<T, Req: Clone, Resp: Clone> RouterDataConversion<T, Req, Resp>
    for ExternalAuthenticationFlowData
{
    fn from_old_router_data(
        old_router_data: &RouterData<T, Req, Resp>,
    ) -> CustomResult<RouterDataV2<T, Self, Req, Resp>, ConnectorError>
    where
        Self: Sized,
    {
        let resource_common_data = Self {
            merchant_id: old_router_data.merchant_id.clone(),
            connector_meta_data: old_router_data.connector_meta_data.clone(),
            address: old_router_data.address.clone(),
        };
        Ok(RouterDataV2 {
            tenant_id: old_router_data.tenant_id.clone(),
            flow: std::marker::PhantomData,
            resource_common_data,
            connector_auth_type: old_router_data.connector_auth_type.clone(),
            request: old_router_data.request.clone(),
            response: old_router_data.response.clone(),
        })
    }

    fn to_old_router_data(
        new_router_data: RouterDataV2<T, Self, Req, Resp>,
    ) -> CustomResult<RouterData<T, Req, Resp>, ConnectorError>
    where
        Self: Sized,
    {
        let Self {
            merchant_id,
            connector_meta_data,
            address,
        } = new_router_data.resource_common_data;
        let mut router_data = get_default_router_data(
            new_router_data.tenant_id.clone(),
            "external authentication",
            new_router_data.request,
            new_router_data.response,
        );
        router_data.merchant_id = merchant_id;
        router_data.connector_meta_data = connector_meta_data;
        router_data.address = address;
        Ok(router_data)
    }
}

impl<T, Req: Clone, Resp: Clone> RouterDataConversion<T, Req, Resp> for InvoiceRecordBackData {
    fn from_old_router_data(
        old_router_data: &RouterData<T, Req, Resp>,
    ) -> CustomResult<RouterDataV2<T, Self, Req, Resp>, ConnectorError>
    where
        Self: Sized,
    {
        let resource_common_data = Self {};
        Ok(RouterDataV2 {
            flow: std::marker::PhantomData,
            tenant_id: old_router_data.tenant_id.clone(),
            resource_common_data,
            connector_auth_type: old_router_data.connector_auth_type.clone(),
            request: old_router_data.request.clone(),
            response: old_router_data.response.clone(),
        })
    }

    fn to_old_router_data(
        new_router_data: RouterDataV2<T, Self, Req, Resp>,
    ) -> CustomResult<RouterData<T, Req, Resp>, ConnectorError>
    where
        Self: Sized,
    {
        let router_data = get_default_router_data(
            new_router_data.tenant_id.clone(),
            "recovery_record_back",
            new_router_data.request,
            new_router_data.response,
        );
        Ok(RouterData {
            connector_auth_type: new_router_data.connector_auth_type.clone(),
            ..router_data
        })
    }
}

impl<T, Req: Clone, Resp: Clone> RouterDataConversion<T, Req, Resp> for SubscriptionCreateData {
    fn from_old_router_data(
        old_router_data: &RouterData<T, Req, Resp>,
    ) -> CustomResult<RouterDataV2<T, Self, Req, Resp>, ConnectorError>
    where
        Self: Sized,
    {
        let resource_common_data = Self {};
        Ok(RouterDataV2 {
            flow: std::marker::PhantomData,
            tenant_id: old_router_data.tenant_id.clone(),
            resource_common_data,
            connector_auth_type: old_router_data.connector_auth_type.clone(),
            request: old_router_data.request.clone(),
            response: old_router_data.response.clone(),
        })
    }

    fn to_old_router_data(
        new_router_data: RouterDataV2<T, Self, Req, Resp>,
    ) -> CustomResult<RouterData<T, Req, Resp>, ConnectorError>
    where
        Self: Sized,
    {
        let router_data = get_default_router_data(
            new_router_data.tenant_id.clone(),
            "subscription_create",
            new_router_data.request,
            new_router_data.response,
        );
        Ok(RouterData {
            connector_auth_type: new_router_data.connector_auth_type.clone(),
            ..router_data
        })
    }
}

impl<T, Req: Clone, Resp: Clone> RouterDataConversion<T, Req, Resp> for UasFlowData {
    fn from_old_router_data(
        old_router_data: &RouterData<T, Req, Resp>,
    ) -> CustomResult<RouterDataV2<T, Self, Req, Resp>, ConnectorError>
    where
        Self: Sized,
    {
        let resource_common_data = Self {
            authenticate_by: old_router_data.connector.clone(),
            source_authentication_id: old_router_data
                .authentication_id
                .clone()
                .ok_or(ConnectorError::MissingRequiredField {
                    field_name: "source_authentication_id",
                })
                .attach_printable("missing authentication id for uas")?,
        };
        Ok(RouterDataV2 {
            flow: std::marker::PhantomData,
            tenant_id: old_router_data.tenant_id.clone(),
            resource_common_data,
            connector_auth_type: old_router_data.connector_auth_type.clone(),
            request: old_router_data.request.clone(),
            response: old_router_data.response.clone(),
        })
    }

    fn to_old_router_data(
        new_router_data: RouterDataV2<T, Self, Req, Resp>,
    ) -> CustomResult<RouterData<T, Req, Resp>, ConnectorError>
    where
        Self: Sized,
    {
        let Self {
            authenticate_by,
            source_authentication_id,
        } = new_router_data.resource_common_data;
        let mut router_data = get_default_router_data(
            new_router_data.tenant_id.clone(),
            "uas",
            new_router_data.request,
            new_router_data.response,
        );
        router_data.connector = authenticate_by;
        router_data.authentication_id = Some(source_authentication_id);
        Ok(router_data)
    }
}

impl<T, Req: Clone, Resp: Clone> RouterDataConversion<T, Req, Resp>
    for BillingConnectorPaymentsSyncFlowData
{
    fn from_old_router_data(
        old_router_data: &RouterData<T, Req, Resp>,
    ) -> CustomResult<RouterDataV2<T, Self, Req, Resp>, ConnectorError>
    where
        Self: Sized,
    {
        let resource_common_data = Self {};
        Ok(RouterDataV2 {
            flow: std::marker::PhantomData,
            tenant_id: old_router_data.tenant_id.clone(),
            resource_common_data,
            connector_auth_type: old_router_data.connector_auth_type.clone(),
            request: old_router_data.request.clone(),
            response: old_router_data.response.clone(),
        })
    }

    fn to_old_router_data(
        new_router_data: RouterDataV2<T, Self, Req, Resp>,
    ) -> CustomResult<RouterData<T, Req, Resp>, ConnectorError>
    where
        Self: Sized,
    {
        let router_data = get_default_router_data(
            new_router_data.tenant_id.clone(),
            "BillingConnectorPaymentsSync",
            new_router_data.request,
            new_router_data.response,
        );
        Ok(RouterData {
            connector_auth_type: new_router_data.connector_auth_type.clone(),
            ..router_data
        })
    }
}

impl<T, Req: Clone, Resp: Clone> RouterDataConversion<T, Req, Resp>
    for BillingConnectorInvoiceSyncFlowData
{
    fn from_old_router_data(
        old_router_data: &RouterData<T, Req, Resp>,
    ) -> CustomResult<RouterDataV2<T, Self, Req, Resp>, ConnectorError>
    where
        Self: Sized,
    {
        let resource_common_data = Self {};
        Ok(RouterDataV2 {
            flow: std::marker::PhantomData,
            tenant_id: old_router_data.tenant_id.clone(),
            resource_common_data,
            connector_auth_type: old_router_data.connector_auth_type.clone(),
            request: old_router_data.request.clone(),
            response: old_router_data.response.clone(),
        })
    }

    fn to_old_router_data(
        new_router_data: RouterDataV2<T, Self, Req, Resp>,
    ) -> CustomResult<RouterData<T, Req, Resp>, ConnectorError>
    where
        Self: Sized,
    {
        let router_data = get_default_router_data(
            new_router_data.tenant_id.clone(),
            "BillingConnectorInvoiceSync",
            new_router_data.request,
            new_router_data.response,
        );
        Ok(RouterData {
            connector_auth_type: new_router_data.connector_auth_type.clone(),
            ..router_data
        })
    }
}

impl<T, Req: Clone, Resp: Clone> RouterDataConversion<T, Req, Resp> for VaultConnectorFlowData {
    fn from_old_router_data(
        old_router_data: &RouterData<T, Req, Resp>,
    ) -> CustomResult<RouterDataV2<T, Self, Req, Resp>, ConnectorError>
    where
        Self: Sized,
    {
        let resource_common_data = Self {
            merchant_id: old_router_data.merchant_id.clone(),
        };
        Ok(RouterDataV2 {
            flow: std::marker::PhantomData,
            tenant_id: old_router_data.tenant_id.clone(),
            resource_common_data,
            connector_auth_type: old_router_data.connector_auth_type.clone(),
            request: old_router_data.request.clone(),
            response: old_router_data.response.clone(),
        })
    }

    fn to_old_router_data(
        new_router_data: RouterDataV2<T, Self, Req, Resp>,
    ) -> CustomResult<RouterData<T, Req, Resp>, ConnectorError>
    where
        Self: Sized,
    {
        let router_data = get_default_router_data(
            new_router_data.tenant_id.clone(),
            "VaultConnector",
            new_router_data.request,
            new_router_data.response,
        );
        Ok(RouterData {
            connector_auth_type: new_router_data.connector_auth_type.clone(),
            ..router_data
        })
    }
}

impl<T, Req: Clone, Resp: Clone> RouterDataConversion<T, Req, Resp> for ExternalVaultProxyFlowData {
    fn from_old_router_data(
        old_router_data: &RouterData<T, Req, Resp>,
    ) -> CustomResult<RouterDataV2<T, Self, Req, Resp>, ConnectorError>
    where
        Self: Sized,
    {
        let resource_common_data = Self {
            merchant_id: old_router_data.merchant_id.clone(),
            customer_id: old_router_data.customer_id.clone(),
            connector_customer: old_router_data.connector_customer.clone(),
            payment_id: old_router_data.payment_id.clone(),
            attempt_id: old_router_data.attempt_id.clone(),
            status: old_router_data.status,
            payment_method: old_router_data.payment_method,
            description: old_router_data.description.clone(),
            address: old_router_data.address.clone(),
            auth_type: old_router_data.auth_type,
            connector_meta_data: old_router_data.connector_meta_data.clone(),
            amount_captured: old_router_data.amount_captured,
            minor_amount_captured: old_router_data.minor_amount_captured,
            access_token: old_router_data.access_token.clone(),
            session_token: old_router_data.session_token.clone(),
            reference_id: old_router_data.reference_id.clone(),
            payment_method_token: old_router_data.payment_method_token.clone(),
            recurring_mandate_payment_data: old_router_data.recurring_mandate_payment_data.clone(),
            preprocessing_id: old_router_data.preprocessing_id.clone(),
            payment_method_balance: old_router_data.payment_method_balance.clone(),
            connector_api_version: old_router_data.connector_api_version.clone(),
            connector_request_reference_id: old_router_data.connector_request_reference_id.clone(),
            test_mode: old_router_data.test_mode,
            connector_http_status_code: old_router_data.connector_http_status_code,
            external_latency: old_router_data.external_latency,
            apple_pay_flow: old_router_data.apple_pay_flow.clone(),
            connector_response: old_router_data.connector_response.clone(),
            payment_method_status: old_router_data.payment_method_status,
        };
        Ok(RouterDataV2 {
            flow: std::marker::PhantomData,
            tenant_id: old_router_data.tenant_id.clone(),
            resource_common_data,
            connector_auth_type: old_router_data.connector_auth_type.clone(),
            request: old_router_data.request.clone(),
            response: old_router_data.response.clone(),
        })
    }

    fn to_old_router_data(
        new_router_data: RouterDataV2<T, Self, Req, Resp>,
    ) -> CustomResult<RouterData<T, Req, Resp>, ConnectorError>
    where
        Self: Sized,
    {
        let Self {
            merchant_id,
            customer_id,
            connector_customer,
            payment_id,
            attempt_id,
            status,
            payment_method,
            description,
            address,
            auth_type,
            connector_meta_data,
            amount_captured,
            minor_amount_captured,
            access_token,
            session_token,
            reference_id,
            payment_method_token,
            recurring_mandate_payment_data,
            preprocessing_id,
            payment_method_balance,
            connector_api_version,
            connector_request_reference_id,
            test_mode,
            connector_http_status_code,
            external_latency,
            apple_pay_flow,
            connector_response,
            payment_method_status,
        } = new_router_data.resource_common_data;
        let mut router_data = get_default_router_data(
            new_router_data.tenant_id.clone(),
            "external vault proxy",
            new_router_data.request,
            new_router_data.response,
        );
        router_data.merchant_id = merchant_id;
        router_data.customer_id = customer_id;
        router_data.connector_customer = connector_customer;
        router_data.payment_id = payment_id;
        router_data.attempt_id = attempt_id;
        router_data.status = status;
        router_data.payment_method = payment_method;
        router_data.description = description;
        router_data.address = address;
        router_data.auth_type = auth_type;
        router_data.connector_meta_data = connector_meta_data;
        router_data.amount_captured = amount_captured;
        router_data.minor_amount_captured = minor_amount_captured;
        router_data.access_token = access_token;
        router_data.session_token = session_token;
        router_data.reference_id = reference_id;
        router_data.payment_method_token = payment_method_token;
        router_data.recurring_mandate_payment_data = recurring_mandate_payment_data;
        router_data.preprocessing_id = preprocessing_id;
        router_data.payment_method_balance = payment_method_balance;
        router_data.connector_api_version = connector_api_version;
        router_data.connector_request_reference_id = connector_request_reference_id;
        router_data.test_mode = test_mode;
        router_data.connector_http_status_code = connector_http_status_code;
        router_data.external_latency = external_latency;
        router_data.apple_pay_flow = apple_pay_flow;
        router_data.connector_response = connector_response;
        router_data.payment_method_status = payment_method_status;
        Ok(router_data)
    }
}<|MERGE_RESOLUTION|>--- conflicted
+++ resolved
@@ -11,14 +11,9 @@
         flow_common_types::{
             AccessTokenFlowData, AuthenticationTokenFlowData, BillingConnectorInvoiceSyncFlowData,
             BillingConnectorPaymentsSyncFlowData, DisputesFlowData, ExternalAuthenticationFlowData,
-<<<<<<< HEAD
             ExternalVaultProxyFlowData, FilesFlowData, MandateRevokeFlowData, PaymentFlowData,
             RefundFlowData, RevenueRecoveryRecordBackData, SubscriptionCreateData, UasFlowData,
-=======
-            ExternalVaultProxyFlowData, FilesFlowData, InvoiceRecordBackData,
-            MandateRevokeFlowData, PaymentFlowData, RefundFlowData, UasFlowData,
->>>>>>> d6e925fd
-            VaultConnectorFlowData, WebhookSourceVerifyData,
+            VaultConnectorFlowData, WebhookSourceVerifyData, InvoiceRecordBackData, 
         },
         RouterDataV2,
     },
