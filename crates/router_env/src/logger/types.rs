//! Types.

use serde::Deserialize;
use strum::{Display, EnumString};
pub use tracing::{
    field::{Field, Visit},
    Level, Value,
};

/// Category and tag of log event.
///
/// Don't hesitate to add your variant if it is missing here.
#[derive(Debug, Default, Deserialize, Clone, Display, EnumString)]
pub enum Tag {
    /// General.
    #[default]
    General,

    /// Redis: get.
    RedisGet,
    /// Redis: set.
    RedisSet,

    /// API: incoming web request.
    ApiIncomingRequest,
    /// API: outgoing web request.
    ApiOutgoingRequest,

    /// Data base: create.
    DbCreate,
    /// Data base: read.
    DbRead,
    /// Data base: updare.
    DbUpdate,
    /// Data base: delete.
    DbDelete,
    /// Begin Request
    BeginRequest,
    /// End Request
    EndRequest,

    /// Call initiated to connector.
    InitiatedToConnector,

    /// Event: general.
    Event,

    /// Compatibility Layer Request
    CompatibilityLayerRequest,
}

/// API Flow
#[derive(Debug, Display, Clone, PartialEq, Eq)]
pub enum Flow {
    /// Health check
    HealthCheck,
    /// Deep health Check
    DeepHealthCheck,
    /// Organization create flow
    OrganizationCreate,
    /// Organization retrieve flow
    OrganizationRetrieve,
    /// Organization update flow
    OrganizationUpdate,
    /// Merchants account create flow.
    MerchantsAccountCreate,
    /// Merchants account retrieve flow.
    MerchantsAccountRetrieve,
    /// Merchants account update flow.
    MerchantsAccountUpdate,
    /// Merchants account delete flow.
    MerchantsAccountDelete,
    /// Merchant Connectors create flow.
    MerchantConnectorsCreate,
    /// Merchant Connectors retrieve flow.
    MerchantConnectorsRetrieve,
    /// Merchant account list
    MerchantAccountList,
    /// Merchant Connectors update flow.
    MerchantConnectorsUpdate,
    /// Merchant Connectors delete flow.
    MerchantConnectorsDelete,
    /// Merchant Connectors list flow.
    MerchantConnectorsList,
    /// Merchant Transfer Keys
    MerchantTransferKey,
    /// ConfigKey create flow.
    ConfigKeyCreate,
    /// ConfigKey fetch flow.
    ConfigKeyFetch,
    /// Enable platform account flow.
    EnablePlatformAccount,
    /// ConfigKey Update flow.
    ConfigKeyUpdate,
    /// ConfigKey Delete flow.
    ConfigKeyDelete,
    /// Customers create flow.
    CustomersCreate,
    /// Customers retrieve flow.
    CustomersRetrieve,
    /// Customers update flow.
    CustomersUpdate,
    /// Customers delete flow.
    CustomersDelete,
    /// Customers get mandates flow.
    CustomersGetMandates,
    /// Create an Ephemeral Key.
    EphemeralKeyCreate,
    /// Delete an Ephemeral Key.
    EphemeralKeyDelete,
    /// Mandates retrieve flow.
    MandatesRetrieve,
    /// Mandates revoke flow.
    MandatesRevoke,
    /// Mandates list flow.
    MandatesList,
    /// Payment methods create flow.
    PaymentMethodsCreate,
    /// Payment methods migrate flow.
    PaymentMethodsMigrate,
    /// Payment methods list flow.
    PaymentMethodsList,
    /// Payment method save flow
    PaymentMethodSave,
    /// Customer payment methods list flow.
    CustomerPaymentMethodsList,
    /// Payment methods token data get flow.
    GetPaymentMethodTokenData,
    /// List Customers for a merchant
    CustomersList,
    /// Retrieve countries and currencies for connector and payment method
    ListCountriesCurrencies,
    /// Payment method create collect link flow.
    PaymentMethodCollectLink,
    /// Payment methods retrieve flow.
    PaymentMethodsRetrieve,
    /// Payment methods update flow.
    PaymentMethodsUpdate,
    /// Payment methods delete flow.
    PaymentMethodsDelete,
    /// Default Payment method flow.
    DefaultPaymentMethodsSet,
    /// Payments create flow.
    PaymentsCreate,
    /// Payments Retrieve flow.
    PaymentsRetrieve,
    /// Payments Retrieve force sync flow.
    PaymentsRetrieveForceSync,
    /// Payments Retrieve using merchant reference id
    PaymentsRetrieveUsingMerchantReferenceId,
    /// Payments update flow.
    PaymentsUpdate,
    /// Payments confirm flow.
    PaymentsConfirm,
    /// Payments capture flow.
    PaymentsCapture,
    /// Payments cancel flow.
    PaymentsCancel,
    /// Payments approve flow.
    PaymentsApprove,
    /// Payments reject flow.
    PaymentsReject,
    /// Payments Session Token flow
    PaymentsSessionToken,
    /// Payments start flow.
    PaymentsStart,
    /// Payments list flow.
    PaymentsList,
    /// Payments filters flow
    PaymentsFilters,
    /// Payments aggregates flow
    PaymentsAggregate,
    /// Payments Create Intent flow
    PaymentsCreateIntent,
    /// Payments Get Intent flow
    PaymentsGetIntent,
    /// Payments Update Intent flow
    PaymentsUpdateIntent,
    /// Payments confirm intent flow
    PaymentsConfirmIntent,
    /// Payments create and confirm intent flow
    PaymentsCreateAndConfirmIntent,
    /// Payment attempt list flow
    PaymentAttemptsList,
    #[cfg(feature = "payouts")]
    /// Payouts create flow
    PayoutsCreate,
    #[cfg(feature = "payouts")]
    /// Payouts retrieve flow.
    PayoutsRetrieve,
    #[cfg(feature = "payouts")]
    /// Payouts update flow.
    PayoutsUpdate,
    /// Payouts confirm flow.
    PayoutsConfirm,
    #[cfg(feature = "payouts")]
    /// Payouts cancel flow.
    PayoutsCancel,
    #[cfg(feature = "payouts")]
    /// Payouts fulfill flow.
    PayoutsFulfill,
    #[cfg(feature = "payouts")]
    /// Payouts list flow.
    PayoutsList,
    #[cfg(feature = "payouts")]
    /// Payouts filter flow.
    PayoutsFilter,
    /// Payouts accounts flow.
    PayoutsAccounts,
    /// Payout link initiate flow
    PayoutLinkInitiate,
    /// Payments Redirect flow
    PaymentsRedirect,
    /// Payemnts Complete Authorize Flow
    PaymentsCompleteAuthorize,
    /// Refunds create flow.
    RefundsCreate,
    /// Refunds retrieve flow.
    RefundsRetrieve,
    /// Refunds retrieve force sync flow.
    RefundsRetrieveForceSync,
    /// Refunds update flow.
    RefundsUpdate,
    /// Refunds list flow.
    RefundsList,
    /// Refunds filters flow
    RefundsFilters,
    /// Refunds aggregates flow
    RefundsAggregate,
    // Retrieve forex flow.
    RetrieveForexFlow,
    /// Toggles recon service for a merchant.
    ReconMerchantUpdate,
    /// Recon token request flow.
    ReconTokenRequest,
    /// Initial request for recon service.
    ReconServiceRequest,
    /// Recon token verification flow
    ReconVerifyToken,
    /// Routing create flow,
    RoutingCreateConfig,
    /// Routing link config
    RoutingLinkConfig,
    /// Routing link config
    RoutingUnlinkConfig,
    /// Routing retrieve config
    RoutingRetrieveConfig,
    /// Routing retrieve active config
    RoutingRetrieveActiveConfig,
    /// Routing retrieve default config
    RoutingRetrieveDefaultConfig,
    /// Routing retrieve dictionary
    RoutingRetrieveDictionary,
    /// Rule migration for decision-engine
    DecisionEngineRuleMigration,
    /// Routing update config
    RoutingUpdateConfig,
    /// Routing update default config
    RoutingUpdateDefaultConfig,
    /// Routing delete config
    RoutingDeleteConfig,
    /// Toggle dynamic routing
    ToggleDynamicRouting,
    /// Update dynamic routing config
    UpdateDynamicRoutingConfigs,
    /// Add record to blocklist
    AddToBlocklist,
    /// Delete record from blocklist
    DeleteFromBlocklist,
    /// List entries from blocklist
    ListBlocklist,
    /// Toggle blocklist for merchant
    ToggleBlocklistGuard,
    /// Incoming Webhook Receive
    IncomingWebhookReceive,
    /// Recovery incoming webhook receive
    RecoveryIncomingWebhookReceive,
    /// Validate payment method flow
    ValidatePaymentMethod,
    /// API Key create flow
    ApiKeyCreate,
    /// API Key retrieve flow
    ApiKeyRetrieve,
    /// API Key update flow
    ApiKeyUpdate,
    /// API Key revoke flow
    ApiKeyRevoke,
    /// API Key list flow
    ApiKeyList,
    /// Dispute Retrieve flow
    DisputesRetrieve,
    /// Dispute List flow
    DisputesList,
    /// Dispute Filters flow
    DisputesFilters,
    /// Cards Info flow
    CardsInfo,
    /// Create File flow
    CreateFile,
    /// Delete File flow
    DeleteFile,
    /// Retrieve File flow
    RetrieveFile,
    /// Dispute Evidence submission flow
    DisputesEvidenceSubmit,
    /// Create Config Key flow
    CreateConfigKey,
    /// Attach Dispute Evidence flow
    AttachDisputeEvidence,
    /// Delete Dispute Evidence flow
    DeleteDisputeEvidence,
    /// Disputes aggregate flow
    DisputesAggregate,
    /// Retrieve Dispute Evidence flow
    RetrieveDisputeEvidence,
    /// Invalidate cache flow
    CacheInvalidate,
    /// Payment Link Retrieve flow
    PaymentLinkRetrieve,
    /// payment Link Initiate flow
    PaymentLinkInitiate,
    /// payment Link Initiate flow
    PaymentSecureLinkInitiate,
    /// Payment Link List flow
    PaymentLinkList,
    /// Payment Link Status
    PaymentLinkStatus,
    /// Create a profile
    ProfileCreate,
    /// Update a profile
    ProfileUpdate,
    /// Retrieve a profile
    ProfileRetrieve,
    /// Delete a profile
    ProfileDelete,
    /// List all the profiles for a merchant
    ProfileList,
    /// Different verification flows
    Verification,
    /// Rust locker migration
    RustLockerMigration,
    /// Gsm Rule Creation flow
    GsmRuleCreate,
    /// Gsm Rule Retrieve flow
    GsmRuleRetrieve,
    /// Gsm Rule Update flow
    GsmRuleUpdate,
    /// Apple pay certificates migration
    ApplePayCertificatesMigration,
    /// Gsm Rule Delete flow
    GsmRuleDelete,
    /// User Sign Up
    UserSignUp,
    /// User Sign Up
    UserSignUpWithMerchantId,
    /// User Sign In
    UserSignIn,
    /// User transfer key
    UserTransferKey,
    /// User connect account
    UserConnectAccount,
    /// Upsert Decision Manager Config
    DecisionManagerUpsertConfig,
    /// Delete Decision Manager Config
    DecisionManagerDeleteConfig,
    /// Retrieve Decision Manager Config
    DecisionManagerRetrieveConfig,
    /// Manual payment fulfillment acknowledgement
    FrmFulfillment,
    /// Get connectors feature matrix
    FeatureMatrix,
    /// Change password flow
    ChangePassword,
    /// Signout flow
    Signout,
    /// Set Dashboard Metadata flow
    SetDashboardMetadata,
    /// Get Multiple Dashboard Metadata flow
    GetMultipleDashboardMetadata,
    /// Payment Connector Verify
    VerifyPaymentConnector,
    /// Internal user signup
    InternalUserSignup,
    /// Create tenant level user
    TenantUserCreate,
    /// Switch org
    SwitchOrg,
    /// Switch merchant v2
    SwitchMerchantV2,
    /// Switch profile
    SwitchProfile,
    /// Get permission info
    GetAuthorizationInfo,
    /// Get Roles info
    GetRolesInfo,
    /// Get Parent Group Info
    GetParentGroupInfo,
    /// List roles v2
    ListRolesV2,
    /// List invitable roles at entity level
    ListInvitableRolesAtEntityLevel,
    /// List updatable roles at entity level
    ListUpdatableRolesAtEntityLevel,
    /// Get role
    GetRole,
    /// Get parent info for role
    GetRoleV2,
    /// Get role from token
    GetRoleFromToken,
    /// Get resources and groups for role from token
    GetRoleFromTokenV2,
    /// Update user role
    UpdateUserRole,
    /// Create merchant account for user in a org
    UserMerchantAccountCreate,
    /// Create Platform
    CreatePlatformAccount,
    /// Create Org in a given tenancy
    UserOrgMerchantCreate,
    /// Generate Sample Data
    GenerateSampleData,
    /// Delete Sample Data
    DeleteSampleData,
    /// Get details of a user
    GetUserDetails,
    /// Get details of a user role in a merchant account
    GetUserRoleDetails,
    /// PaymentMethodAuth Link token create
    PmAuthLinkTokenCreate,
    /// PaymentMethodAuth Exchange token create
    PmAuthExchangeToken,
    /// Get reset password link
    ForgotPassword,
    /// Reset password using link
    ResetPassword,
    /// Force set or force change password
    RotatePassword,
    /// Invite multiple users
    InviteMultipleUser,
    /// Reinvite user
    ReInviteUser,
    /// Accept invite from email
    AcceptInviteFromEmail,
    /// Delete user role
    DeleteUserRole,
    /// Incremental Authorization flow
    PaymentsIncrementalAuthorization,
    /// Get action URL for connector onboarding
    GetActionUrl,
    /// Sync connector onboarding status
    SyncOnboardingStatus,
    /// Reset tracking id
    ResetTrackingId,
    /// Verify email Token
    VerifyEmail,
    /// Send verify email
    VerifyEmailRequest,
    /// Update user account details
    UpdateUserAccountDetails,
    /// Accept user invitation using entities
    AcceptInvitationsV2,
    /// Accept user invitation using entities before user login
    AcceptInvitationsPreAuth,
    /// Initiate external authentication for a payment
    PaymentsExternalAuthentication,
    /// Authorize the payment after external 3ds authentication
    PaymentsAuthorize,
    /// Create Role
    CreateRole,
    /// Update Role
    UpdateRole,
    /// User email flow start
    UserFromEmail,
    /// Begin TOTP
    TotpBegin,
    /// Reset TOTP
    TotpReset,
    /// Verify TOTP
    TotpVerify,
    /// Update TOTP secret
    TotpUpdate,
    /// Verify Access Code
    RecoveryCodeVerify,
    /// Generate or Regenerate recovery codes
    RecoveryCodesGenerate,
    /// Terminate two factor authentication
    TerminateTwoFactorAuth,
    /// Check 2FA status
    TwoFactorAuthStatus,
    /// Create user authentication method
    CreateUserAuthenticationMethod,
    /// Update user authentication method
    UpdateUserAuthenticationMethod,
    /// List user authentication methods
    ListUserAuthenticationMethods,
    /// Get sso auth url
    GetSsoAuthUrl,
    /// Signin with SSO
    SignInWithSso,
    /// Auth Select
    AuthSelect,
    /// List Orgs for user
    ListOrgForUser,
    /// List Merchants for user in org
    ListMerchantsForUserInOrg,
    /// List Profile for user in org and merchant
    ListProfileForUserInOrgAndMerchant,
    /// List Users in Org
    ListUsersInLineage,
    /// List invitations for user
    ListInvitationsForUser,
    /// Get theme using lineage
    GetThemeUsingLineage,
    /// Get theme using theme id
    GetThemeUsingThemeId,
    /// Upload file to theme storage
    UploadFileToThemeStorage,
    /// Create theme
    CreateTheme,
    /// Update theme
    UpdateTheme,
    /// Delete theme
    DeleteTheme,
    /// List initial webhook delivery attempts
    WebhookEventInitialDeliveryAttemptList,
    /// List delivery attempts for a webhook event
    WebhookEventDeliveryAttemptList,
    /// Manually retry the delivery for a webhook event
    WebhookEventDeliveryRetry,
    /// Retrieve status of the Poll
    RetrievePollStatus,
    /// Toggles the extended card info feature in profile level
    ToggleExtendedCardInfo,
    /// Toggles the extended card info feature in profile level
    ToggleConnectorAgnosticMit,
    /// Get the extended card info associated to a payment_id
    GetExtendedCardInfo,
    /// Manually update the refund details like status, error code, error message etc.
    RefundsManualUpdate,
    /// Manually update the payment details like status, error code, error message etc.
    PaymentsManualUpdate,
    /// Dynamic Tax Calcultion
    SessionUpdateTaxCalculation,
    ProxyConfirmIntent,
    /// Payments post session tokens flow
    PaymentsPostSessionTokens,
    /// Payments Update Metadata
    PaymentsUpdateMetadata,
    /// Payments start redirection flow
    PaymentStartRedirection,
    /// Volume split on the routing type
    VolumeSplitOnRoutingType,
    /// Relay flow
    Relay,
    /// Relay retrieve flow
    RelayRetrieve,
    /// Card tokenization flow
    TokenizeCard,
    /// Card tokenization using payment method flow
    TokenizeCardUsingPaymentMethodId,
    /// Cards batch tokenization flow
    TokenizeCardBatch,
    /// Incoming Relay Webhook Receive
    IncomingRelayWebhookReceive,
    /// Generate Hypersense Token
    HypersenseTokenRequest,
    /// Verify Hypersense Token
    HypersenseVerifyToken,
    /// Signout Hypersense Token
    HypersenseSignoutToken,
    /// Payment Method Session Create
    PaymentMethodSessionCreate,
    /// Payment Method Session Retrieve
    PaymentMethodSessionRetrieve,
    // Payment Method Session Update
    PaymentMethodSessionUpdate,
    /// Update a saved payment method using the payment methods session
    PaymentMethodSessionUpdateSavedPaymentMethod,
    /// Delete a saved payment method using the payment methods session
    PaymentMethodSessionDeleteSavedPaymentMethod,
    /// Confirm a payment method session with payment method data
    PaymentMethodSessionConfirm,
    /// Create Cards Info flow
    CardsInfoCreate,
    /// Update Cards Info flow
    CardsInfoUpdate,
    /// Cards Info migrate flow
    CardsInfoMigrate,
    ///Total payment method count for merchant
    TotalPaymentMethodCount,
    /// Process Tracker Revenue Recovery Workflow Retrieve
    RevenueRecoveryRetrieve,
    /// Tokenization flow
    TokenizationCreate,
    /// Tokenization retrieve flow
    TokenizationRetrieve,
    /// Clone Connector flow
    CloneConnector,
    /// Authentication Create flow
    AuthenticationCreate,
    ///Proxy Flow
    Proxy,
    /// Profile Acquirer Create flow
    ProfileAcquirerCreate,
    /// Profile Acquirer Update flow
    ProfileAcquirerUpdate,
    /// ThreeDs Decision Rule Execute flow
    ThreeDsDecisionRuleExecute,
<<<<<<< HEAD
    //Recovery Trainer flow
    TriggerTrainingJob,
    //Recovery Trainer Job status flow
    GetTrainingJobStatus,
=======
    /// Incoming Network Token Webhook Receive
    IncomingNetworkTokenWebhookReceive,
>>>>>>> ec6d0e4d
}

/// Trait for providing generic behaviour to flow metric
pub trait FlowMetric: ToString + std::fmt::Debug + Clone {}
impl FlowMetric for Flow {}

/// Category of log event.
#[derive(Debug)]
pub enum Category {
    /// Redis: general.
    Redis,
    /// API: general.
    Api,
    /// Database: general.
    Store,
    /// Event: general.
    Event,
    /// General: general.
    General,
}<|MERGE_RESOLUTION|>--- conflicted
+++ resolved
@@ -606,15 +606,12 @@
     ProfileAcquirerUpdate,
     /// ThreeDs Decision Rule Execute flow
     ThreeDsDecisionRuleExecute,
-<<<<<<< HEAD
     //Recovery Trainer flow
     TriggerTrainingJob,
     //Recovery Trainer Job status flow
     GetTrainingJobStatus,
-=======
     /// Incoming Network Token Webhook Receive
     IncomingNetworkTokenWebhookReceive,
->>>>>>> ec6d0e4d
 }
 
 /// Trait for providing generic behaviour to flow metric
