//! Types.

use serde::Deserialize;
use strum::{Display, EnumString};
pub use tracing::{
    field::{Field, Visit},
    Level, Value,
};

/// Category and tag of log event.
///
/// Don't hesitate to add your variant if it is missing here.
#[derive(Debug, Default, Deserialize, Clone, Display, EnumString)]
pub enum Tag {
    /// General.
    #[default]
    General,

    /// Redis: get.
    RedisGet,
    /// Redis: set.
    RedisSet,

    /// API: incoming web request.
    ApiIncomingRequest,
    /// API: outgoing web request.
    ApiOutgoingRequest,

    /// Data base: create.
    DbCreate,
    /// Data base: read.
    DbRead,
    /// Data base: updare.
    DbUpdate,
    /// Data base: delete.
    DbDelete,
    /// Begin Request
    BeginRequest,
    /// End Request
    EndRequest,

    /// Call initiated to connector.
    InitiatedToConnector,

    /// Event: general.
    Event,

    /// Compatibility Layer Request
    CompatibilityLayerRequest,
}

/// API Flow
#[derive(Debug, Display, Clone, PartialEq, Eq)]
pub enum Flow {
    /// Health check
    HealthCheck,
    /// Deep health Check
    DeepHealthCheck,
    /// Organization create flow
    OrganizationCreate,
    /// Organization retrieve flow
    OrganizationRetrieve,
    /// Organization update flow
    OrganizationUpdate,
    /// Merchants account create flow.
    MerchantsAccountCreate,
    /// Merchants account retrieve flow.
    MerchantsAccountRetrieve,
    /// Merchants account update flow.
    MerchantsAccountUpdate,
    /// Merchants account delete flow.
    MerchantsAccountDelete,
    /// Merchant Connectors create flow.
    MerchantConnectorsCreate,
    /// Merchant Connectors retrieve flow.
    MerchantConnectorsRetrieve,
    /// Merchant account list
    MerchantAccountList,
    /// Merchant Connectors update flow.
    MerchantConnectorsUpdate,
    /// Merchant Connectors delete flow.
    MerchantConnectorsDelete,
    /// Merchant Connectors list flow.
    MerchantConnectorsList,
    /// Merchant Transfer Keys
    MerchantTransferKey,
    /// ConfigKey create flow.
    ConfigKeyCreate,
    /// ConfigKey fetch flow.
    ConfigKeyFetch,
    /// Enable platform account flow.
    EnablePlatformAccount,
    /// ConfigKey Update flow.
    ConfigKeyUpdate,
    /// ConfigKey Delete flow.
    ConfigKeyDelete,
    /// Customers create flow.
    CustomersCreate,
    /// Customers retrieve flow.
    CustomersRetrieve,
    /// Customers update flow.
    CustomersUpdate,
    /// Customers delete flow.
    CustomersDelete,
    /// Customers get mandates flow.
    CustomersGetMandates,
    /// Create an Ephemeral Key.
    EphemeralKeyCreate,
    /// Delete an Ephemeral Key.
    EphemeralKeyDelete,
    /// Mandates retrieve flow.
    MandatesRetrieve,
    /// Mandates revoke flow.
    MandatesRevoke,
    /// Mandates list flow.
    MandatesList,
    /// Payment methods create flow.
    PaymentMethodsCreate,
    /// Payment methods migrate flow.
    PaymentMethodsMigrate,
    /// Payment methods list flow.
    PaymentMethodsList,
    /// Payment method save flow
    PaymentMethodSave,
    /// Customer payment methods list flow.
    CustomerPaymentMethodsList,
    /// Payment methods token data get flow.
    GetPaymentMethodTokenData,
    /// List Customers for a merchant
    CustomersList,
    /// Retrieve countries and currencies for connector and payment method
    ListCountriesCurrencies,
    /// Payment method create collect link flow.
    PaymentMethodCollectLink,
    /// Payment methods retrieve flow.
    PaymentMethodsRetrieve,
    /// Payment methods update flow.
    PaymentMethodsUpdate,
    /// Payment methods delete flow.
    PaymentMethodsDelete,
    /// Default Payment method flow.
    DefaultPaymentMethodsSet,
    /// Payments create flow.
    PaymentsCreate,
    /// Payments Retrieve flow.
    PaymentsRetrieve,
    /// Payments Retrieve force sync flow.
    PaymentsRetrieveForceSync,
    /// Payments Retrieve using merchant reference id
    PaymentsRetrieveUsingMerchantReferenceId,
    /// Payments update flow.
    PaymentsUpdate,
    /// Payments confirm flow.
    PaymentsConfirm,
    /// Payments capture flow.
    PaymentsCapture,
    /// Payments cancel flow.
    PaymentsCancel,
    /// Payments cancel post capture flow.
    PaymentsCancelPostCapture,
    /// Payments approve flow.
    PaymentsApprove,
    /// Payments reject flow.
    PaymentsReject,
    /// Payments Session Token flow
    PaymentsSessionToken,
    /// Payments start flow.
    PaymentsStart,
    /// Payments list flow.
    PaymentsList,
    /// Payments filters flow
    PaymentsFilters,
    /// Payments aggregates flow
    PaymentsAggregate,
    /// Payments Create Intent flow
    PaymentsCreateIntent,
    /// Payments Get Intent flow
    PaymentsGetIntent,
    /// Payments Update Intent flow
    PaymentsUpdateIntent,
    /// Payments confirm intent flow
    PaymentsConfirmIntent,
    /// Payments create and confirm intent flow
    PaymentsCreateAndConfirmIntent,
    /// Payment attempt list flow
    PaymentAttemptsList,
    #[cfg(feature = "payouts")]
    /// Payouts create flow
    PayoutsCreate,
    #[cfg(feature = "payouts")]
    /// Payouts retrieve flow.
    PayoutsRetrieve,
    #[cfg(feature = "payouts")]
    /// Payouts update flow.
    PayoutsUpdate,
    /// Payouts confirm flow.
    PayoutsConfirm,
    #[cfg(feature = "payouts")]
    /// Payouts cancel flow.
    PayoutsCancel,
    #[cfg(feature = "payouts")]
    /// Payouts fulfill flow.
    PayoutsFulfill,
    #[cfg(feature = "payouts")]
    /// Payouts list flow.
    PayoutsList,
    #[cfg(feature = "payouts")]
    /// Payouts filter flow.
    PayoutsFilter,
    /// Payouts accounts flow.
    PayoutsAccounts,
    /// Payout link initiate flow
    PayoutLinkInitiate,
    /// Payments Redirect flow
    PaymentsRedirect,
    /// Payemnts Complete Authorize Flow
    PaymentsCompleteAuthorize,
    /// Refunds create flow.
    RefundsCreate,
    /// Refunds retrieve flow.
    RefundsRetrieve,
    /// Refunds retrieve force sync flow.
    RefundsRetrieveForceSync,
    /// Refunds update flow.
    RefundsUpdate,
    /// Refunds list flow.
    RefundsList,
    /// Refunds filters flow
    RefundsFilters,
    /// Refunds aggregates flow
    RefundsAggregate,
    // Retrieve forex flow.
    RetrieveForexFlow,
    /// Toggles recon service for a merchant.
    ReconMerchantUpdate,
    /// Recon token request flow.
    ReconTokenRequest,
    /// Initial request for recon service.
    ReconServiceRequest,
    /// Recon token verification flow
    ReconVerifyToken,
    /// Routing create flow,
    RoutingCreateConfig,
    /// Routing link config
    RoutingLinkConfig,
    /// Routing link config
    RoutingUnlinkConfig,
    /// Routing retrieve config
    RoutingRetrieveConfig,
    /// Routing retrieve active config
    RoutingRetrieveActiveConfig,
    /// Routing retrieve default config
    RoutingRetrieveDefaultConfig,
    /// Routing retrieve dictionary
    RoutingRetrieveDictionary,
    /// Rule migration for decision-engine
    DecisionEngineRuleMigration,
    /// Routing update config
    RoutingUpdateConfig,
    /// Routing update default config
    RoutingUpdateDefaultConfig,
    /// Routing delete config
    RoutingDeleteConfig,
    /// Toggle dynamic routing
    ToggleDynamicRouting,
    /// Update dynamic routing config
    UpdateDynamicRoutingConfigs,
    /// Add record to blocklist
    AddToBlocklist,
    /// Delete record from blocklist
    DeleteFromBlocklist,
    /// List entries from blocklist
    ListBlocklist,
    /// Toggle blocklist for merchant
    ToggleBlocklistGuard,
    /// Incoming Webhook Receive
    IncomingWebhookReceive,
    /// Recovery incoming webhook receive
    RecoveryIncomingWebhookReceive,
    /// Validate payment method flow
    ValidatePaymentMethod,
    /// API Key create flow
    ApiKeyCreate,
    /// API Key retrieve flow
    ApiKeyRetrieve,
    /// API Key update flow
    ApiKeyUpdate,
    /// API Key revoke flow
    ApiKeyRevoke,
    /// API Key list flow
    ApiKeyList,
    /// Dispute Retrieve flow
    DisputesRetrieve,
    /// Dispute List flow
    DisputesList,
    /// Dispute Filters flow
    DisputesFilters,
    /// Cards Info flow
    CardsInfo,
    /// Create File flow
    CreateFile,
    /// Delete File flow
    DeleteFile,
    /// Retrieve File flow
    RetrieveFile,
    /// Dispute Evidence submission flow
    DisputesEvidenceSubmit,
    /// Create Config Key flow
    CreateConfigKey,
    /// Attach Dispute Evidence flow
    AttachDisputeEvidence,
    /// Delete Dispute Evidence flow
    DeleteDisputeEvidence,
    /// Disputes aggregate flow
    DisputesAggregate,
    /// Retrieve Dispute Evidence flow
    RetrieveDisputeEvidence,
    /// Invalidate cache flow
    CacheInvalidate,
    /// Payment Link Retrieve flow
    PaymentLinkRetrieve,
    /// payment Link Initiate flow
    PaymentLinkInitiate,
    /// payment Link Initiate flow
    PaymentSecureLinkInitiate,
    /// Payment Link List flow
    PaymentLinkList,
    /// Payment Link Status
    PaymentLinkStatus,
    /// Create a profile
    ProfileCreate,
    /// Update a profile
    ProfileUpdate,
    /// Retrieve a profile
    ProfileRetrieve,
    /// Delete a profile
    ProfileDelete,
    /// List all the profiles for a merchant
    ProfileList,
    /// Different verification flows
    Verification,
    /// Rust locker migration
    RustLockerMigration,
    /// Gsm Rule Creation flow
    GsmRuleCreate,
    /// Gsm Rule Retrieve flow
    GsmRuleRetrieve,
    /// Gsm Rule Update flow
    GsmRuleUpdate,
    /// Apple pay certificates migration
    ApplePayCertificatesMigration,
    /// Gsm Rule Delete flow
    GsmRuleDelete,
    /// Get data from embedded flow
    GetDataFromHyperswitchAiFlow,
    /// User Sign Up
    UserSignUp,
    /// User Sign Up
    UserSignUpWithMerchantId,
    /// User Sign In
    UserSignIn,
    /// User transfer key
    UserTransferKey,
    /// User connect account
    UserConnectAccount,
    /// Upsert Decision Manager Config
    DecisionManagerUpsertConfig,
    /// Delete Decision Manager Config
    DecisionManagerDeleteConfig,
    /// Retrieve Decision Manager Config
    DecisionManagerRetrieveConfig,
    /// Manual payment fulfillment acknowledgement
    FrmFulfillment,
    /// Get connectors feature matrix
    FeatureMatrix,
    /// Change password flow
    ChangePassword,
    /// Signout flow
    Signout,
    /// Set Dashboard Metadata flow
    SetDashboardMetadata,
    /// Get Multiple Dashboard Metadata flow
    GetMultipleDashboardMetadata,
    /// Payment Connector Verify
    VerifyPaymentConnector,
    /// Internal user signup
    InternalUserSignup,
    /// Create tenant level user
    TenantUserCreate,
    /// Switch org
    SwitchOrg,
    /// Switch merchant v2
    SwitchMerchantV2,
    /// Switch profile
    SwitchProfile,
    /// Get permission info
    GetAuthorizationInfo,
    /// Get Roles info
    GetRolesInfo,
    /// Get Parent Group Info
    GetParentGroupInfo,
    /// List roles v2
    ListRolesV2,
    /// List invitable roles at entity level
    ListInvitableRolesAtEntityLevel,
    /// List updatable roles at entity level
    ListUpdatableRolesAtEntityLevel,
    /// Get role
    GetRole,
    /// Get parent info for role
    GetRoleV2,
    /// Get role from token
    GetRoleFromToken,
    /// Get resources and groups for role from token
    GetRoleFromTokenV2,
    /// Update user role
    UpdateUserRole,
    /// Create merchant account for user in a org
    UserMerchantAccountCreate,
    /// Create Platform
    CreatePlatformAccount,
    /// Create Org in a given tenancy
    UserOrgMerchantCreate,
    /// Generate Sample Data
    GenerateSampleData,
    /// Delete Sample Data
    DeleteSampleData,
    /// Get details of a user
    GetUserDetails,
    /// Get details of a user role in a merchant account
    GetUserRoleDetails,
    /// PaymentMethodAuth Link token create
    PmAuthLinkTokenCreate,
    /// PaymentMethodAuth Exchange token create
    PmAuthExchangeToken,
    /// Get reset password link
    ForgotPassword,
    /// Reset password using link
    ResetPassword,
    /// Force set or force change password
    RotatePassword,
    /// Invite multiple users
    InviteMultipleUser,
    /// Reinvite user
    ReInviteUser,
    /// Accept invite from email
    AcceptInviteFromEmail,
    /// Delete user role
    DeleteUserRole,
    /// Incremental Authorization flow
    PaymentsIncrementalAuthorization,
    /// Get action URL for connector onboarding
    GetActionUrl,
    /// Sync connector onboarding status
    SyncOnboardingStatus,
    /// Reset tracking id
    ResetTrackingId,
    /// Verify email Token
    VerifyEmail,
    /// Send verify email
    VerifyEmailRequest,
    /// Update user account details
    UpdateUserAccountDetails,
    /// Accept user invitation using entities
    AcceptInvitationsV2,
    /// Accept user invitation using entities before user login
    AcceptInvitationsPreAuth,
    /// Initiate external authentication for a payment
    PaymentsExternalAuthentication,
    /// Authorize the payment after external 3ds authentication
    PaymentsAuthorize,
    /// Create Role
    CreateRole,
    /// Update Role
    UpdateRole,
    /// User email flow start
    UserFromEmail,
    /// Begin TOTP
    TotpBegin,
    /// Reset TOTP
    TotpReset,
    /// Verify TOTP
    TotpVerify,
    /// Update TOTP secret
    TotpUpdate,
    /// Verify Access Code
    RecoveryCodeVerify,
    /// Generate or Regenerate recovery codes
    RecoveryCodesGenerate,
    /// Terminate two factor authentication
    TerminateTwoFactorAuth,
    /// Check 2FA status
    TwoFactorAuthStatus,
    /// Create user authentication method
    CreateUserAuthenticationMethod,
    /// Update user authentication method
    UpdateUserAuthenticationMethod,
    /// List user authentication methods
    ListUserAuthenticationMethods,
    /// Get sso auth url
    GetSsoAuthUrl,
    /// Signin with SSO
    SignInWithSso,
    /// Auth Select
    AuthSelect,
    /// List Orgs for user
    ListOrgForUser,
    /// List Merchants for user in org
    ListMerchantsForUserInOrg,
    /// List Profile for user in org and merchant
    ListProfileForUserInOrgAndMerchant,
    /// List Users in Org
    ListUsersInLineage,
    /// List invitations for user
    ListInvitationsForUser,
    /// Get theme using lineage
    GetThemeUsingLineage,
    /// Get theme using theme id
    GetThemeUsingThemeId,
    /// Upload file to theme storage
    UploadFileToThemeStorage,
    /// Create theme
    CreateTheme,
    /// Update theme
    UpdateTheme,
    /// Delete theme
    DeleteTheme,
    /// Create user theme
    CreateUserTheme,
    /// Update user theme
    UpdateUserTheme,
    /// Delete user theme
    DeleteUserTheme,
    /// Upload file to user theme storage
    UploadFileToUserThemeStorage,
    /// Get user theme using theme id
    GetUserThemeUsingThemeId,
    ///List All Themes In Lineage
    ListAllThemesInLineage,
    /// Get user theme using lineage
    GetUserThemeUsingLineage,
    /// List initial webhook delivery attempts
    WebhookEventInitialDeliveryAttemptList,
    /// List delivery attempts for a webhook event
    WebhookEventDeliveryAttemptList,
    /// Manually retry the delivery for a webhook event
    WebhookEventDeliveryRetry,
    /// Retrieve status of the Poll
    RetrievePollStatus,
    /// Toggles the extended card info feature in profile level
    ToggleExtendedCardInfo,
    /// Toggles the extended card info feature in profile level
    ToggleConnectorAgnosticMit,
    /// Get the extended card info associated to a payment_id
    GetExtendedCardInfo,
    /// Manually update the refund details like status, error code, error message etc.
    RefundsManualUpdate,
    /// Manually update the payment details like status, error code, error message etc.
    PaymentsManualUpdate,
    /// Dynamic Tax Calcultion
    SessionUpdateTaxCalculation,
    ProxyConfirmIntent,
    /// Payments post session tokens flow
    PaymentsPostSessionTokens,
    /// Payments Update Metadata
    PaymentsUpdateMetadata,
    /// Payments start redirection flow
    PaymentStartRedirection,
    /// Volume split on the routing type
    VolumeSplitOnRoutingType,
    /// Routing evaluate rule flow
    RoutingEvaluateRule,
    /// Relay flow
    Relay,
    /// Relay retrieve flow
    RelayRetrieve,
    /// Card tokenization flow
    TokenizeCard,
    /// Card tokenization using payment method flow
    TokenizeCardUsingPaymentMethodId,
    /// Cards batch tokenization flow
    TokenizeCardBatch,
    /// Incoming Relay Webhook Receive
    IncomingRelayWebhookReceive,
    /// Generate Hypersense Token
    HypersenseTokenRequest,
    /// Verify Hypersense Token
    HypersenseVerifyToken,
    /// Signout Hypersense Token
    HypersenseSignoutToken,
    /// Payment Method Session Create
    PaymentMethodSessionCreate,
    /// Payment Method Session Retrieve
    PaymentMethodSessionRetrieve,
    // Payment Method Session Update
    PaymentMethodSessionUpdate,
    /// Update a saved payment method using the payment methods session
    PaymentMethodSessionUpdateSavedPaymentMethod,
    /// Delete a saved payment method using the payment methods session
    PaymentMethodSessionDeleteSavedPaymentMethod,
    /// Confirm a payment method session with payment method data
    PaymentMethodSessionConfirm,
    /// Create Cards Info flow
    CardsInfoCreate,
    /// Update Cards Info flow
    CardsInfoUpdate,
    /// Cards Info migrate flow
    CardsInfoMigrate,
    ///Total payment method count for merchant
    TotalPaymentMethodCount,
    /// Process Tracker Revenue Recovery Workflow Retrieve
    RevenueRecoveryRetrieve,
    /// Tokenization flow
    TokenizationCreate,
    /// Tokenization retrieve flow
    TokenizationRetrieve,
    /// Clone Connector flow
    CloneConnector,
    /// Authentication Create flow
    AuthenticationCreate,
    /// Authentication Eligibility flow
    AuthenticationEligibility,
    /// Post Authentication Flow
    PostAuthenticationFlow,
    /// Authentication Sync flow
    AuthenticationSync,
    /// Authentication Sync Post Update flow
    AuthenticationSyncPostUpdate,
    /// Authentication Authenticate flow
    AuthenticationAuthenticate,
    /// Authentication Session Token flow
    AuthenticationSessionToken,
    ///Proxy Flow
    Proxy,
    /// Profile Acquirer Create flow
    ProfileAcquirerCreate,
    /// Profile Acquirer Update flow
    ProfileAcquirerUpdate,
    /// ThreeDs Decision Rule Execute flow
    ThreeDsDecisionRuleExecute,
    /// Incoming Network Token Webhook Receive
    IncomingNetworkTokenWebhookReceive,
    /// Decision Engine Decide Gateway Call
    DecisionEngineDecideGatewayCall,
    /// Decision Engine Gateway Feedback Call
    DecisionEngineGatewayFeedbackCall,
    /// Recovery payments create flow.
    RecoveryPaymentsCreate,
<<<<<<< HEAD
=======
    /// Tokenization delete flow
    TokenizationDelete,
>>>>>>> b9c4bee9
}

/// Trait for providing generic behaviour to flow metric
pub trait FlowMetric: ToString + std::fmt::Debug + Clone {}
impl FlowMetric for Flow {}

/// Category of log event.
#[derive(Debug)]
pub enum Category {
    /// Redis: general.
    Redis,
    /// API: general.
    Api,
    /// Database: general.
    Store,
    /// Event: general.
    Event,
    /// General: general.
    General,
}<|MERGE_RESOLUTION|>--- conflicted
+++ resolved
@@ -646,11 +646,8 @@
     DecisionEngineGatewayFeedbackCall,
     /// Recovery payments create flow.
     RecoveryPaymentsCreate,
-<<<<<<< HEAD
-=======
     /// Tokenization delete flow
     TokenizationDelete,
->>>>>>> b9c4bee9
 }
 
 /// Trait for providing generic behaviour to flow metric
