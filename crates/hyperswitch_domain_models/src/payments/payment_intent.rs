#[cfg(feature = "v1")]
use common_utils::consts::PAYMENTS_LIST_MAX_LIMIT_V2;
#[cfg(feature = "v2")]
use common_utils::errors::ParsingError;
#[cfg(feature = "v2")]
use common_utils::ext_traits::{Encode, ValueExt};
use common_utils::{
    consts::PAYMENTS_LIST_MAX_LIMIT_V1,
    crypto::Encryptable,
    encryption::Encryption,
    errors::{CustomResult, ValidationError},
    id_type,
    pii::{self, Email},
    type_name,
    types::{
        keymanager::{self, KeyManagerState, ToEncryptable},
        CreatedBy, MinorUnit,
    },
};
// use diesel_models::{
//     PaymentIntent as DieselPaymentIntent, PaymentIntentNew as DieselPaymentIntentNew,
// };
use error_stack::ResultExt;
#[cfg(feature = "v2")]
use masking::ExposeInterface;
use masking::{Deserialize, PeekInterface, Secret};
use serde::Serialize;
use time::PrimitiveDateTime;

#[cfg(all(feature = "v1", feature = "olap"))]
use super::payment_attempt::PaymentAttempt;
use super::PaymentIntent;
#[cfg(feature = "v2")]
use crate::address::Address;
#[cfg(feature = "v2")]
use crate::routing;
use crate::{
    merchant_key_store::MerchantKeyStore,
    type_encryption::{crypto_operation, CryptoOperation},
};
#[cfg(feature = "v1")]
use crate::{errors, RemoteStorageObject};

#[async_trait::async_trait]
pub trait PaymentIntentInterface {
    type Error;
    async fn update_payment_intent(
        &self,
        state: &KeyManagerState,
        this: PaymentIntent,
        payment_intent: PaymentIntentUpdate,
        merchant_key_store: &MerchantKeyStore,
        storage_scheme: common_enums::MerchantStorageScheme,
    ) -> error_stack::Result<PaymentIntent, Self::Error>;

    async fn insert_payment_intent(
        &self,
        state: &KeyManagerState,
        new: PaymentIntent,
        merchant_key_store: &MerchantKeyStore,
        storage_scheme: common_enums::MerchantStorageScheme,
    ) -> error_stack::Result<PaymentIntent, Self::Error>;

    #[cfg(feature = "v1")]
    async fn find_payment_intent_by_payment_id_merchant_id(
        &self,
        state: &KeyManagerState,
        payment_id: &id_type::PaymentId,
        merchant_id: &id_type::MerchantId,
        merchant_key_store: &MerchantKeyStore,
        storage_scheme: common_enums::MerchantStorageScheme,
    ) -> error_stack::Result<PaymentIntent, Self::Error>;
    #[cfg(feature = "v2")]
    async fn find_payment_intent_by_merchant_reference_id_profile_id(
        &self,
        state: &KeyManagerState,
        merchant_reference_id: &id_type::PaymentReferenceId,
        profile_id: &id_type::ProfileId,
        merchant_key_store: &MerchantKeyStore,
        storage_scheme: &common_enums::MerchantStorageScheme,
    ) -> error_stack::Result<PaymentIntent, Self::Error>;

    #[cfg(feature = "v2")]
    async fn find_payment_intent_by_id(
        &self,
        state: &KeyManagerState,
        id: &id_type::GlobalPaymentId,
        merchant_key_store: &MerchantKeyStore,
        storage_scheme: common_enums::MerchantStorageScheme,
    ) -> error_stack::Result<PaymentIntent, Self::Error>;

    #[cfg(all(feature = "v1", feature = "olap"))]
    async fn filter_payment_intent_by_constraints(
        &self,
        state: &KeyManagerState,
        merchant_id: &id_type::MerchantId,
        filters: &PaymentIntentFetchConstraints,
        merchant_key_store: &MerchantKeyStore,
        storage_scheme: common_enums::MerchantStorageScheme,
    ) -> error_stack::Result<Vec<PaymentIntent>, Self::Error>;

    #[cfg(all(feature = "v1", feature = "olap"))]
    async fn filter_payment_intents_by_time_range_constraints(
        &self,
        state: &KeyManagerState,
        merchant_id: &id_type::MerchantId,
        time_range: &common_utils::types::TimeRange,
        merchant_key_store: &MerchantKeyStore,
        storage_scheme: common_enums::MerchantStorageScheme,
    ) -> error_stack::Result<Vec<PaymentIntent>, Self::Error>;

    #[cfg(feature = "olap")]
    async fn get_intent_status_with_count(
        &self,
        merchant_id: &id_type::MerchantId,
        profile_id_list: Option<Vec<id_type::ProfileId>>,
        constraints: &common_utils::types::TimeRange,
    ) -> error_stack::Result<Vec<(common_enums::IntentStatus, i64)>, Self::Error>;

    #[cfg(all(feature = "v1", feature = "olap"))]
    async fn get_filtered_payment_intents_attempt(
        &self,
        state: &KeyManagerState,
        merchant_id: &id_type::MerchantId,
        constraints: &PaymentIntentFetchConstraints,
        merchant_key_store: &MerchantKeyStore,
        storage_scheme: common_enums::MerchantStorageScheme,
    ) -> error_stack::Result<Vec<(PaymentIntent, PaymentAttempt)>, Self::Error>;

    #[cfg(all(feature = "v2", feature = "olap"))]
    async fn get_filtered_payment_intents_attempt(
        &self,
        state: &KeyManagerState,
        merchant_id: &id_type::MerchantId,
        constraints: &PaymentIntentFetchConstraints,
        merchant_key_store: &MerchantKeyStore,
        storage_scheme: common_enums::MerchantStorageScheme,
    ) -> error_stack::Result<
        Vec<(
            PaymentIntent,
            Option<super::payment_attempt::PaymentAttempt>,
        )>,
        Self::Error,
    >;

    #[cfg(all(feature = "v2", feature = "olap"))]
    async fn get_filtered_active_attempt_ids_for_total_count(
        &self,
        merchant_id: &id_type::MerchantId,
        constraints: &PaymentIntentFetchConstraints,
        storage_scheme: common_enums::MerchantStorageScheme,
    ) -> error_stack::Result<Vec<Option<String>>, Self::Error>;

    #[cfg(all(feature = "v1", feature = "olap"))]
    async fn get_filtered_active_attempt_ids_for_total_count(
        &self,
        merchant_id: &id_type::MerchantId,
        constraints: &PaymentIntentFetchConstraints,
        storage_scheme: common_enums::MerchantStorageScheme,
    ) -> error_stack::Result<Vec<String>, Self::Error>;
}

#[derive(Clone, Debug, PartialEq, router_derive::DebugAsDisplay, Serialize, Deserialize)]
pub struct CustomerData {
    pub name: Option<Secret<String>>,
    pub email: Option<Email>,
    pub phone: Option<Secret<String>>,
    pub phone_country_code: Option<String>,
}

#[cfg(feature = "v2")]
#[derive(Debug, Clone, Serialize)]
pub struct PaymentIntentUpdateFields {
    pub amount: Option<MinorUnit>,
    pub currency: Option<common_enums::Currency>,
    pub shipping_cost: Option<MinorUnit>,
    pub tax_details: Option<common_types::payments::TaxDetails>,
    pub skip_external_tax_calculation: Option<common_enums::TaxCalculationOverride>,
    pub skip_surcharge_calculation: Option<common_enums::SurchargeCalculationOverride>,
    pub surcharge_amount: Option<MinorUnit>,
    pub tax_on_surcharge: Option<MinorUnit>,
    pub routing_algorithm_id: Option<id_type::RoutingId>,
    pub capture_method: Option<common_enums::CaptureMethod>,
    pub authentication_type: Option<common_enums::AuthenticationType>,
    pub billing_address: Option<Encryptable<Address>>,
    pub shipping_address: Option<Encryptable<Address>>,
    pub customer_present: Option<common_enums::PresenceOfCustomerDuringPayment>,
    pub description: Option<common_utils::types::Description>,
    pub return_url: Option<common_utils::types::Url>,
    pub setup_future_usage: Option<common_enums::FutureUsage>,
    pub apply_mit_exemption: Option<common_enums::MitExemptionRequest>,
    pub statement_descriptor: Option<common_utils::types::StatementDescriptor>,
    pub order_details: Option<Vec<Secret<common_types::payments::OrderDetailsWithAmount>>>,
    pub allowed_payment_method_types: Option<Vec<common_enums::PaymentMethodType>>,
    pub metadata: Option<pii::SecretSerdeValue>,
    pub connector_metadata: Option<pii::SecretSerdeValue>,
    pub feature_metadata: Option<common_types::payments::FeatureMetadata>,
    pub payment_link_config: Option<common_types::payments::PaymentLinkConfigRequestForPayments>,
    pub request_incremental_authorization: Option<common_enums::RequestIncrementalAuthorization>,
    pub session_expiry: Option<PrimitiveDateTime>,
    pub frm_metadata: Option<pii::SecretSerdeValue>,
    pub request_external_three_ds_authentication:
        Option<common_enums::External3dsAuthenticationRequest>,
    pub active_attempt_id: Option<Option<id_type::GlobalAttemptId>>,
    // updated_by is set internally, field not present in request
    pub updated_by: String,
    pub force_3ds_challenge: Option<bool>,
    pub is_iframe_redirection_enabled: Option<bool>,
}

#[cfg(feature = "v1")]
#[derive(Debug, Clone, Serialize)]
pub struct PaymentIntentUpdateFields {
    pub amount: MinorUnit,
    pub currency: common_enums::Currency,
    pub setup_future_usage: Option<common_enums::FutureUsage>,
    pub status: common_enums::IntentStatus,
    pub customer_id: Option<id_type::CustomerId>,
    pub shipping_address_id: Option<String>,
    pub billing_address_id: Option<String>,
    pub return_url: Option<String>,
    pub business_country: Option<common_enums::CountryAlpha2>,
    pub business_label: Option<String>,
    pub description: Option<String>,
    pub statement_descriptor_name: Option<String>,
    pub statement_descriptor_suffix: Option<String>,
    pub order_details: Option<Vec<pii::SecretSerdeValue>>,
    pub metadata: Option<serde_json::Value>,
    pub frm_metadata: Option<pii::SecretSerdeValue>,
    pub payment_confirm_source: Option<common_enums::PaymentSource>,
    pub updated_by: String,
    pub fingerprint_id: Option<String>,
    pub session_expiry: Option<PrimitiveDateTime>,
    pub request_external_three_ds_authentication: Option<bool>,
    pub customer_details: Option<Encryptable<Secret<serde_json::Value>>>,
    pub billing_details: Option<Encryptable<Secret<serde_json::Value>>>,
    pub merchant_order_reference_id: Option<String>,
    pub shipping_details: Option<Encryptable<Secret<serde_json::Value>>>,
    pub is_payment_processor_token_flow: Option<bool>,
    pub tax_details: Option<diesel_models::TaxDetails>,
    pub force_3ds_challenge: Option<bool>,
    pub is_iframe_redirection_enabled: Option<bool>,
    pub is_confirm_operation: bool,
}

#[cfg(feature = "v1")]
#[derive(Debug, Clone, Serialize)]
pub enum PaymentIntentUpdate {
    ResponseUpdate {
        status: common_enums::IntentStatus,
        amount_captured: Option<MinorUnit>,
        updated_by: String,
        fingerprint_id: Option<String>,
        incremental_authorization_allowed: Option<bool>,
    },
    MetadataUpdate {
        metadata: serde_json::Value,
        updated_by: String,
    },
    Update(Box<PaymentIntentUpdateFields>),
    PaymentCreateUpdate {
        return_url: Option<String>,
        status: Option<common_enums::IntentStatus>,
        customer_id: Option<id_type::CustomerId>,
        shipping_address_id: Option<String>,
        billing_address_id: Option<String>,
        customer_details: Option<Encryptable<Secret<serde_json::Value>>>,
        updated_by: String,
    },
    MerchantStatusUpdate {
        status: common_enums::IntentStatus,
        shipping_address_id: Option<String>,
        billing_address_id: Option<String>,
        updated_by: String,
    },
    PGStatusUpdate {
        status: common_enums::IntentStatus,
        incremental_authorization_allowed: Option<bool>,
        updated_by: String,
    },
    PaymentAttemptAndAttemptCountUpdate {
        active_attempt_id: String,
        attempt_count: i16,
        updated_by: String,
    },
    StatusAndAttemptUpdate {
        status: common_enums::IntentStatus,
        active_attempt_id: String,
        attempt_count: i16,
        updated_by: String,
    },
    ApproveUpdate {
        status: common_enums::IntentStatus,
        merchant_decision: Option<String>,
        updated_by: String,
    },
    RejectUpdate {
        status: common_enums::IntentStatus,
        merchant_decision: Option<String>,
        updated_by: String,
    },
    SurchargeApplicableUpdate {
        surcharge_applicable: bool,
        updated_by: String,
    },
    IncrementalAuthorizationAmountUpdate {
        amount: MinorUnit,
    },
    AuthorizationCountUpdate {
        authorization_count: i32,
    },
    CompleteAuthorizeUpdate {
        shipping_address_id: Option<String>,
    },
    ManualUpdate {
        status: Option<common_enums::IntentStatus>,
        updated_by: String,
    },
    SessionResponseUpdate {
        tax_details: diesel_models::TaxDetails,
        shipping_address_id: Option<String>,
        updated_by: String,
        shipping_details: Option<Encryptable<Secret<serde_json::Value>>>,
    },
}

#[cfg(feature = "v1")]
impl PaymentIntentUpdate {
    pub fn is_confirm_operation(&self) -> bool {
        match self {
            Self::Update(value) => value.is_confirm_operation,
            _ => false,
        }
    }
}

#[cfg(feature = "v2")]
#[derive(Debug, Clone, Serialize)]
pub enum PaymentIntentUpdate {
    /// PreUpdate tracker of ConfirmIntent
    ConfirmIntent {
        status: common_enums::IntentStatus,
        active_attempt_id: Option<id_type::GlobalAttemptId>,
        updated_by: String,
    },
    /// PostUpdate tracker of ConfirmIntent
    ConfirmIntentPostUpdate {
        status: common_enums::IntentStatus,
        amount_captured: Option<MinorUnit>,
        updated_by: String,
        feature_metadata: Option<Box<common_types::payments::FeatureMetadata>>,
    },
    /// SyncUpdate of ConfirmIntent in PostUpdateTrackers
    SyncUpdate {
        status: common_enums::IntentStatus,
        amount_captured: Option<MinorUnit>,
        updated_by: String,
    },
    CaptureUpdate {
        status: common_enums::IntentStatus,
        amount_captured: Option<MinorUnit>,
        updated_by: String,
    },
    /// Update the payment intent details on payment sdk session call, before calling the connector.
    SessionIntentUpdate {
        prerouting_algorithm: routing::PaymentRoutingInfo,
        updated_by: String,
    },
    RecordUpdate {
        status: common_enums::IntentStatus,
        feature_metadata: Box<Option<common_types::payments::FeatureMetadata>>,
        updated_by: String,
        active_attempt_id: Option<id_type::GlobalAttemptId>,
    },
    /// UpdateIntent
    UpdateIntent(Box<PaymentIntentUpdateFields>),
}

#[cfg(feature = "v2")]
impl PaymentIntentUpdate {
    pub fn is_confirm_operation(&self) -> bool {
        matches!(self, Self::ConfirmIntent { .. })
    }
}

#[cfg(feature = "v1")]
#[derive(Clone, Debug, Default)]
pub struct PaymentIntentUpdateInternal {
    pub amount: Option<MinorUnit>,
    pub currency: Option<common_enums::Currency>,
    pub status: Option<common_enums::IntentStatus>,
    pub amount_captured: Option<MinorUnit>,
    pub customer_id: Option<id_type::CustomerId>,
    pub return_url: Option<String>,
    pub setup_future_usage: Option<common_enums::FutureUsage>,
    pub off_session: Option<bool>,
    pub metadata: Option<serde_json::Value>,
    pub billing_address_id: Option<String>,
    pub shipping_address_id: Option<String>,
    pub modified_at: Option<PrimitiveDateTime>,
    pub active_attempt_id: Option<String>,
    pub business_country: Option<common_enums::CountryAlpha2>,
    pub business_label: Option<String>,
    pub description: Option<String>,
    pub statement_descriptor_name: Option<String>,
    pub statement_descriptor_suffix: Option<String>,
    pub order_details: Option<Vec<pii::SecretSerdeValue>>,
    pub attempt_count: Option<i16>,
    // Denotes the action(approve or reject) taken by merchant in case of manual review.
    // Manual review can occur when the transaction is marked as risky by the frm_processor, payment processor or when there is underpayment/over payment incase of crypto payment
    pub merchant_decision: Option<String>,
    pub payment_confirm_source: Option<common_enums::PaymentSource>,

    pub updated_by: String,
    pub surcharge_applicable: Option<bool>,
    pub incremental_authorization_allowed: Option<bool>,
    pub authorization_count: Option<i32>,
    pub fingerprint_id: Option<String>,
    pub session_expiry: Option<PrimitiveDateTime>,
    pub request_external_three_ds_authentication: Option<bool>,
    pub frm_metadata: Option<pii::SecretSerdeValue>,
    pub customer_details: Option<Encryptable<Secret<serde_json::Value>>>,
    pub billing_details: Option<Encryptable<Secret<serde_json::Value>>>,
    pub merchant_order_reference_id: Option<String>,
    pub shipping_details: Option<Encryptable<Secret<serde_json::Value>>>,
    pub is_payment_processor_token_flow: Option<bool>,
    pub tax_details: Option<diesel_models::TaxDetails>,
    pub force_3ds_challenge: Option<bool>,
    pub is_iframe_redirection_enabled: Option<bool>,
}


#[cfg(feature = "v1")]
impl From<PaymentIntentUpdate> for PaymentIntentUpdateInternal {
    fn from(payment_intent_update: PaymentIntentUpdate) -> Self {
        match payment_intent_update {
            PaymentIntentUpdate::MetadataUpdate {
                metadata,
                updated_by,
            } => Self {
                metadata: Some(metadata),
                modified_at: Some(common_utils::date_time::now()),
                updated_by,
                ..Default::default()
            },
            PaymentIntentUpdate::Update(value) => Self {
                amount: Some(value.amount),
                currency: Some(value.currency),
                setup_future_usage: value.setup_future_usage,
                status: Some(value.status),
                customer_id: value.customer_id,
                shipping_address_id: value.shipping_address_id,
                billing_address_id: value.billing_address_id,
                return_url: value.return_url,
                business_country: value.business_country,
                business_label: value.business_label,
                description: value.description,
                statement_descriptor_name: value.statement_descriptor_name,
                statement_descriptor_suffix: value.statement_descriptor_suffix,
                order_details: value.order_details,
                metadata: value.metadata,
                payment_confirm_source: value.payment_confirm_source,
                updated_by: value.updated_by,
                session_expiry: value.session_expiry,
                fingerprint_id: value.fingerprint_id,
                request_external_three_ds_authentication: value
                    .request_external_three_ds_authentication,
                frm_metadata: value.frm_metadata,
                customer_details: value.customer_details,
                billing_details: value.billing_details,
                merchant_order_reference_id: value.merchant_order_reference_id,
                shipping_details: value.shipping_details,
                is_payment_processor_token_flow: value.is_payment_processor_token_flow,
                ..Default::default()
            },
            PaymentIntentUpdate::PaymentCreateUpdate {
                return_url,
                status,
                customer_id,
                shipping_address_id,
                billing_address_id,
                customer_details,
                updated_by,
            } => Self {
                return_url,
                status,
                customer_id,
                shipping_address_id,
                billing_address_id,
                customer_details,
                modified_at: Some(common_utils::date_time::now()),
                updated_by,
                ..Default::default()
            },
            PaymentIntentUpdate::PGStatusUpdate {
                status,
                updated_by,
                incremental_authorization_allowed,
            } => Self {
                status: Some(status),
                modified_at: Some(common_utils::date_time::now()),
                updated_by,
                incremental_authorization_allowed,
                ..Default::default()
            },
            PaymentIntentUpdate::MerchantStatusUpdate {
                status,
                shipping_address_id,
                billing_address_id,
                updated_by,
            } => Self {
                status: Some(status),
                shipping_address_id,
                billing_address_id,
                modified_at: Some(common_utils::date_time::now()),
                updated_by,
                ..Default::default()
            },
            PaymentIntentUpdate::ResponseUpdate {
                // amount,
                // currency,
                status,
                amount_captured,
                fingerprint_id,
                // customer_id,
                updated_by,
                incremental_authorization_allowed,
            } => Self {
                // amount,
                // currency: Some(currency),
                status: Some(status),
                amount_captured,
                fingerprint_id,
                // customer_id,
                modified_at: Some(common_utils::date_time::now()),
                updated_by,
                incremental_authorization_allowed,
                ..Default::default()
            },
            PaymentIntentUpdate::PaymentAttemptAndAttemptCountUpdate {
                active_attempt_id,
                attempt_count,
                updated_by,
            } => Self {
                active_attempt_id: Some(active_attempt_id),
                attempt_count: Some(attempt_count),
                updated_by,
                ..Default::default()
            },
            PaymentIntentUpdate::StatusAndAttemptUpdate {
                status,
                active_attempt_id,
                attempt_count,
                updated_by,
            } => Self {
                status: Some(status),
                active_attempt_id: Some(active_attempt_id),
                attempt_count: Some(attempt_count),
                updated_by,
                ..Default::default()
            },
            PaymentIntentUpdate::ApproveUpdate {
                status,
                merchant_decision,
                updated_by,
            } => Self {
                status: Some(status),
                merchant_decision,
                updated_by,
                ..Default::default()
            },
            PaymentIntentUpdate::RejectUpdate {
                status,
                merchant_decision,
                updated_by,
            } => Self {
                status: Some(status),
                merchant_decision,
                updated_by,
                ..Default::default()
            },
            PaymentIntentUpdate::SurchargeApplicableUpdate {
                surcharge_applicable,
                updated_by,
            } => Self {
                surcharge_applicable: Some(surcharge_applicable),
                updated_by,
                ..Default::default()
            },
            PaymentIntentUpdate::IncrementalAuthorizationAmountUpdate { amount } => Self {
                amount: Some(amount),
                ..Default::default()
            },
            PaymentIntentUpdate::AuthorizationCountUpdate {
                authorization_count,
            } => Self {
                authorization_count: Some(authorization_count),
                ..Default::default()
            },
            PaymentIntentUpdate::CompleteAuthorizeUpdate {
                shipping_address_id,
            } => Self {
                shipping_address_id,
                ..Default::default()
            },
            PaymentIntentUpdate::ManualUpdate { status, updated_by } => Self {
                status,
                modified_at: Some(common_utils::date_time::now()),
                updated_by,
                ..Default::default()
            },
            PaymentIntentUpdate::SessionResponseUpdate {
                tax_details,
                shipping_address_id,
                updated_by,
                shipping_details,
            } => Self {
                tax_details: Some(tax_details),
                shipping_address_id,
                updated_by,
                shipping_details,
                ..Default::default()
            },
        }
    }
}

#[cfg(feature = "v1")]
use diesel_models::{
    PaymentIntentUpdate as DieselPaymentIntentUpdate,
    PaymentIntentUpdateFields as DieselPaymentIntentUpdateFields,
};

// TODO: check where this conversion is used
// #[cfg(feature = "v2")]
// impl From<PaymentIntentUpdate> for DieselPaymentIntentUpdate {
//     fn from(value: PaymentIntentUpdate) -> Self {
//         match value {
//             PaymentIntentUpdate::ConfirmIntent { status, updated_by } => {
//                 Self::ConfirmIntent { status, updated_by }
//             }
//             PaymentIntentUpdate::ConfirmIntentPostUpdate { status, updated_by } => {
//                 Self::ConfirmIntentPostUpdate { status, updated_by }
//             }
//         }
//     }
// }

#[cfg(feature = "v1")]
impl From<PaymentIntentUpdate> for DieselPaymentIntentUpdate {
    fn from(value: PaymentIntentUpdate) -> Self {
        match value {
            PaymentIntentUpdate::ResponseUpdate {
                status,
                amount_captured,
                fingerprint_id,
                updated_by,
                incremental_authorization_allowed,
            } => Self::ResponseUpdate {
                status,
                amount_captured,
                fingerprint_id,
                updated_by,
                incremental_authorization_allowed,
            },
            PaymentIntentUpdate::MetadataUpdate {
                metadata,
                updated_by,
            } => Self::MetadataUpdate {
                metadata,
                updated_by,
            },
            PaymentIntentUpdate::Update(value) => {
                Self::Update(Box::new(DieselPaymentIntentUpdateFields {
                    amount: value.amount,
                    currency: value.currency,
                    setup_future_usage: value.setup_future_usage,
                    status: value.status,
                    customer_id: value.customer_id,
                    shipping_address_id: value.shipping_address_id,
                    billing_address_id: value.billing_address_id,
                    return_url: value.return_url,
                    business_country: value.business_country,
                    business_label: value.business_label,
                    description: value.description,
                    statement_descriptor_name: value.statement_descriptor_name,
                    statement_descriptor_suffix: value.statement_descriptor_suffix,
                    order_details: value.order_details,
                    metadata: value.metadata,
                    payment_confirm_source: value.payment_confirm_source,
                    updated_by: value.updated_by,
                    session_expiry: value.session_expiry,
                    fingerprint_id: value.fingerprint_id,
                    request_external_three_ds_authentication: value
                        .request_external_three_ds_authentication,
                    frm_metadata: value.frm_metadata,
                    customer_details: value.customer_details.map(Encryption::from),
                    billing_details: value.billing_details.map(Encryption::from),
                    merchant_order_reference_id: value.merchant_order_reference_id,
                    shipping_details: value.shipping_details.map(Encryption::from),
                    is_payment_processor_token_flow: value.is_payment_processor_token_flow,
                    tax_details: value.tax_details,
                    force_3ds_challenge: value.force_3ds_challenge,
                    is_iframe_redirection_enabled: value.is_iframe_redirection_enabled,
                }))
            }
            PaymentIntentUpdate::PaymentCreateUpdate {
                return_url,
                status,
                customer_id,
                shipping_address_id,
                billing_address_id,
                customer_details,
                updated_by,
            } => Self::PaymentCreateUpdate {
                return_url,
                status,
                customer_id,
                shipping_address_id,
                billing_address_id,
                customer_details: customer_details.map(Encryption::from),
                updated_by,
            },
            PaymentIntentUpdate::MerchantStatusUpdate {
                status,
                shipping_address_id,
                billing_address_id,
                updated_by,
            } => Self::MerchantStatusUpdate {
                status,
                shipping_address_id,
                billing_address_id,
                updated_by,
            },
            PaymentIntentUpdate::PGStatusUpdate {
                status,
                updated_by,
                incremental_authorization_allowed,
            } => Self::PGStatusUpdate {
                status,
                updated_by,
                incremental_authorization_allowed,
            },
            PaymentIntentUpdate::PaymentAttemptAndAttemptCountUpdate {
                active_attempt_id,
                attempt_count,
                updated_by,
            } => Self::PaymentAttemptAndAttemptCountUpdate {
                active_attempt_id,
                attempt_count,
                updated_by,
            },
            PaymentIntentUpdate::StatusAndAttemptUpdate {
                status,
                active_attempt_id,
                attempt_count,
                updated_by,
            } => Self::StatusAndAttemptUpdate {
                status,
                active_attempt_id,
                attempt_count,
                updated_by,
            },
            PaymentIntentUpdate::ApproveUpdate {
                status,
                merchant_decision,
                updated_by,
            } => Self::ApproveUpdate {
                status,
                merchant_decision,
                updated_by,
            },
            PaymentIntentUpdate::RejectUpdate {
                status,
                merchant_decision,
                updated_by,
            } => Self::RejectUpdate {
                status,
                merchant_decision,
                updated_by,
            },
            PaymentIntentUpdate::SurchargeApplicableUpdate {
                surcharge_applicable,
                updated_by,
            } => Self::SurchargeApplicableUpdate {
                surcharge_applicable: Some(surcharge_applicable),
                updated_by,
            },
            PaymentIntentUpdate::IncrementalAuthorizationAmountUpdate { amount } => {
                Self::IncrementalAuthorizationAmountUpdate { amount }
            }
            PaymentIntentUpdate::AuthorizationCountUpdate {
                authorization_count,
            } => Self::AuthorizationCountUpdate {
                authorization_count,
            },
            PaymentIntentUpdate::CompleteAuthorizeUpdate {
                shipping_address_id,
            } => Self::CompleteAuthorizeUpdate {
                shipping_address_id,
            },
            PaymentIntentUpdate::ManualUpdate { status, updated_by } => {
                Self::ManualUpdate { status, updated_by }
            }
            PaymentIntentUpdate::SessionResponseUpdate {
                tax_details,
                shipping_address_id,
                updated_by,
                shipping_details,
            } => Self::SessionResponseUpdate {
                tax_details,
                shipping_address_id,
                updated_by,
                shipping_details: shipping_details.map(Encryption::from),
            },
        }
    }
}

#[cfg(feature = "v1")]
impl From<PaymentIntentUpdateInternal> for diesel_models::PaymentIntentUpdateInternal {
    fn from(value: PaymentIntentUpdateInternal) -> Self {
        let modified_at = common_utils::date_time::now();
        let PaymentIntentUpdateInternal {
            amount,
            currency,
            status,
            amount_captured,
            customer_id,
            return_url,
            setup_future_usage,
            off_session,
            metadata,
            billing_address_id,
            shipping_address_id,
            modified_at: _,
            active_attempt_id,
            business_country,
            business_label,
            description,
            statement_descriptor_name,
            statement_descriptor_suffix,
            order_details,
            attempt_count,
            merchant_decision,
            payment_confirm_source,
            updated_by,
            surcharge_applicable,
            incremental_authorization_allowed,
            authorization_count,
            session_expiry,
            fingerprint_id,
            request_external_three_ds_authentication,
            frm_metadata,
            customer_details,
            billing_details,
            merchant_order_reference_id,
            shipping_details,
            is_payment_processor_token_flow,
            tax_details,
            force_3ds_challenge,
            is_iframe_redirection_enabled,
        } = value;
        Self {
            amount,
            currency,
            status,
            amount_captured,
            customer_id,
            return_url: None, // deprecated
            setup_future_usage,
            off_session,
            metadata,
            billing_address_id,
            shipping_address_id,
            modified_at,
            active_attempt_id,
            business_country,
            business_label,
            description,
            statement_descriptor_name,
            statement_descriptor_suffix,
            order_details,
            attempt_count,
            merchant_decision,
            payment_confirm_source,
            updated_by,
            surcharge_applicable,
            incremental_authorization_allowed,
            authorization_count,
            session_expiry,
            fingerprint_id,
            request_external_three_ds_authentication,
            frm_metadata,
            customer_details: customer_details.map(Encryption::from),
            billing_details: billing_details.map(Encryption::from),
            merchant_order_reference_id,
            shipping_details: shipping_details.map(Encryption::from),
            is_payment_processor_token_flow,
            tax_details,
            force_3ds_challenge,
            is_iframe_redirection_enabled,
            extended_return_url: return_url,
        }
    }
}

#[cfg(feature = "v1")]
pub enum PaymentIntentFetchConstraints {
    Single {
        payment_intent_id: id_type::PaymentId,
    },
    List(Box<PaymentIntentListParams>),
}

#[cfg(feature = "v1")]
impl PaymentIntentFetchConstraints {
    pub fn get_profile_id_list(&self) -> Option<Vec<id_type::ProfileId>> {
        if let Self::List(pi_list_params) = self {
            pi_list_params.profile_id.clone()
        } else {
            None
        }
    }
}

#[cfg(feature = "v2")]
pub enum PaymentIntentFetchConstraints {
    Single {
        payment_intent_id: id_type::GlobalPaymentId,
    },
    List(Box<PaymentIntentListParams>),
}

#[cfg(feature = "v2")]
impl PaymentIntentFetchConstraints {
    pub fn get_profile_id(&self) -> Option<id_type::ProfileId> {
        if let Self::List(pi_list_params) = self {
            pi_list_params.profile_id.clone()
        } else {
            None
        }
    }
}

#[cfg(feature = "v1")]
pub struct PaymentIntentListParams {
    pub offset: u32,
    pub starting_at: Option<PrimitiveDateTime>,
    pub ending_at: Option<PrimitiveDateTime>,
    pub amount_filter: Option<api_models::payments::AmountFilter>,
    pub connector: Option<Vec<api_models::enums::Connector>>,
    pub currency: Option<Vec<common_enums::Currency>>,
    pub status: Option<Vec<common_enums::IntentStatus>>,
    pub payment_method: Option<Vec<common_enums::PaymentMethod>>,
    pub payment_method_type: Option<Vec<common_enums::PaymentMethodType>>,
    pub authentication_type: Option<Vec<common_enums::AuthenticationType>>,
    pub merchant_connector_id: Option<Vec<id_type::MerchantConnectorAccountId>>,
    pub profile_id: Option<Vec<id_type::ProfileId>>,
    pub customer_id: Option<id_type::CustomerId>,
    pub starting_after_id: Option<id_type::PaymentId>,
    pub ending_before_id: Option<id_type::PaymentId>,
    pub limit: Option<u32>,
    pub order: api_models::payments::Order,
    pub card_network: Option<Vec<common_enums::CardNetwork>>,
    pub card_discovery: Option<Vec<common_enums::CardDiscovery>>,
    pub merchant_order_reference_id: Option<String>,
}

#[cfg(feature = "v2")]
pub struct PaymentIntentListParams {
    pub offset: u32,
    pub starting_at: Option<PrimitiveDateTime>,
    pub ending_at: Option<PrimitiveDateTime>,
    pub amount_filter: Option<api_models::payments::AmountFilter>,
    pub connector: Option<api_models::enums::Connector>,
    pub currency: Option<common_enums::Currency>,
    pub status: Option<common_enums::IntentStatus>,
    pub payment_method_type: Option<common_enums::PaymentMethod>,
    pub payment_method_subtype: Option<common_enums::PaymentMethodType>,
    pub authentication_type: Option<common_enums::AuthenticationType>,
    pub merchant_connector_id: Option<id_type::MerchantConnectorAccountId>,
    pub profile_id: Option<id_type::ProfileId>,
    pub customer_id: Option<id_type::GlobalCustomerId>,
    pub starting_after_id: Option<id_type::GlobalPaymentId>,
    pub ending_before_id: Option<id_type::GlobalPaymentId>,
    pub limit: Option<u32>,
    pub order: api_models::payments::Order,
    pub card_network: Option<common_enums::CardNetwork>,
    pub merchant_order_reference_id: Option<String>,
}

#[cfg(feature = "v1")]
impl From<api_models::payments::PaymentListConstraints> for PaymentIntentFetchConstraints {
    fn from(value: api_models::payments::PaymentListConstraints) -> Self {
        let api_models::payments::PaymentListConstraints {
            customer_id,
            starting_after,
            ending_before,
            limit,
            created,
            created_lt,
            created_gt,
            created_lte,
            created_gte,
        } = value;
        Self::List(Box::new(PaymentIntentListParams {
            offset: 0,
            starting_at: created_gte.or(created_gt).or(created),
            ending_at: created_lte.or(created_lt).or(created),
            amount_filter: None,
            connector: None,
            currency: None,
            status: None,
            payment_method: None,
            payment_method_type: None,
            authentication_type: None,
            merchant_connector_id: None,
            profile_id: None,
            customer_id,
            starting_after_id: starting_after,
            ending_before_id: ending_before,
            limit: Some(std::cmp::min(limit, PAYMENTS_LIST_MAX_LIMIT_V1)),
            order: Default::default(),
            card_network: None,
            card_discovery: None,
            merchant_order_reference_id: None,
        }))
    }
}

#[cfg(feature = "v2")]
impl From<api_models::payments::PaymentListConstraints> for PaymentIntentFetchConstraints {
    fn from(value: api_models::payments::PaymentListConstraints) -> Self {
        let api_models::payments::PaymentListConstraints {
            customer_id,
            starting_after,
            ending_before,
            limit,
            created,
            created_lt,
            created_gt,
            created_lte,
            created_gte,
            payment_id,
            profile_id,
            start_amount,
            end_amount,
            connector,
            currency,
            status,
            payment_method_type,
            payment_method_subtype,
            authentication_type,
            merchant_connector_id,
            order_on,
            order_by,
            card_network,
            merchant_order_reference_id,
            offset,
        } = value;
        if let Some(payment_intent_id) = payment_id {
            Self::Single { payment_intent_id }
        } else {
            Self::List(Box::new(PaymentIntentListParams {
                offset: offset.unwrap_or_default(),
                starting_at: created_gte.or(created_gt).or(created),
                ending_at: created_lte.or(created_lt).or(created),
                amount_filter: (start_amount.is_some() || end_amount.is_some()).then_some({
                    api_models::payments::AmountFilter {
                        start_amount,
                        end_amount,
                    }
                }),
                connector,
                currency,
                status,
                payment_method_type,
                payment_method_subtype,
                authentication_type,
                merchant_connector_id,
                profile_id,
                customer_id,
                starting_after_id: starting_after,
                ending_before_id: ending_before,
                limit: Some(std::cmp::min(limit, PAYMENTS_LIST_MAX_LIMIT_V1)),
                order: api_models::payments::Order {
                    on: order_on,
                    by: order_by,
                },
                card_network,
                merchant_order_reference_id,
            }))
        }
    }
}

#[cfg(feature = "v1")]
impl From<common_utils::types::TimeRange> for PaymentIntentFetchConstraints {
    fn from(value: common_utils::types::TimeRange) -> Self {
        Self::List(Box::new(PaymentIntentListParams {
            offset: 0,
            starting_at: Some(value.start_time),
            ending_at: value.end_time,
            amount_filter: None,
            connector: None,
            currency: None,
            status: None,
            payment_method: None,
            payment_method_type: None,
            authentication_type: None,
            merchant_connector_id: None,
            profile_id: None,
            customer_id: None,
            starting_after_id: None,
            ending_before_id: None,
            limit: None,
            order: Default::default(),
            card_network: None,
            card_discovery: None,
            merchant_order_reference_id: None,
        }))
    }
}

#[cfg(feature = "v1")]
impl From<api_models::payments::PaymentListFilterConstraints> for PaymentIntentFetchConstraints {
    fn from(value: api_models::payments::PaymentListFilterConstraints) -> Self {
        let api_models::payments::PaymentListFilterConstraints {
            payment_id,
            profile_id,
            customer_id,
            limit,
            offset,
            amount_filter,
            time_range,
            connector,
            currency,
            status,
            payment_method,
            payment_method_type,
            authentication_type,
            merchant_connector_id,
            order,
            card_network,
            card_discovery,
            merchant_order_reference_id,
        } = value;
        if let Some(payment_intent_id) = payment_id {
            Self::Single { payment_intent_id }
        } else {
            Self::List(Box::new(PaymentIntentListParams {
                offset: offset.unwrap_or_default(),
                starting_at: time_range.map(|t| t.start_time),
                ending_at: time_range.and_then(|t| t.end_time),
                amount_filter,
                connector,
                currency,
                status,
                payment_method,
                payment_method_type,
                authentication_type,
                merchant_connector_id,
                profile_id: profile_id.map(|profile_id| vec![profile_id]),
                customer_id,
                starting_after_id: None,
                ending_before_id: None,
                limit: Some(std::cmp::min(limit, PAYMENTS_LIST_MAX_LIMIT_V2)),
                order,
                card_network,
                card_discovery,
                merchant_order_reference_id,
            }))
        }
    }
}

#[cfg(feature = "v1")]
impl<T> TryFrom<(T, Option<Vec<id_type::ProfileId>>)> for PaymentIntentFetchConstraints
where
    Self: From<T>,
{
    type Error = error_stack::Report<errors::api_error_response::ApiErrorResponse>;
    fn try_from(
        (constraints, auth_profile_id_list): (T, Option<Vec<id_type::ProfileId>>),
    ) -> Result<Self, Self::Error> {
        let payment_intent_constraints = Self::from(constraints);
        if let Self::List(mut pi_list_params) = payment_intent_constraints {
            let profile_id_from_request_body = pi_list_params.profile_id;
            match (profile_id_from_request_body, auth_profile_id_list) {
                (None, None) => pi_list_params.profile_id = None,
                (None, Some(auth_profile_id_list)) => {
                    pi_list_params.profile_id = Some(auth_profile_id_list)
                }
                (Some(profile_id_from_request_body), None) => {
                    pi_list_params.profile_id = Some(profile_id_from_request_body)
                }
                (Some(profile_id_from_request_body), Some(auth_profile_id_list)) => {
                    let profile_id_from_request_body_is_available_in_auth_profile_id_list =
                        profile_id_from_request_body
                            .iter()
                            .all(|profile_id| auth_profile_id_list.contains(profile_id));

                    if profile_id_from_request_body_is_available_in_auth_profile_id_list {
                        pi_list_params.profile_id = Some(profile_id_from_request_body)
                    } else {
                        // This scenario is very unlikely to happen
                        let inaccessible_profile_ids: Vec<_> = profile_id_from_request_body
                            .iter()
                            .filter(|profile_id| !auth_profile_id_list.contains(profile_id))
                            .collect();
                        return Err(error_stack::Report::new(
                            errors::api_error_response::ApiErrorResponse::PreconditionFailed {
                                message: format!(
                                    "Access not available for the given profile_id {inaccessible_profile_ids:?}",

                                ),
                            },
                        ));
                    }
                }
            }
            Ok(Self::List(pi_list_params))
        } else {
            Ok(payment_intent_constraints)
        }
    }
}

<<<<<<< HEAD
=======
#[cfg(feature = "v2")]
#[async_trait::async_trait]
impl behaviour::Conversion for PaymentIntent {
    type DstType = DieselPaymentIntent;
    type NewDstType = DieselPaymentIntentNew;

    async fn convert(self) -> CustomResult<Self::DstType, ValidationError> {
        let Self {
            merchant_id,
            amount_details,
            status,
            amount_captured,
            customer_id,
            description,
            return_url,
            metadata,
            statement_descriptor,
            created_at,
            modified_at,
            last_synced,
            setup_future_usage,
            active_attempt_id,
            order_details,
            allowed_payment_method_types,
            connector_metadata,
            feature_metadata,
            attempt_count,
            profile_id,
            payment_link_id,
            frm_merchant_decision,
            updated_by,
            request_incremental_authorization,
            authorization_count,
            session_expiry,
            request_external_three_ds_authentication,
            frm_metadata,
            customer_details,
            merchant_reference_id,
            billing_address,
            shipping_address,
            capture_method,
            id,
            authentication_type,
            prerouting_algorithm,
            organization_id,
            enable_payment_link,
            apply_mit_exemption,
            customer_present,
            routing_algorithm_id,
            payment_link_config,
            split_payments,
            force_3ds_challenge,
            force_3ds_challenge_trigger,
            processor_merchant_id,
            created_by,
            is_iframe_redirection_enabled,
            is_payment_id_from_merchant,
        } = self;
        Ok(DieselPaymentIntent {
            skip_external_tax_calculation: Some(amount_details.get_external_tax_action_as_bool()),
            surcharge_applicable: Some(amount_details.get_surcharge_action_as_bool()),
            merchant_id,
            status,
            amount: amount_details.order_amount,
            currency: amount_details.currency,
            amount_captured,
            customer_id,
            description,
            return_url,
            metadata,
            statement_descriptor,
            created_at,
            modified_at,
            last_synced,
            setup_future_usage: Some(setup_future_usage),
            active_attempt_id,
            order_details: order_details.map(|order_details| {
                order_details
                    .into_iter()
                    .map(|order_detail| Secret::new(order_detail.expose()))
                    .collect::<Vec<_>>()
            }),
            allowed_payment_method_types: allowed_payment_method_types
                .map(|allowed_payment_method_types| {
                    allowed_payment_method_types
                        .encode_to_value()
                        .change_context(ValidationError::InvalidValue {
                            message: "Failed to serialize allowed_payment_method_types".to_string(),
                        })
                })
                .transpose()?
                .map(Secret::new),
            connector_metadata,
            feature_metadata,
            attempt_count,
            profile_id,
            frm_merchant_decision,
            payment_link_id,
            updated_by,

            request_incremental_authorization: Some(request_incremental_authorization),
            authorization_count,
            session_expiry,
            request_external_three_ds_authentication: Some(
                request_external_three_ds_authentication.as_bool(),
            ),
            frm_metadata,
            customer_details: customer_details.map(Encryption::from),
            billing_address: billing_address.map(Encryption::from),
            shipping_address: shipping_address.map(Encryption::from),
            capture_method: Some(capture_method),
            id,
            authentication_type,
            prerouting_algorithm: prerouting_algorithm
                .map(|prerouting_algorithm| {
                    prerouting_algorithm.encode_to_value().change_context(
                        ValidationError::InvalidValue {
                            message: "Failed to serialize prerouting_algorithm".to_string(),
                        },
                    )
                })
                .transpose()?,
            merchant_reference_id,
            surcharge_amount: amount_details.surcharge_amount,
            tax_on_surcharge: amount_details.tax_on_surcharge,
            organization_id,
            shipping_cost: amount_details.shipping_cost,
            tax_details: amount_details.tax_details,
            enable_payment_link: Some(enable_payment_link.as_bool()),
            apply_mit_exemption: Some(apply_mit_exemption.as_bool()),
            customer_present: Some(customer_present.as_bool()),
            payment_link_config,
            routing_algorithm_id,
            psd2_sca_exemption_type: None,
            request_extended_authorization: None,
            platform_merchant_id: None,
            split_payments,
            force_3ds_challenge,
            force_3ds_challenge_trigger,
            processor_merchant_id: Some(processor_merchant_id),
            created_by: created_by.map(|cb| cb.to_string()),
            is_iframe_redirection_enabled,
            is_payment_id_from_merchant,
        })
    }
    async fn convert_back(
        state: &KeyManagerState,
        storage_model: Self::DstType,
        key: &Secret<Vec<u8>>,
        key_manager_identifier: keymanager::Identifier,
    ) -> CustomResult<Self, ValidationError>
    where
        Self: Sized,
    {
        async {
            let decrypted_data = crypto_operation(
                state,
                type_name!(Self::DstType),
                CryptoOperation::BatchDecrypt(super::EncryptedPaymentIntent::to_encryptable(
                    super::EncryptedPaymentIntent {
                        billing_address: storage_model.billing_address,
                        shipping_address: storage_model.shipping_address,
                        customer_details: storage_model.customer_details,
                    },
                )),
                key_manager_identifier,
                key.peek(),
            )
            .await
            .and_then(|val| val.try_into_batchoperation())?;

            let data = super::EncryptedPaymentIntent::from_encryptable(decrypted_data)
                .change_context(common_utils::errors::CryptoError::DecodingFailed)
                .attach_printable("Invalid batch operation data")?;

            let amount_details = super::AmountDetails {
                order_amount: storage_model.amount,
                currency: storage_model.currency,
                surcharge_amount: storage_model.surcharge_amount,
                tax_on_surcharge: storage_model.tax_on_surcharge,
                shipping_cost: storage_model.shipping_cost,
                tax_details: storage_model.tax_details,
                skip_external_tax_calculation: common_enums::TaxCalculationOverride::from(
                    storage_model.skip_external_tax_calculation,
                ),
                skip_surcharge_calculation: common_enums::SurchargeCalculationOverride::from(
                    storage_model.surcharge_applicable,
                ),
                amount_captured: storage_model.amount_captured,
            };

            let billing_address = data
                .billing_address
                .map(|billing| {
                    billing.deserialize_inner_value(|value| value.parse_value("Address"))
                })
                .transpose()
                .change_context(common_utils::errors::CryptoError::DecodingFailed)
                .attach_printable("Error while deserializing Address")?;

            let shipping_address = data
                .shipping_address
                .map(|shipping| {
                    shipping.deserialize_inner_value(|value| value.parse_value("Address"))
                })
                .transpose()
                .change_context(common_utils::errors::CryptoError::DecodingFailed)
                .attach_printable("Error while deserializing Address")?;
            let allowed_payment_method_types = storage_model
                .allowed_payment_method_types
                .map(|allowed_payment_method_types| {
                    allowed_payment_method_types.parse_value("Vec<PaymentMethodType>")
                })
                .transpose()
                .change_context(common_utils::errors::CryptoError::DecodingFailed)?;
            Ok::<Self, error_stack::Report<common_utils::errors::CryptoError>>(Self {
                merchant_id: storage_model.merchant_id.clone(),
                status: storage_model.status,
                amount_details,
                amount_captured: storage_model.amount_captured,
                customer_id: storage_model.customer_id,
                description: storage_model.description,
                return_url: storage_model.return_url,
                metadata: storage_model.metadata,
                statement_descriptor: storage_model.statement_descriptor,
                created_at: storage_model.created_at,
                modified_at: storage_model.modified_at,
                last_synced: storage_model.last_synced,
                setup_future_usage: storage_model.setup_future_usage.unwrap_or_default(),
                active_attempt_id: storage_model.active_attempt_id,
                order_details: storage_model.order_details.map(|order_details| {
                    order_details
                        .into_iter()
                        .map(|order_detail| Secret::new(order_detail.expose()))
                        .collect::<Vec<_>>()
                }),
                allowed_payment_method_types,
                connector_metadata: storage_model.connector_metadata,
                feature_metadata: storage_model.feature_metadata,
                attempt_count: storage_model.attempt_count,
                profile_id: storage_model.profile_id,
                frm_merchant_decision: storage_model.frm_merchant_decision,
                payment_link_id: storage_model.payment_link_id,
                updated_by: storage_model.updated_by,
                request_incremental_authorization: storage_model
                    .request_incremental_authorization
                    .unwrap_or_default(),
                authorization_count: storage_model.authorization_count,
                session_expiry: storage_model.session_expiry,
                request_external_three_ds_authentication: storage_model
                    .request_external_three_ds_authentication
                    .into(),
                frm_metadata: storage_model.frm_metadata,
                customer_details: data.customer_details,
                billing_address,
                shipping_address,
                capture_method: storage_model.capture_method.unwrap_or_default(),
                id: storage_model.id,
                merchant_reference_id: storage_model.merchant_reference_id,
                organization_id: storage_model.organization_id,
                authentication_type: storage_model.authentication_type,
                prerouting_algorithm: storage_model
                    .prerouting_algorithm
                    .map(|prerouting_algorithm_value| {
                        prerouting_algorithm_value
                            .parse_value("PaymentRoutingInfo")
                            .change_context(common_utils::errors::CryptoError::DecodingFailed)
                    })
                    .transpose()?,
                enable_payment_link: storage_model.enable_payment_link.into(),
                apply_mit_exemption: storage_model.apply_mit_exemption.into(),
                customer_present: storage_model.customer_present.into(),
                payment_link_config: storage_model.payment_link_config,
                routing_algorithm_id: storage_model.routing_algorithm_id,
                split_payments: storage_model.split_payments,
                force_3ds_challenge: storage_model.force_3ds_challenge,
                force_3ds_challenge_trigger: storage_model.force_3ds_challenge_trigger,
                processor_merchant_id: storage_model
                    .processor_merchant_id
                    .unwrap_or(storage_model.merchant_id),
                created_by: storage_model
                    .created_by
                    .and_then(|created_by| created_by.parse::<CreatedBy>().ok()),
                is_iframe_redirection_enabled: storage_model.is_iframe_redirection_enabled,
                is_payment_id_from_merchant: storage_model.is_payment_id_from_merchant,
            })
        }
        .await
        .change_context(ValidationError::InvalidValue {
            message: "Failed while decrypting payment intent".to_string(),
        })
    }

    async fn construct_new(self) -> CustomResult<Self::NewDstType, ValidationError> {
        let amount_details = self.amount_details;

        Ok(DieselPaymentIntentNew {
            surcharge_applicable: Some(amount_details.get_surcharge_action_as_bool()),
            skip_external_tax_calculation: Some(amount_details.get_external_tax_action_as_bool()),
            merchant_id: self.merchant_id,
            status: self.status,
            amount: amount_details.order_amount,
            currency: amount_details.currency,
            amount_captured: self.amount_captured,
            customer_id: self.customer_id,
            description: self.description,
            return_url: self.return_url,
            metadata: self.metadata,
            statement_descriptor: self.statement_descriptor,
            created_at: self.created_at,
            modified_at: self.modified_at,
            last_synced: self.last_synced,
            setup_future_usage: Some(self.setup_future_usage),
            active_attempt_id: self.active_attempt_id,
            order_details: self.order_details,
            allowed_payment_method_types: self
                .allowed_payment_method_types
                .map(|allowed_payment_method_types| {
                    allowed_payment_method_types
                        .encode_to_value()
                        .change_context(ValidationError::InvalidValue {
                            message: "Failed to serialize allowed_payment_method_types".to_string(),
                        })
                })
                .transpose()?
                .map(Secret::new),
            connector_metadata: self.connector_metadata,
            feature_metadata: self.feature_metadata,
            attempt_count: self.attempt_count,
            profile_id: self.profile_id,
            frm_merchant_decision: self.frm_merchant_decision,
            payment_link_id: self.payment_link_id,
            updated_by: self.updated_by,

            request_incremental_authorization: Some(self.request_incremental_authorization),
            authorization_count: self.authorization_count,
            session_expiry: self.session_expiry,
            request_external_three_ds_authentication: Some(
                self.request_external_three_ds_authentication.as_bool(),
            ),
            frm_metadata: self.frm_metadata,
            customer_details: self.customer_details.map(Encryption::from),
            billing_address: self.billing_address.map(Encryption::from),
            shipping_address: self.shipping_address.map(Encryption::from),
            capture_method: Some(self.capture_method),
            id: self.id,
            merchant_reference_id: self.merchant_reference_id,
            authentication_type: self.authentication_type,
            prerouting_algorithm: self
                .prerouting_algorithm
                .map(|prerouting_algorithm| {
                    prerouting_algorithm.encode_to_value().change_context(
                        ValidationError::InvalidValue {
                            message: "Failed to serialize prerouting_algorithm".to_string(),
                        },
                    )
                })
                .transpose()?,
            surcharge_amount: amount_details.surcharge_amount,
            tax_on_surcharge: amount_details.tax_on_surcharge,
            organization_id: self.organization_id,
            shipping_cost: amount_details.shipping_cost,
            tax_details: amount_details.tax_details,
            enable_payment_link: Some(self.enable_payment_link.as_bool()),
            apply_mit_exemption: Some(self.apply_mit_exemption.as_bool()),
            platform_merchant_id: None,
            force_3ds_challenge: self.force_3ds_challenge,
            force_3ds_challenge_trigger: self.force_3ds_challenge_trigger,
            processor_merchant_id: Some(self.processor_merchant_id),
            created_by: self.created_by.map(|cb| cb.to_string()),
            is_iframe_redirection_enabled: self.is_iframe_redirection_enabled,
            routing_algorithm_id: self.routing_algorithm_id,
            is_payment_id_from_merchant: self.is_payment_id_from_merchant,
        })
    }
}
>>>>>>> 102f2785

#[cfg(feature = "v1")]
#[async_trait::async_trait]
impl behaviour::Conversion for PaymentIntent {
    type DstType = DieselPaymentIntent;
    type NewDstType = DieselPaymentIntentNew;

    async fn convert(self) -> CustomResult<Self::DstType, ValidationError> {
        Ok(DieselPaymentIntent {
            payment_id: self.payment_id,
            merchant_id: self.merchant_id,
            status: self.status,
            amount: self.amount,
            currency: self.currency,
            amount_captured: self.amount_captured,
            customer_id: self.customer_id,
            description: self.description,
            return_url: None, // deprecated
            metadata: self.metadata,
            connector_id: self.connector_id,
            shipping_address_id: self.shipping_address_id,
            billing_address_id: self.billing_address_id,
            statement_descriptor_name: self.statement_descriptor_name,
            statement_descriptor_suffix: self.statement_descriptor_suffix,
            created_at: self.created_at,
            modified_at: self.modified_at,
            last_synced: self.last_synced,
            setup_future_usage: self.setup_future_usage,
            off_session: self.off_session,
            client_secret: self.client_secret,
            active_attempt_id: self.active_attempt.get_id(),
            business_country: self.business_country,
            business_label: self.business_label,
            order_details: self.order_details,
            allowed_payment_method_types: self.allowed_payment_method_types,
            connector_metadata: self.connector_metadata,
            feature_metadata: self.feature_metadata,
            attempt_count: self.attempt_count,
            profile_id: self.profile_id,
            merchant_decision: self.merchant_decision,
            payment_link_id: self.payment_link_id,
            payment_confirm_source: self.payment_confirm_source,
            updated_by: self.updated_by,
            surcharge_applicable: self.surcharge_applicable,
            request_incremental_authorization: self.request_incremental_authorization,
            incremental_authorization_allowed: self.incremental_authorization_allowed,
            authorization_count: self.authorization_count,
            fingerprint_id: self.fingerprint_id,
            session_expiry: self.session_expiry,
            request_external_three_ds_authentication: self.request_external_three_ds_authentication,
            charges: None,
            split_payments: self.split_payments,
            frm_metadata: self.frm_metadata,
            customer_details: self.customer_details.map(Encryption::from),
            billing_details: self.billing_details.map(Encryption::from),
            merchant_order_reference_id: self.merchant_order_reference_id,
            shipping_details: self.shipping_details.map(Encryption::from),
            is_payment_processor_token_flow: self.is_payment_processor_token_flow,
            organization_id: self.organization_id,
            shipping_cost: self.shipping_cost,
            tax_details: self.tax_details,
            skip_external_tax_calculation: self.skip_external_tax_calculation,
            request_extended_authorization: self.request_extended_authorization,
            psd2_sca_exemption_type: self.psd2_sca_exemption_type,
            platform_merchant_id: None,
            processor_merchant_id: Some(self.processor_merchant_id),
            created_by: self.created_by.map(|cb| cb.to_string()),
            force_3ds_challenge: self.force_3ds_challenge,
            force_3ds_challenge_trigger: self.force_3ds_challenge_trigger,
            is_iframe_redirection_enabled: self.is_iframe_redirection_enabled,
            extended_return_url: self.return_url,
            is_payment_id_from_merchant: self.is_payment_id_from_merchant,
        })
    }

    async fn convert_back(
        state: &KeyManagerState,
        storage_model: Self::DstType,
        key: &Secret<Vec<u8>>,
        key_manager_identifier: keymanager::Identifier,
    ) -> CustomResult<Self, ValidationError>
    where
        Self: Sized,
    {
        async {
            let decrypted_data = crypto_operation(
                state,
                type_name!(Self::DstType),
                CryptoOperation::BatchDecrypt(super::EncryptedPaymentIntent::to_encryptable(
                    super::EncryptedPaymentIntent {
                        billing_details: storage_model.billing_details,
                        shipping_details: storage_model.shipping_details,
                        customer_details: storage_model.customer_details,
                    },
                )),
                key_manager_identifier,
                key.peek(),
            )
            .await
            .and_then(|val| val.try_into_batchoperation())?;

            let data = super::EncryptedPaymentIntent::from_encryptable(decrypted_data)
                .change_context(common_utils::errors::CryptoError::DecodingFailed)
                .attach_printable("Invalid batch operation data")?;

            Ok::<Self, error_stack::Report<common_utils::errors::CryptoError>>(Self {
                payment_id: storage_model.payment_id,
                merchant_id: storage_model.merchant_id.clone(),
                status: storage_model.status,
                amount: storage_model.amount,
                currency: storage_model.currency,
                amount_captured: storage_model.amount_captured,
                customer_id: storage_model.customer_id,
                description: storage_model.description,
                return_url: storage_model
                    .extended_return_url
                    .or(storage_model.return_url), // fallback to legacy
                metadata: storage_model.metadata,
                connector_id: storage_model.connector_id,
                shipping_address_id: storage_model.shipping_address_id,
                billing_address_id: storage_model.billing_address_id,
                statement_descriptor_name: storage_model.statement_descriptor_name,
                statement_descriptor_suffix: storage_model.statement_descriptor_suffix,
                created_at: storage_model.created_at,
                modified_at: storage_model.modified_at,
                last_synced: storage_model.last_synced,
                setup_future_usage: storage_model.setup_future_usage,
                off_session: storage_model.off_session,
                client_secret: storage_model.client_secret,
                active_attempt: RemoteStorageObject::ForeignID(storage_model.active_attempt_id),
                business_country: storage_model.business_country,
                business_label: storage_model.business_label,
                order_details: storage_model.order_details,
                allowed_payment_method_types: storage_model.allowed_payment_method_types,
                connector_metadata: storage_model.connector_metadata,
                feature_metadata: storage_model.feature_metadata,
                attempt_count: storage_model.attempt_count,
                profile_id: storage_model.profile_id,
                merchant_decision: storage_model.merchant_decision,
                payment_link_id: storage_model.payment_link_id,
                payment_confirm_source: storage_model.payment_confirm_source,
                updated_by: storage_model.updated_by,
                surcharge_applicable: storage_model.surcharge_applicable,
                request_incremental_authorization: storage_model.request_incremental_authorization,
                incremental_authorization_allowed: storage_model.incremental_authorization_allowed,
                authorization_count: storage_model.authorization_count,
                fingerprint_id: storage_model.fingerprint_id,
                session_expiry: storage_model.session_expiry,
                request_external_three_ds_authentication: storage_model
                    .request_external_three_ds_authentication,
                split_payments: storage_model.split_payments,
                frm_metadata: storage_model.frm_metadata,
                shipping_cost: storage_model.shipping_cost,
                tax_details: storage_model.tax_details,
                customer_details: data.customer_details,
                billing_details: data.billing_details,
                merchant_order_reference_id: storage_model.merchant_order_reference_id,
                shipping_details: data.shipping_details,
                is_payment_processor_token_flow: storage_model.is_payment_processor_token_flow,
                organization_id: storage_model.organization_id,
                skip_external_tax_calculation: storage_model.skip_external_tax_calculation,
                request_extended_authorization: storage_model.request_extended_authorization,
                psd2_sca_exemption_type: storage_model.psd2_sca_exemption_type,
                processor_merchant_id: storage_model
                    .processor_merchant_id
                    .unwrap_or(storage_model.merchant_id),
                created_by: storage_model
                    .created_by
                    .and_then(|created_by| created_by.parse::<CreatedBy>().ok()),
                force_3ds_challenge: storage_model.force_3ds_challenge,
                force_3ds_challenge_trigger: storage_model.force_3ds_challenge_trigger,
                is_iframe_redirection_enabled: storage_model.is_iframe_redirection_enabled,
                is_payment_id_from_merchant: storage_model.is_payment_id_from_merchant,
            })
        }
        .await
        .change_context(ValidationError::InvalidValue {
            message: "Failed while decrypting payment intent".to_string(),
        })
    }

    async fn construct_new(self) -> CustomResult<Self::NewDstType, ValidationError> {
        Ok(DieselPaymentIntentNew {
            payment_id: self.payment_id,
            merchant_id: self.merchant_id,
            status: self.status,
            amount: self.amount,
            currency: self.currency,
            amount_captured: self.amount_captured,
            customer_id: self.customer_id,
            description: self.description,
            return_url: None, // deprecated
            metadata: self.metadata,
            connector_id: self.connector_id,
            shipping_address_id: self.shipping_address_id,
            billing_address_id: self.billing_address_id,
            statement_descriptor_name: self.statement_descriptor_name,
            statement_descriptor_suffix: self.statement_descriptor_suffix,
            created_at: self.created_at,
            modified_at: self.modified_at,
            last_synced: self.last_synced,
            setup_future_usage: self.setup_future_usage,
            off_session: self.off_session,
            client_secret: self.client_secret,
            active_attempt_id: self.active_attempt.get_id(),
            business_country: self.business_country,
            business_label: self.business_label,
            order_details: self.order_details,
            allowed_payment_method_types: self.allowed_payment_method_types,
            connector_metadata: self.connector_metadata,
            feature_metadata: self.feature_metadata,
            attempt_count: self.attempt_count,
            profile_id: self.profile_id,
            merchant_decision: self.merchant_decision,
            payment_link_id: self.payment_link_id,
            payment_confirm_source: self.payment_confirm_source,
            updated_by: self.updated_by,
            surcharge_applicable: self.surcharge_applicable,
            request_incremental_authorization: self.request_incremental_authorization,
            incremental_authorization_allowed: self.incremental_authorization_allowed,
            authorization_count: self.authorization_count,
            fingerprint_id: self.fingerprint_id,
            session_expiry: self.session_expiry,
            request_external_three_ds_authentication: self.request_external_three_ds_authentication,
            charges: None,
            split_payments: self.split_payments,
            frm_metadata: self.frm_metadata,
            customer_details: self.customer_details.map(Encryption::from),
            billing_details: self.billing_details.map(Encryption::from),
            merchant_order_reference_id: self.merchant_order_reference_id,
            shipping_details: self.shipping_details.map(Encryption::from),
            is_payment_processor_token_flow: self.is_payment_processor_token_flow,
            organization_id: self.organization_id,
            shipping_cost: self.shipping_cost,
            tax_details: self.tax_details,
            skip_external_tax_calculation: self.skip_external_tax_calculation,
            request_extended_authorization: self.request_extended_authorization,
            psd2_sca_exemption_type: self.psd2_sca_exemption_type,
            platform_merchant_id: None,
            processor_merchant_id: Some(self.processor_merchant_id),
            created_by: self.created_by.map(|cb| cb.to_string()),
            force_3ds_challenge: self.force_3ds_challenge,
            force_3ds_challenge_trigger: self.force_3ds_challenge_trigger,
            is_iframe_redirection_enabled: self.is_iframe_redirection_enabled,
            extended_return_url: self.return_url,
            is_payment_id_from_merchant: self.is_payment_id_from_merchant,
        })
    }
}<|MERGE_RESOLUTION|>--- conflicted
+++ resolved
@@ -1227,385 +1227,6 @@
     }
 }
 
-<<<<<<< HEAD
-=======
-#[cfg(feature = "v2")]
-#[async_trait::async_trait]
-impl behaviour::Conversion for PaymentIntent {
-    type DstType = DieselPaymentIntent;
-    type NewDstType = DieselPaymentIntentNew;
-
-    async fn convert(self) -> CustomResult<Self::DstType, ValidationError> {
-        let Self {
-            merchant_id,
-            amount_details,
-            status,
-            amount_captured,
-            customer_id,
-            description,
-            return_url,
-            metadata,
-            statement_descriptor,
-            created_at,
-            modified_at,
-            last_synced,
-            setup_future_usage,
-            active_attempt_id,
-            order_details,
-            allowed_payment_method_types,
-            connector_metadata,
-            feature_metadata,
-            attempt_count,
-            profile_id,
-            payment_link_id,
-            frm_merchant_decision,
-            updated_by,
-            request_incremental_authorization,
-            authorization_count,
-            session_expiry,
-            request_external_three_ds_authentication,
-            frm_metadata,
-            customer_details,
-            merchant_reference_id,
-            billing_address,
-            shipping_address,
-            capture_method,
-            id,
-            authentication_type,
-            prerouting_algorithm,
-            organization_id,
-            enable_payment_link,
-            apply_mit_exemption,
-            customer_present,
-            routing_algorithm_id,
-            payment_link_config,
-            split_payments,
-            force_3ds_challenge,
-            force_3ds_challenge_trigger,
-            processor_merchant_id,
-            created_by,
-            is_iframe_redirection_enabled,
-            is_payment_id_from_merchant,
-        } = self;
-        Ok(DieselPaymentIntent {
-            skip_external_tax_calculation: Some(amount_details.get_external_tax_action_as_bool()),
-            surcharge_applicable: Some(amount_details.get_surcharge_action_as_bool()),
-            merchant_id,
-            status,
-            amount: amount_details.order_amount,
-            currency: amount_details.currency,
-            amount_captured,
-            customer_id,
-            description,
-            return_url,
-            metadata,
-            statement_descriptor,
-            created_at,
-            modified_at,
-            last_synced,
-            setup_future_usage: Some(setup_future_usage),
-            active_attempt_id,
-            order_details: order_details.map(|order_details| {
-                order_details
-                    .into_iter()
-                    .map(|order_detail| Secret::new(order_detail.expose()))
-                    .collect::<Vec<_>>()
-            }),
-            allowed_payment_method_types: allowed_payment_method_types
-                .map(|allowed_payment_method_types| {
-                    allowed_payment_method_types
-                        .encode_to_value()
-                        .change_context(ValidationError::InvalidValue {
-                            message: "Failed to serialize allowed_payment_method_types".to_string(),
-                        })
-                })
-                .transpose()?
-                .map(Secret::new),
-            connector_metadata,
-            feature_metadata,
-            attempt_count,
-            profile_id,
-            frm_merchant_decision,
-            payment_link_id,
-            updated_by,
-
-            request_incremental_authorization: Some(request_incremental_authorization),
-            authorization_count,
-            session_expiry,
-            request_external_three_ds_authentication: Some(
-                request_external_three_ds_authentication.as_bool(),
-            ),
-            frm_metadata,
-            customer_details: customer_details.map(Encryption::from),
-            billing_address: billing_address.map(Encryption::from),
-            shipping_address: shipping_address.map(Encryption::from),
-            capture_method: Some(capture_method),
-            id,
-            authentication_type,
-            prerouting_algorithm: prerouting_algorithm
-                .map(|prerouting_algorithm| {
-                    prerouting_algorithm.encode_to_value().change_context(
-                        ValidationError::InvalidValue {
-                            message: "Failed to serialize prerouting_algorithm".to_string(),
-                        },
-                    )
-                })
-                .transpose()?,
-            merchant_reference_id,
-            surcharge_amount: amount_details.surcharge_amount,
-            tax_on_surcharge: amount_details.tax_on_surcharge,
-            organization_id,
-            shipping_cost: amount_details.shipping_cost,
-            tax_details: amount_details.tax_details,
-            enable_payment_link: Some(enable_payment_link.as_bool()),
-            apply_mit_exemption: Some(apply_mit_exemption.as_bool()),
-            customer_present: Some(customer_present.as_bool()),
-            payment_link_config,
-            routing_algorithm_id,
-            psd2_sca_exemption_type: None,
-            request_extended_authorization: None,
-            platform_merchant_id: None,
-            split_payments,
-            force_3ds_challenge,
-            force_3ds_challenge_trigger,
-            processor_merchant_id: Some(processor_merchant_id),
-            created_by: created_by.map(|cb| cb.to_string()),
-            is_iframe_redirection_enabled,
-            is_payment_id_from_merchant,
-        })
-    }
-    async fn convert_back(
-        state: &KeyManagerState,
-        storage_model: Self::DstType,
-        key: &Secret<Vec<u8>>,
-        key_manager_identifier: keymanager::Identifier,
-    ) -> CustomResult<Self, ValidationError>
-    where
-        Self: Sized,
-    {
-        async {
-            let decrypted_data = crypto_operation(
-                state,
-                type_name!(Self::DstType),
-                CryptoOperation::BatchDecrypt(super::EncryptedPaymentIntent::to_encryptable(
-                    super::EncryptedPaymentIntent {
-                        billing_address: storage_model.billing_address,
-                        shipping_address: storage_model.shipping_address,
-                        customer_details: storage_model.customer_details,
-                    },
-                )),
-                key_manager_identifier,
-                key.peek(),
-            )
-            .await
-            .and_then(|val| val.try_into_batchoperation())?;
-
-            let data = super::EncryptedPaymentIntent::from_encryptable(decrypted_data)
-                .change_context(common_utils::errors::CryptoError::DecodingFailed)
-                .attach_printable("Invalid batch operation data")?;
-
-            let amount_details = super::AmountDetails {
-                order_amount: storage_model.amount,
-                currency: storage_model.currency,
-                surcharge_amount: storage_model.surcharge_amount,
-                tax_on_surcharge: storage_model.tax_on_surcharge,
-                shipping_cost: storage_model.shipping_cost,
-                tax_details: storage_model.tax_details,
-                skip_external_tax_calculation: common_enums::TaxCalculationOverride::from(
-                    storage_model.skip_external_tax_calculation,
-                ),
-                skip_surcharge_calculation: common_enums::SurchargeCalculationOverride::from(
-                    storage_model.surcharge_applicable,
-                ),
-                amount_captured: storage_model.amount_captured,
-            };
-
-            let billing_address = data
-                .billing_address
-                .map(|billing| {
-                    billing.deserialize_inner_value(|value| value.parse_value("Address"))
-                })
-                .transpose()
-                .change_context(common_utils::errors::CryptoError::DecodingFailed)
-                .attach_printable("Error while deserializing Address")?;
-
-            let shipping_address = data
-                .shipping_address
-                .map(|shipping| {
-                    shipping.deserialize_inner_value(|value| value.parse_value("Address"))
-                })
-                .transpose()
-                .change_context(common_utils::errors::CryptoError::DecodingFailed)
-                .attach_printable("Error while deserializing Address")?;
-            let allowed_payment_method_types = storage_model
-                .allowed_payment_method_types
-                .map(|allowed_payment_method_types| {
-                    allowed_payment_method_types.parse_value("Vec<PaymentMethodType>")
-                })
-                .transpose()
-                .change_context(common_utils::errors::CryptoError::DecodingFailed)?;
-            Ok::<Self, error_stack::Report<common_utils::errors::CryptoError>>(Self {
-                merchant_id: storage_model.merchant_id.clone(),
-                status: storage_model.status,
-                amount_details,
-                amount_captured: storage_model.amount_captured,
-                customer_id: storage_model.customer_id,
-                description: storage_model.description,
-                return_url: storage_model.return_url,
-                metadata: storage_model.metadata,
-                statement_descriptor: storage_model.statement_descriptor,
-                created_at: storage_model.created_at,
-                modified_at: storage_model.modified_at,
-                last_synced: storage_model.last_synced,
-                setup_future_usage: storage_model.setup_future_usage.unwrap_or_default(),
-                active_attempt_id: storage_model.active_attempt_id,
-                order_details: storage_model.order_details.map(|order_details| {
-                    order_details
-                        .into_iter()
-                        .map(|order_detail| Secret::new(order_detail.expose()))
-                        .collect::<Vec<_>>()
-                }),
-                allowed_payment_method_types,
-                connector_metadata: storage_model.connector_metadata,
-                feature_metadata: storage_model.feature_metadata,
-                attempt_count: storage_model.attempt_count,
-                profile_id: storage_model.profile_id,
-                frm_merchant_decision: storage_model.frm_merchant_decision,
-                payment_link_id: storage_model.payment_link_id,
-                updated_by: storage_model.updated_by,
-                request_incremental_authorization: storage_model
-                    .request_incremental_authorization
-                    .unwrap_or_default(),
-                authorization_count: storage_model.authorization_count,
-                session_expiry: storage_model.session_expiry,
-                request_external_three_ds_authentication: storage_model
-                    .request_external_three_ds_authentication
-                    .into(),
-                frm_metadata: storage_model.frm_metadata,
-                customer_details: data.customer_details,
-                billing_address,
-                shipping_address,
-                capture_method: storage_model.capture_method.unwrap_or_default(),
-                id: storage_model.id,
-                merchant_reference_id: storage_model.merchant_reference_id,
-                organization_id: storage_model.organization_id,
-                authentication_type: storage_model.authentication_type,
-                prerouting_algorithm: storage_model
-                    .prerouting_algorithm
-                    .map(|prerouting_algorithm_value| {
-                        prerouting_algorithm_value
-                            .parse_value("PaymentRoutingInfo")
-                            .change_context(common_utils::errors::CryptoError::DecodingFailed)
-                    })
-                    .transpose()?,
-                enable_payment_link: storage_model.enable_payment_link.into(),
-                apply_mit_exemption: storage_model.apply_mit_exemption.into(),
-                customer_present: storage_model.customer_present.into(),
-                payment_link_config: storage_model.payment_link_config,
-                routing_algorithm_id: storage_model.routing_algorithm_id,
-                split_payments: storage_model.split_payments,
-                force_3ds_challenge: storage_model.force_3ds_challenge,
-                force_3ds_challenge_trigger: storage_model.force_3ds_challenge_trigger,
-                processor_merchant_id: storage_model
-                    .processor_merchant_id
-                    .unwrap_or(storage_model.merchant_id),
-                created_by: storage_model
-                    .created_by
-                    .and_then(|created_by| created_by.parse::<CreatedBy>().ok()),
-                is_iframe_redirection_enabled: storage_model.is_iframe_redirection_enabled,
-                is_payment_id_from_merchant: storage_model.is_payment_id_from_merchant,
-            })
-        }
-        .await
-        .change_context(ValidationError::InvalidValue {
-            message: "Failed while decrypting payment intent".to_string(),
-        })
-    }
-
-    async fn construct_new(self) -> CustomResult<Self::NewDstType, ValidationError> {
-        let amount_details = self.amount_details;
-
-        Ok(DieselPaymentIntentNew {
-            surcharge_applicable: Some(amount_details.get_surcharge_action_as_bool()),
-            skip_external_tax_calculation: Some(amount_details.get_external_tax_action_as_bool()),
-            merchant_id: self.merchant_id,
-            status: self.status,
-            amount: amount_details.order_amount,
-            currency: amount_details.currency,
-            amount_captured: self.amount_captured,
-            customer_id: self.customer_id,
-            description: self.description,
-            return_url: self.return_url,
-            metadata: self.metadata,
-            statement_descriptor: self.statement_descriptor,
-            created_at: self.created_at,
-            modified_at: self.modified_at,
-            last_synced: self.last_synced,
-            setup_future_usage: Some(self.setup_future_usage),
-            active_attempt_id: self.active_attempt_id,
-            order_details: self.order_details,
-            allowed_payment_method_types: self
-                .allowed_payment_method_types
-                .map(|allowed_payment_method_types| {
-                    allowed_payment_method_types
-                        .encode_to_value()
-                        .change_context(ValidationError::InvalidValue {
-                            message: "Failed to serialize allowed_payment_method_types".to_string(),
-                        })
-                })
-                .transpose()?
-                .map(Secret::new),
-            connector_metadata: self.connector_metadata,
-            feature_metadata: self.feature_metadata,
-            attempt_count: self.attempt_count,
-            profile_id: self.profile_id,
-            frm_merchant_decision: self.frm_merchant_decision,
-            payment_link_id: self.payment_link_id,
-            updated_by: self.updated_by,
-
-            request_incremental_authorization: Some(self.request_incremental_authorization),
-            authorization_count: self.authorization_count,
-            session_expiry: self.session_expiry,
-            request_external_three_ds_authentication: Some(
-                self.request_external_three_ds_authentication.as_bool(),
-            ),
-            frm_metadata: self.frm_metadata,
-            customer_details: self.customer_details.map(Encryption::from),
-            billing_address: self.billing_address.map(Encryption::from),
-            shipping_address: self.shipping_address.map(Encryption::from),
-            capture_method: Some(self.capture_method),
-            id: self.id,
-            merchant_reference_id: self.merchant_reference_id,
-            authentication_type: self.authentication_type,
-            prerouting_algorithm: self
-                .prerouting_algorithm
-                .map(|prerouting_algorithm| {
-                    prerouting_algorithm.encode_to_value().change_context(
-                        ValidationError::InvalidValue {
-                            message: "Failed to serialize prerouting_algorithm".to_string(),
-                        },
-                    )
-                })
-                .transpose()?,
-            surcharge_amount: amount_details.surcharge_amount,
-            tax_on_surcharge: amount_details.tax_on_surcharge,
-            organization_id: self.organization_id,
-            shipping_cost: amount_details.shipping_cost,
-            tax_details: amount_details.tax_details,
-            enable_payment_link: Some(self.enable_payment_link.as_bool()),
-            apply_mit_exemption: Some(self.apply_mit_exemption.as_bool()),
-            platform_merchant_id: None,
-            force_3ds_challenge: self.force_3ds_challenge,
-            force_3ds_challenge_trigger: self.force_3ds_challenge_trigger,
-            processor_merchant_id: Some(self.processor_merchant_id),
-            created_by: self.created_by.map(|cb| cb.to_string()),
-            is_iframe_redirection_enabled: self.is_iframe_redirection_enabled,
-            routing_algorithm_id: self.routing_algorithm_id,
-            is_payment_id_from_merchant: self.is_payment_id_from_merchant,
-        })
-    }
-}
->>>>>>> 102f2785
 
 #[cfg(feature = "v1")]
 #[async_trait::async_trait]
