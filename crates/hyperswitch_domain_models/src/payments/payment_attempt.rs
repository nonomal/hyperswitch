--- conflicted
+++ resolved
@@ -568,14 +568,6 @@
             external_reference_id: None,
             payment_method_billing_address,
             error: None,
-<<<<<<< HEAD
-            connector_token_details: Some(diesel_models::ConnectorTokenDetails {
-                connector_mandate_id: None,
-                connector_token_request_reference_id: Some(common_utils::generate_id_with_len(
-                    consts::CONNECTOR_MANDATE_REQUEST_REFERENCE_ID_LENGTH,
-                )),
-            }),
-=======
             connector_token_details: connector_token,
             id,
             card_discovery: None,
@@ -664,7 +656,6 @@
             payment_method_billing_address,
             error: None,
             connector_token_details: connector_token,
->>>>>>> 5cdfe832
             feature_metadata: None,
             id,
             card_discovery: None,
