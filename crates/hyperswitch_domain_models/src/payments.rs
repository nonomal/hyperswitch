use common_utils::{self, crypto::Encryptable, id_type, pii, types::MinorUnit};
use masking::Secret;
use time::PrimitiveDateTime;

pub mod payment_attempt;
pub mod payment_intent;

use common_enums as storage_enums;

use self::payment_attempt::PaymentAttempt;
use crate::RemoteStorageObject;

#[cfg(all(any(feature = "v1", feature = "v2"), not(feature = "payment_v2")))]
#[derive(Clone, Debug, PartialEq, serde::Serialize)]
pub struct PaymentIntent {
    pub payment_id: id_type::PaymentId,
    pub merchant_id: id_type::MerchantId,
    pub status: storage_enums::IntentStatus,
    pub amount: MinorUnit,
    pub currency: Option<storage_enums::Currency>,
    pub amount_captured: Option<MinorUnit>,
    pub customer_id: Option<id_type::CustomerId>,
    pub description: Option<String>,
    pub return_url: Option<String>,
    pub metadata: Option<serde_json::Value>,
    pub connector_id: Option<String>,
    pub shipping_address_id: Option<String>,
    pub billing_address_id: Option<String>,
    pub statement_descriptor_name: Option<String>,
    pub statement_descriptor_suffix: Option<String>,
    #[serde(with = "common_utils::custom_serde::iso8601")]
    pub created_at: PrimitiveDateTime,
    #[serde(with = "common_utils::custom_serde::iso8601")]
    pub modified_at: PrimitiveDateTime,
    #[serde(with = "common_utils::custom_serde::iso8601::option")]
    pub last_synced: Option<PrimitiveDateTime>,
    pub setup_future_usage: Option<storage_enums::FutureUsage>,
    pub off_session: Option<bool>,
    pub client_secret: Option<String>,
    pub active_attempt: RemoteStorageObject<PaymentAttempt>,
    pub business_country: Option<storage_enums::CountryAlpha2>,
    pub business_label: Option<String>,
    pub order_details: Option<Vec<pii::SecretSerdeValue>>,
    pub allowed_payment_method_types: Option<serde_json::Value>,
    pub connector_metadata: Option<serde_json::Value>,
    pub feature_metadata: Option<serde_json::Value>,
    pub attempt_count: i16,
    pub profile_id: Option<id_type::ProfileId>,
    pub payment_link_id: Option<String>,
    // Denotes the action(approve or reject) taken by merchant in case of manual review.
    // Manual review can occur when the transaction is marked as risky by the frm_processor, payment processor or when there is underpayment/over payment incase of crypto payment
    pub merchant_decision: Option<String>,
    pub payment_confirm_source: Option<storage_enums::PaymentSource>,

    pub updated_by: String,
    pub surcharge_applicable: Option<bool>,
    pub request_incremental_authorization: Option<storage_enums::RequestIncrementalAuthorization>,
    pub incremental_authorization_allowed: Option<bool>,
    pub authorization_count: Option<i32>,
    pub fingerprint_id: Option<String>,
    #[serde(with = "common_utils::custom_serde::iso8601::option")]
    pub session_expiry: Option<PrimitiveDateTime>,
    pub request_external_three_ds_authentication: Option<bool>,
    pub charges: Option<pii::SecretSerdeValue>,
    pub frm_metadata: Option<pii::SecretSerdeValue>,
    pub customer_details: Option<Encryptable<Secret<serde_json::Value>>>,
    pub billing_details: Option<Encryptable<Secret<serde_json::Value>>>,
    pub merchant_order_reference_id: Option<String>,
    pub shipping_details: Option<Encryptable<Secret<serde_json::Value>>>,
    pub is_payment_processor_token_flow: Option<bool>,
<<<<<<< HEAD
}

#[cfg(all(feature = "v2", feature = "payment_v2"))]
#[derive(Clone, Debug, PartialEq, serde::Serialize)]
pub struct PaymentIntent {
    pub merchant_id: id_type::MerchantId,
    pub status: storage_enums::IntentStatus,
    pub amount: MinorUnit,
    pub currency: Option<storage_enums::Currency>,
    pub amount_captured: Option<MinorUnit>,
    pub customer_id: Option<id_type::CustomerId>,
    pub description: Option<String>,
    pub return_url: Option<String>,
    pub metadata: Option<serde_json::Value>,
    pub statement_descriptor_name: Option<String>,
    #[serde(with = "common_utils::custom_serde::iso8601")]
    pub created_at: PrimitiveDateTime,
    #[serde(with = "common_utils::custom_serde::iso8601")]
    pub modified_at: PrimitiveDateTime,
    #[serde(with = "common_utils::custom_serde::iso8601::option")]
    pub last_synced: Option<PrimitiveDateTime>,
    pub setup_future_usage: Option<storage_enums::FutureUsage>,
    pub off_session: Option<bool>,
    pub client_secret: Option<String>,
    pub active_attempt: RemoteStorageObject<PaymentAttempt>,
    pub order_details: Option<Vec<pii::SecretSerdeValue>>,
    pub allowed_payment_method_types: Option<serde_json::Value>,
    pub connector_metadata: Option<serde_json::Value>,
    pub feature_metadata: Option<serde_json::Value>,
    pub attempt_count: i16,
    pub profile_id: Option<id_type::ProfileId>,
    pub payment_link_id: Option<String>,
    // Denotes the action(approve or reject) taken by merchant in case of manual review.
    // Manual review can occur when the transaction is marked as risky by the frm_processor, payment processor or when there is underpayment/over payment incase of crypto payment
    pub merchant_decision: Option<String>,
    pub payment_confirm_source: Option<storage_enums::PaymentSource>,

    pub updated_by: String,
    pub surcharge_applicable: Option<bool>,
    pub request_incremental_authorization: Option<storage_enums::RequestIncrementalAuthorization>,
    pub authorization_count: Option<i32>,
    #[serde(with = "common_utils::custom_serde::iso8601::option")]
    pub session_expiry: Option<PrimitiveDateTime>,
    pub request_external_three_ds_authentication: Option<bool>,
    pub charges: Option<pii::SecretSerdeValue>,
    pub frm_metadata: Option<pii::SecretSerdeValue>,
    pub customer_details: Option<Encryptable<Secret<serde_json::Value>>>,
    pub merchant_order_reference_id: Option<String>,
    pub is_payment_processor_token_flow: Option<bool>,
    pub merchant_reference_id: String,
    pub billing_address: Option<Encryptable<Secret<serde_json::Value>>>,
    pub shipping_address: Option<Encryptable<Secret<serde_json::Value>>>,
    pub capture_method: Option<storage_enums::CaptureMethod>,
    pub id: String,
=======
    pub organization_id: id_type::OrganizationId,
>>>>>>> f8227309
}<|MERGE_RESOLUTION|>--- conflicted
+++ resolved
@@ -68,7 +68,7 @@
     pub merchant_order_reference_id: Option<String>,
     pub shipping_details: Option<Encryptable<Secret<serde_json::Value>>>,
     pub is_payment_processor_token_flow: Option<bool>,
-<<<<<<< HEAD
+    pub organization_id: id_type::OrganizationId,
 }
 
 #[cfg(all(feature = "v2", feature = "payment_v2"))]
@@ -123,7 +123,4 @@
     pub shipping_address: Option<Encryptable<Secret<serde_json::Value>>>,
     pub capture_method: Option<storage_enums::CaptureMethod>,
     pub id: String,
-=======
-    pub organization_id: id_type::OrganizationId,
->>>>>>> f8227309
 }