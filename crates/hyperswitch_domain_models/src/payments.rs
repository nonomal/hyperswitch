--- conflicted
+++ resolved
@@ -537,10 +537,6 @@
                 },
             )
     }
-<<<<<<< HEAD
-
-=======
->>>>>>> a98cff56
     fn get_payment_method_sub_type(&self) -> Option<common_enums::PaymentMethodType> {
         self.feature_metadata
             .as_ref()
