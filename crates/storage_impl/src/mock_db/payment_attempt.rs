use common_utils::errors::CustomResult;
#[cfg(feature = "v2")]
use common_utils::{id_type, types::keymanager::KeyManagerState};
use diesel_models::enums as storage_enums;
#[cfg(feature = "v2")]
use hyperswitch_domain_models::merchant_key_store::MerchantKeyStore;
#[cfg(feature = "v1")]
use hyperswitch_domain_models::payments::payment_attempt::PaymentAttemptNew;
use hyperswitch_domain_models::payments::payment_attempt::{
    PaymentAttempt, PaymentAttemptInterface, PaymentAttemptUpdate,
};

use super::MockDb;
use crate::errors::StorageError;
#[cfg(feature = "v1")]
use crate::DataModelExt;

#[async_trait::async_trait]
impl PaymentAttemptInterface for MockDb {
    type Error = StorageError;
    #[cfg(feature = "v1")]
    async fn find_payment_attempt_by_payment_id_merchant_id_attempt_id(
        &self,
        _payment_id: &common_utils::id_type::PaymentId,
        _merchant_id: &common_utils::id_type::MerchantId,
        _attempt_id: &str,
        _storage_scheme: storage_enums::MerchantStorageScheme,
    ) -> CustomResult<PaymentAttempt, StorageError> {
        // [#172]: Implement function for `MockDb`
        Err(StorageError::MockDbError)?
    }

    #[cfg(all(feature = "v1", feature = "olap"))]
    async fn get_filters_for_payments(
        &self,
        _pi: &[hyperswitch_domain_models::payments::PaymentIntent],
        _merchant_id: &common_utils::id_type::MerchantId,
        _storage_scheme: storage_enums::MerchantStorageScheme,
    ) -> CustomResult<
        hyperswitch_domain_models::payments::payment_attempt::PaymentListFilters,
        StorageError,
    > {
        Err(StorageError::MockDbError)?
    }

    #[cfg(all(feature = "v1", feature = "olap"))]
    async fn get_total_count_of_filtered_payment_attempts(
        &self,
        _merchant_id: &common_utils::id_type::MerchantId,
        _active_attempt_ids: &[String],
        _connector: Option<Vec<api_models::enums::Connector>>,
        _payment_method: Option<Vec<common_enums::PaymentMethod>>,
        _payment_method_type: Option<Vec<common_enums::PaymentMethodType>>,
        _authentication_type: Option<Vec<common_enums::AuthenticationType>>,
        _merchanat_connector_id: Option<Vec<common_utils::id_type::MerchantConnectorAccountId>>,
        _card_network: Option<Vec<storage_enums::CardNetwork>>,
        _card_discovery: Option<Vec<storage_enums::CardDiscovery>>,
        _storage_scheme: storage_enums::MerchantStorageScheme,
    ) -> CustomResult<i64, StorageError> {
        Err(StorageError::MockDbError)?
    }

    #[cfg(all(feature = "v2", feature = "olap"))]
    async fn get_total_count_of_filtered_payment_attempts(
        &self,
        _merchant_id: &id_type::MerchantId,
        _active_attempt_ids: &[String],
        _connector: Option<api_models::enums::Connector>,
        _payment_method_type: Option<common_enums::PaymentMethod>,
        _payment_method_subtype: Option<common_enums::PaymentMethodType>,
        _authentication_type: Option<common_enums::AuthenticationType>,
        _merchanat_connector_id: Option<id_type::MerchantConnectorAccountId>,
        _card_network: Option<storage_enums::CardNetwork>,
        _storage_scheme: storage_enums::MerchantStorageScheme,
    ) -> CustomResult<i64, StorageError> {
        Err(StorageError::MockDbError)?
    }

    #[cfg(feature = "v1")]
    async fn find_payment_attempt_by_attempt_id_merchant_id(
        &self,
        _attempt_id: &str,
        _merchant_id: &common_utils::id_type::MerchantId,
        _storage_scheme: storage_enums::MerchantStorageScheme,
    ) -> CustomResult<PaymentAttempt, StorageError> {
        // [#172]: Implement function for `MockDb`
        Err(StorageError::MockDbError)?
    }

    #[cfg(feature = "v2")]
    async fn find_payment_attempt_by_id(
        &self,
        _key_manager_state: &KeyManagerState,
        _merchant_key_store: &MerchantKeyStore,
        _attempt_id: &id_type::GlobalAttemptId,
        _storage_scheme: storage_enums::MerchantStorageScheme,
    ) -> error_stack::Result<PaymentAttempt, StorageError> {
        // [#172]: Implement function for `MockDb`
        Err(StorageError::MockDbError)?
    }

    #[cfg(feature = "v2")]
    async fn find_payment_attempts_by_payment_intent_id(
        &self,
        _key_manager_state: &KeyManagerState,
        _id: &id_type::GlobalPaymentId,
        _merchant_key_store: &MerchantKeyStore,
        _storage_scheme: common_enums::MerchantStorageScheme,
    ) -> error_stack::Result<Vec<PaymentAttempt>, StorageError> {
        // [#172]: Implement function for `MockDb`
        Err(StorageError::MockDbError)?
    }

    #[cfg(feature = "v1")]
    async fn find_payment_attempt_by_preprocessing_id_merchant_id(
        &self,
        _preprocessing_id: &str,
        _merchant_id: &common_utils::id_type::MerchantId,
        _storage_scheme: storage_enums::MerchantStorageScheme,
    ) -> CustomResult<PaymentAttempt, StorageError> {
        // [#172]: Implement function for `MockDb`
        Err(StorageError::MockDbError)?
    }

    #[cfg(feature = "v1")]
    async fn find_payment_attempt_by_merchant_id_connector_txn_id(
        &self,
        _merchant_id: &common_utils::id_type::MerchantId,
        _connector_txn_id: &str,
        _storage_scheme: storage_enums::MerchantStorageScheme,
    ) -> CustomResult<PaymentAttempt, StorageError> {
        // [#172]: Implement function for `MockDb`
        Err(StorageError::MockDbError)?
    }

    #[cfg(feature = "v2")]
    async fn find_payment_attempt_by_profile_id_connector_transaction_id(
        &self,
        _key_manager_state: &KeyManagerState,
        _merchant_key_store: &MerchantKeyStore,
        _profile_id: &id_type::ProfileId,
        _connector_transaction_id: &str,
        _storage_scheme: storage_enums::MerchantStorageScheme,
    ) -> CustomResult<PaymentAttempt, StorageError> {
        // [#172]: Implement function for `MockDb`
        Err(StorageError::MockDbError)?
    }

    #[cfg(feature = "v1")]
    async fn find_attempts_by_merchant_id_payment_id(
        &self,
        _merchant_id: &common_utils::id_type::MerchantId,
        _payment_id: &common_utils::id_type::PaymentId,
        _storage_scheme: storage_enums::MerchantStorageScheme,
    ) -> CustomResult<Vec<PaymentAttempt>, StorageError> {
        // [#172]: Implement function for `MockDb`
        Err(StorageError::MockDbError)?
    }

    #[cfg(feature = "v1")]
    #[allow(clippy::panic)]
    async fn insert_payment_attempt(
        &self,
        payment_attempt: PaymentAttemptNew,
        storage_scheme: storage_enums::MerchantStorageScheme,
    ) -> CustomResult<PaymentAttempt, StorageError> {
        let mut payment_attempts = self.payment_attempts.lock().await;
        let time = common_utils::date_time::now();
        let payment_attempt = PaymentAttempt {
            payment_id: payment_attempt.payment_id,
            merchant_id: payment_attempt.merchant_id,
            attempt_id: payment_attempt.attempt_id,
            status: payment_attempt.status,
            net_amount: payment_attempt.net_amount,
            currency: payment_attempt.currency,
            save_to_locker: payment_attempt.save_to_locker,
            connector: payment_attempt.connector,
            error_message: payment_attempt.error_message,
            offer_amount: payment_attempt.offer_amount,
            payment_method_id: payment_attempt.payment_method_id,
            payment_method: payment_attempt.payment_method,
            connector_transaction_id: None,
            capture_method: payment_attempt.capture_method,
            capture_on: payment_attempt.capture_on,
            confirm: payment_attempt.confirm,
            authentication_type: payment_attempt.authentication_type,
            created_at: payment_attempt.created_at.unwrap_or(time),
            modified_at: payment_attempt.modified_at.unwrap_or(time),
            last_synced: payment_attempt.last_synced,
            cancellation_reason: payment_attempt.cancellation_reason,
            amount_to_capture: payment_attempt.amount_to_capture,
            mandate_id: None,
            browser_info: None,
            payment_token: None,
            error_code: payment_attempt.error_code,
            connector_metadata: None,
            charge_id: None,
            payment_experience: payment_attempt.payment_experience,
            payment_method_type: payment_attempt.payment_method_type,
            payment_method_data: payment_attempt.payment_method_data,
            business_sub_label: payment_attempt.business_sub_label,
            straight_through_algorithm: payment_attempt.straight_through_algorithm,
            mandate_details: payment_attempt.mandate_details,
            preprocessing_step_id: payment_attempt.preprocessing_step_id,
            error_reason: payment_attempt.error_reason,
            multiple_capture_count: payment_attempt.multiple_capture_count,
            connector_response_reference_id: None,
            amount_capturable: payment_attempt.amount_capturable,
            updated_by: storage_scheme.to_string(),
            authentication_data: payment_attempt.authentication_data,
            encoded_data: payment_attempt.encoded_data,
            merchant_connector_id: payment_attempt.merchant_connector_id,
            unified_code: payment_attempt.unified_code,
            unified_message: payment_attempt.unified_message,
            external_three_ds_authentication_attempted: payment_attempt
                .external_three_ds_authentication_attempted,
            authentication_connector: payment_attempt.authentication_connector,
            authentication_id: payment_attempt.authentication_id,
            mandate_data: payment_attempt.mandate_data,
            payment_method_billing_address_id: payment_attempt.payment_method_billing_address_id,
            fingerprint_id: payment_attempt.fingerprint_id,
            client_source: payment_attempt.client_source,
            client_version: payment_attempt.client_version,
            customer_acceptance: payment_attempt.customer_acceptance,
            organization_id: payment_attempt.organization_id,
            profile_id: payment_attempt.profile_id,
            connector_mandate_detail: payment_attempt.connector_mandate_detail,
            request_extended_authorization: payment_attempt.request_extended_authorization,
            extended_authorization_applied: payment_attempt.extended_authorization_applied,
            capture_before: payment_attempt.capture_before,
            card_discovery: payment_attempt.card_discovery,
            charges: None,
            issuer_error_code: None,
            issuer_error_message: None,
<<<<<<< HEAD
            surcharge_algorithm_id: None,
=======
            processor_merchant_id: payment_attempt.processor_merchant_id,
            created_by: payment_attempt.created_by,
            setup_future_usage_applied: payment_attempt.setup_future_usage_applied,
>>>>>>> c6c57c1c
        };
        payment_attempts.push(payment_attempt.clone());
        Ok(payment_attempt)
    }

    #[cfg(feature = "v2")]
    #[allow(clippy::panic)]
    async fn insert_payment_attempt(
        &self,
        _key_manager_state: &KeyManagerState,
        _merchant_key_store: &MerchantKeyStore,
        _payment_attempt: PaymentAttempt,
        _storage_scheme: storage_enums::MerchantStorageScheme,
    ) -> CustomResult<PaymentAttempt, StorageError> {
        // [#172]: Implement function for `MockDb`
        Err(StorageError::MockDbError)?
    }

    #[cfg(feature = "v1")]
    // safety: only used for testing
    #[allow(clippy::unwrap_used)]
    async fn update_payment_attempt_with_attempt_id(
        &self,
        this: PaymentAttempt,
        payment_attempt: PaymentAttemptUpdate,
        _storage_scheme: storage_enums::MerchantStorageScheme,
    ) -> CustomResult<PaymentAttempt, StorageError> {
        let mut payment_attempts = self.payment_attempts.lock().await;

        let item = payment_attempts
            .iter_mut()
            .find(|item| item.attempt_id == this.attempt_id)
            .unwrap();

        *item = PaymentAttempt::from_storage_model(
            payment_attempt
                .to_storage_model()
                .apply_changeset(this.to_storage_model()),
        );

        Ok(item.clone())
    }

    #[cfg(feature = "v2")]
    async fn update_payment_attempt(
        &self,
        _key_manager_state: &KeyManagerState,
        _merchant_key_store: &MerchantKeyStore,
        _this: PaymentAttempt,
        _payment_attempt: PaymentAttemptUpdate,
        _storage_scheme: storage_enums::MerchantStorageScheme,
    ) -> CustomResult<PaymentAttempt, StorageError> {
        // [#172]: Implement function for `MockDb`
        Err(StorageError::MockDbError)?
    }

    #[cfg(feature = "v1")]
    async fn find_payment_attempt_by_connector_transaction_id_payment_id_merchant_id(
        &self,
        _connector_transaction_id: &common_utils::types::ConnectorTransactionId,
        _payment_id: &common_utils::id_type::PaymentId,
        _merchant_id: &common_utils::id_type::MerchantId,
        _storage_scheme: storage_enums::MerchantStorageScheme,
    ) -> CustomResult<PaymentAttempt, StorageError> {
        // [#172]: Implement function for `MockDb`
        Err(StorageError::MockDbError)?
    }

    #[cfg(feature = "v1")]
    // safety: only used for testing
    #[allow(clippy::unwrap_used)]
    async fn find_payment_attempt_last_successful_attempt_by_payment_id_merchant_id(
        &self,
        payment_id: &common_utils::id_type::PaymentId,
        merchant_id: &common_utils::id_type::MerchantId,
        _storage_scheme: storage_enums::MerchantStorageScheme,
    ) -> CustomResult<PaymentAttempt, StorageError> {
        let payment_attempts = self.payment_attempts.lock().await;

        Ok(payment_attempts
            .iter()
            .find(|payment_attempt| {
                payment_attempt.payment_id == *payment_id
                    && payment_attempt.merchant_id.eq(merchant_id)
            })
            .cloned()
            .unwrap())
    }

    #[cfg(feature = "v1")]
    #[allow(clippy::unwrap_used)]
    async fn find_payment_attempt_last_successful_or_partially_captured_attempt_by_payment_id_merchant_id(
        &self,
        payment_id: &common_utils::id_type::PaymentId,
        merchant_id: &common_utils::id_type::MerchantId,
        _storage_scheme: storage_enums::MerchantStorageScheme,
    ) -> CustomResult<PaymentAttempt, StorageError> {
        let payment_attempts = self.payment_attempts.lock().await;

        Ok(payment_attempts
            .iter()
            .find(|payment_attempt| {
                payment_attempt.payment_id == *payment_id
                    && payment_attempt.merchant_id.eq(merchant_id)
                    && (payment_attempt.status == storage_enums::AttemptStatus::PartialCharged
                        || payment_attempt.status == storage_enums::AttemptStatus::Charged)
            })
            .cloned()
            .unwrap())
    }

    #[cfg(feature = "v2")]
    #[allow(clippy::unwrap_used)]
    async fn find_payment_attempt_last_successful_or_partially_captured_attempt_by_payment_id(
        &self,
        _key_manager_state: &KeyManagerState,
        _merchant_key_store: &MerchantKeyStore,
        payment_id: &id_type::GlobalPaymentId,
        _storage_scheme: storage_enums::MerchantStorageScheme,
    ) -> CustomResult<PaymentAttempt, StorageError> {
        let payment_attempts = self.payment_attempts.lock().await;

        Ok(payment_attempts
            .iter()
            .find(|payment_attempt| {
                payment_attempt.payment_id == *payment_id
                    && (payment_attempt.status == storage_enums::AttemptStatus::PartialCharged
                        || payment_attempt.status == storage_enums::AttemptStatus::Charged)
            })
            .cloned()
            .unwrap())
    }
}<|MERGE_RESOLUTION|>--- conflicted
+++ resolved
@@ -232,13 +232,10 @@
             charges: None,
             issuer_error_code: None,
             issuer_error_message: None,
-<<<<<<< HEAD
             surcharge_algorithm_id: None,
-=======
             processor_merchant_id: payment_attempt.processor_merchant_id,
             created_by: payment_attempt.created_by,
             setup_future_usage_applied: payment_attempt.setup_future_usage_applied,
->>>>>>> c6c57c1c
         };
         payment_attempts.push(payment_attempt.clone());
         Ok(payment_attempt)
