use common_utils::errors::CustomResult;
#[cfg(feature = "v2")]
use common_utils::{id_type, types::keymanager::KeyManagerState};
use diesel_models::enums as storage_enums;
#[cfg(feature = "v2")]
use hyperswitch_domain_models::merchant_key_store::MerchantKeyStore;
#[cfg(feature = "v1")]
use hyperswitch_domain_models::payments::payment_attempt::PaymentAttemptNew;
use hyperswitch_domain_models::{
    errors::StorageError,
    payments::payment_attempt::{PaymentAttempt, PaymentAttemptInterface, PaymentAttemptUpdate},
};

use super::MockDb;
#[cfg(feature = "v1")]
use crate::DataModelExt;

#[async_trait::async_trait]
impl PaymentAttemptInterface for MockDb {
    #[cfg(feature = "v1")]
    async fn find_payment_attempt_by_payment_id_merchant_id_attempt_id(
        &self,
        _payment_id: &common_utils::id_type::PaymentId,
        _merchant_id: &common_utils::id_type::MerchantId,
        _attempt_id: &str,
        _storage_scheme: storage_enums::MerchantStorageScheme,
    ) -> CustomResult<PaymentAttempt, StorageError> {
        // [#172]: Implement function for `MockDb`
        Err(StorageError::MockDbError)?
    }

    #[cfg(all(feature = "v1", feature = "olap"))]
    async fn get_filters_for_payments(
        &self,
        _pi: &[hyperswitch_domain_models::payments::PaymentIntent],
        _merchant_id: &common_utils::id_type::MerchantId,
        _storage_scheme: storage_enums::MerchantStorageScheme,
    ) -> CustomResult<
        hyperswitch_domain_models::payments::payment_attempt::PaymentListFilters,
        StorageError,
    > {
        Err(StorageError::MockDbError)?
    }

    #[cfg(all(feature = "v1", feature = "olap"))]
    async fn get_total_count_of_filtered_payment_attempts(
        &self,
        _merchant_id: &common_utils::id_type::MerchantId,
        _active_attempt_ids: &[String],
        _connector: Option<Vec<api_models::enums::Connector>>,
        _payment_method: Option<Vec<common_enums::PaymentMethod>>,
        _payment_method_type: Option<Vec<common_enums::PaymentMethodType>>,
        _authentication_type: Option<Vec<common_enums::AuthenticationType>>,
        _merchanat_connector_id: Option<Vec<common_utils::id_type::MerchantConnectorAccountId>>,
        _card_network: Option<Vec<storage_enums::CardNetwork>>,
        _card_discovery: Option<Vec<storage_enums::CardDiscovery>>,
        _storage_scheme: storage_enums::MerchantStorageScheme,
    ) -> CustomResult<i64, StorageError> {
        Err(StorageError::MockDbError)?
    }

    #[cfg(feature = "v1")]
    async fn find_payment_attempt_by_attempt_id_merchant_id(
        &self,
        _attempt_id: &str,
        _merchant_id: &common_utils::id_type::MerchantId,
        _storage_scheme: storage_enums::MerchantStorageScheme,
    ) -> CustomResult<PaymentAttempt, StorageError> {
        // [#172]: Implement function for `MockDb`
        Err(StorageError::MockDbError)?
    }

    #[cfg(feature = "v2")]
    async fn find_payment_attempt_by_id(
        &self,
        _key_manager_state: &KeyManagerState,
        _merchant_key_store: &MerchantKeyStore,
        _attempt_id: &id_type::GlobalAttemptId,
        _storage_scheme: storage_enums::MerchantStorageScheme,
    ) -> error_stack::Result<PaymentAttempt, StorageError> {
        // [#172]: Implement function for `MockDb`
        Err(StorageError::MockDbError)?
    }

    #[cfg(feature = "v2")]
    async fn find_payment_attempts_by_payment_intent_id(
        &self,
        _key_manager_state: &KeyManagerState,
        _id: &id_type::GlobalPaymentId,
        _merchant_key_store: &MerchantKeyStore,
        _storage_scheme: common_enums::MerchantStorageScheme,
    ) -> error_stack::Result<Vec<PaymentAttempt>, StorageError> {
        // [#172]: Implement function for `MockDb`
        Err(StorageError::MockDbError)?
    }

    #[cfg(feature = "v1")]
    async fn find_payment_attempt_by_preprocessing_id_merchant_id(
        &self,
        _preprocessing_id: &str,
        _merchant_id: &common_utils::id_type::MerchantId,
        _storage_scheme: storage_enums::MerchantStorageScheme,
    ) -> CustomResult<PaymentAttempt, StorageError> {
        // [#172]: Implement function for `MockDb`
        Err(StorageError::MockDbError)?
    }

    #[cfg(feature = "v1")]
    async fn find_payment_attempt_by_merchant_id_connector_txn_id(
        &self,
        _merchant_id: &common_utils::id_type::MerchantId,
        _connector_txn_id: &str,
        _storage_scheme: storage_enums::MerchantStorageScheme,
    ) -> CustomResult<PaymentAttempt, StorageError> {
        // [#172]: Implement function for `MockDb`
        Err(StorageError::MockDbError)?
    }

    #[cfg(feature = "v2")]
    async fn find_payment_attempt_by_profile_id_connector_transaction_id(
        &self,
        _key_manager_state: &KeyManagerState,
        _merchant_key_store: &MerchantKeyStore,
        _profile_id: &id_type::ProfileId,
        _connector_transaction_id: &str,
        _storage_scheme: storage_enums::MerchantStorageScheme,
    ) -> CustomResult<PaymentAttempt, StorageError> {
        // [#172]: Implement function for `MockDb`
        Err(StorageError::MockDbError)?
    }

    #[cfg(feature = "v1")]
    async fn find_attempts_by_merchant_id_payment_id(
        &self,
        _merchant_id: &common_utils::id_type::MerchantId,
        _payment_id: &common_utils::id_type::PaymentId,
        _storage_scheme: storage_enums::MerchantStorageScheme,
    ) -> CustomResult<Vec<PaymentAttempt>, StorageError> {
        // [#172]: Implement function for `MockDb`
        Err(StorageError::MockDbError)?
    }

    #[cfg(feature = "v1")]
    #[allow(clippy::panic)]
    async fn insert_payment_attempt(
        &self,
        payment_attempt: PaymentAttemptNew,
        storage_scheme: storage_enums::MerchantStorageScheme,
    ) -> CustomResult<PaymentAttempt, StorageError> {
        let mut payment_attempts = self.payment_attempts.lock().await;
        let time = common_utils::date_time::now();
        let payment_attempt = PaymentAttempt {
            payment_id: payment_attempt.payment_id,
            merchant_id: payment_attempt.merchant_id,
            attempt_id: payment_attempt.attempt_id,
            status: payment_attempt.status,
            net_amount: payment_attempt.net_amount,
            currency: payment_attempt.currency,
            save_to_locker: payment_attempt.save_to_locker,
            connector: payment_attempt.connector,
            error_message: payment_attempt.error_message,
            offer_amount: payment_attempt.offer_amount,
            payment_method_id: payment_attempt.payment_method_id,
            payment_method: payment_attempt.payment_method,
            connector_transaction_id: None,
            capture_method: payment_attempt.capture_method,
            capture_on: payment_attempt.capture_on,
            confirm: payment_attempt.confirm,
            authentication_type: payment_attempt.authentication_type,
            created_at: payment_attempt.created_at.unwrap_or(time),
            modified_at: payment_attempt.modified_at.unwrap_or(time),
            last_synced: payment_attempt.last_synced,
            cancellation_reason: payment_attempt.cancellation_reason,
            amount_to_capture: payment_attempt.amount_to_capture,
            mandate_id: None,
            browser_info: None,
            payment_token: None,
            error_code: payment_attempt.error_code,
            connector_metadata: None,
            charge_id: None,
            payment_experience: payment_attempt.payment_experience,
            payment_method_type: payment_attempt.payment_method_type,
            payment_method_data: payment_attempt.payment_method_data,
            business_sub_label: payment_attempt.business_sub_label,
            straight_through_algorithm: payment_attempt.straight_through_algorithm,
            mandate_details: payment_attempt.mandate_details,
            preprocessing_step_id: payment_attempt.preprocessing_step_id,
            error_reason: payment_attempt.error_reason,
            multiple_capture_count: payment_attempt.multiple_capture_count,
            connector_response_reference_id: None,
            amount_capturable: payment_attempt.amount_capturable,
            updated_by: storage_scheme.to_string(),
            authentication_data: payment_attempt.authentication_data,
            encoded_data: payment_attempt.encoded_data,
            merchant_connector_id: payment_attempt.merchant_connector_id,
            unified_code: payment_attempt.unified_code,
            unified_message: payment_attempt.unified_message,
            external_three_ds_authentication_attempted: payment_attempt
                .external_three_ds_authentication_attempted,
            authentication_connector: payment_attempt.authentication_connector,
            authentication_id: payment_attempt.authentication_id,
            mandate_data: payment_attempt.mandate_data,
            payment_method_billing_address_id: payment_attempt.payment_method_billing_address_id,
            fingerprint_id: payment_attempt.fingerprint_id,
            client_source: payment_attempt.client_source,
            client_version: payment_attempt.client_version,
            customer_acceptance: payment_attempt.customer_acceptance,
            organization_id: payment_attempt.organization_id,
            profile_id: payment_attempt.profile_id,
            connector_mandate_detail: payment_attempt.connector_mandate_detail,
<<<<<<< HEAD
            platform_merchant_id: payment_attempt.platform_merchant_id,
=======
            request_extended_authorization: payment_attempt.request_extended_authorization,
            extended_authorization_applied: payment_attempt.extended_authorization_applied,
            capture_before: payment_attempt.capture_before,
            card_discovery: payment_attempt.card_discovery,
            charges: None,
>>>>>>> 74bbf4bf
        };
        payment_attempts.push(payment_attempt.clone());
        Ok(payment_attempt)
    }

    #[cfg(feature = "v2")]
    #[allow(clippy::panic)]
    async fn insert_payment_attempt(
        &self,
        _key_manager_state: &KeyManagerState,
        _merchant_key_store: &MerchantKeyStore,
        _payment_attempt: PaymentAttempt,
        _storage_scheme: storage_enums::MerchantStorageScheme,
    ) -> CustomResult<PaymentAttempt, StorageError> {
        // [#172]: Implement function for `MockDb`
        Err(StorageError::MockDbError)?
    }

    #[cfg(feature = "v1")]
    // safety: only used for testing
    #[allow(clippy::unwrap_used)]
    async fn update_payment_attempt_with_attempt_id(
        &self,
        this: PaymentAttempt,
        payment_attempt: PaymentAttemptUpdate,
        _storage_scheme: storage_enums::MerchantStorageScheme,
    ) -> CustomResult<PaymentAttempt, StorageError> {
        let mut payment_attempts = self.payment_attempts.lock().await;

        let item = payment_attempts
            .iter_mut()
            .find(|item| item.attempt_id == this.attempt_id)
            .unwrap();

        *item = PaymentAttempt::from_storage_model(
            payment_attempt
                .to_storage_model()
                .apply_changeset(this.to_storage_model()),
        );

        Ok(item.clone())
    }

    #[cfg(feature = "v2")]
    async fn update_payment_attempt(
        &self,
        _key_manager_state: &KeyManagerState,
        _merchant_key_store: &MerchantKeyStore,
        _this: PaymentAttempt,
        _payment_attempt: PaymentAttemptUpdate,
        _storage_scheme: storage_enums::MerchantStorageScheme,
    ) -> CustomResult<PaymentAttempt, StorageError> {
        // [#172]: Implement function for `MockDb`
        Err(StorageError::MockDbError)?
    }

    #[cfg(feature = "v1")]
    async fn find_payment_attempt_by_connector_transaction_id_payment_id_merchant_id(
        &self,
        _connector_transaction_id: &common_utils::types::ConnectorTransactionId,
        _payment_id: &common_utils::id_type::PaymentId,
        _merchant_id: &common_utils::id_type::MerchantId,
        _storage_scheme: storage_enums::MerchantStorageScheme,
    ) -> CustomResult<PaymentAttempt, StorageError> {
        // [#172]: Implement function for `MockDb`
        Err(StorageError::MockDbError)?
    }

    #[cfg(feature = "v1")]
    // safety: only used for testing
    #[allow(clippy::unwrap_used)]
    async fn find_payment_attempt_last_successful_attempt_by_payment_id_merchant_id(
        &self,
        payment_id: &common_utils::id_type::PaymentId,
        merchant_id: &common_utils::id_type::MerchantId,
        _storage_scheme: storage_enums::MerchantStorageScheme,
    ) -> CustomResult<PaymentAttempt, StorageError> {
        let payment_attempts = self.payment_attempts.lock().await;

        Ok(payment_attempts
            .iter()
            .find(|payment_attempt| {
                payment_attempt.payment_id == *payment_id
                    && payment_attempt.merchant_id.eq(merchant_id)
            })
            .cloned()
            .unwrap())
    }

    #[cfg(feature = "v1")]
    #[allow(clippy::unwrap_used)]
    async fn find_payment_attempt_last_successful_or_partially_captured_attempt_by_payment_id_merchant_id(
        &self,
        payment_id: &common_utils::id_type::PaymentId,
        merchant_id: &common_utils::id_type::MerchantId,
        _storage_scheme: storage_enums::MerchantStorageScheme,
    ) -> CustomResult<PaymentAttempt, StorageError> {
        let payment_attempts = self.payment_attempts.lock().await;

        Ok(payment_attempts
            .iter()
            .find(|payment_attempt| {
                payment_attempt.payment_id == *payment_id
                    && payment_attempt.merchant_id.eq(merchant_id)
                    && (payment_attempt.status == storage_enums::AttemptStatus::PartialCharged
                        || payment_attempt.status == storage_enums::AttemptStatus::Charged)
            })
            .cloned()
            .unwrap())
    }
}<|MERGE_RESOLUTION|>--- conflicted
+++ resolved
@@ -208,15 +208,12 @@
             organization_id: payment_attempt.organization_id,
             profile_id: payment_attempt.profile_id,
             connector_mandate_detail: payment_attempt.connector_mandate_detail,
-<<<<<<< HEAD
             platform_merchant_id: payment_attempt.platform_merchant_id,
-=======
             request_extended_authorization: payment_attempt.request_extended_authorization,
             extended_authorization_applied: payment_attempt.extended_authorization_applied,
             capture_before: payment_attempt.capture_before,
             card_discovery: payment_attempt.card_discovery,
             charges: None,
->>>>>>> 74bbf4bf
         };
         payment_attempts.push(payment_attempt.clone());
         Ok(payment_attempt)
