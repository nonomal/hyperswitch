--- conflicted
+++ resolved
@@ -207,14 +207,10 @@
 impl ApiEventMetric for PaymentMethodSessionRequest {}
 
 #[cfg(feature = "v2")]
-<<<<<<< HEAD
+impl ApiEventMetric for PaymentMethodsSessionUpdateRequest {}
+
+#[cfg(feature = "v2")]
 impl ApiEventMetric for PaymentMethodSessionResponse {
-=======
-impl ApiEventMetric for PaymentMethodsSessionUpdateRequest {}
-
-#[cfg(feature = "v2")]
-impl ApiEventMetric for PaymentMethodsSessionResponse {
->>>>>>> 68293f09
     fn get_api_event_type(&self) -> Option<ApiEventsType> {
         Some(ApiEventsType::PaymentMethodSession {
             payment_method_session_id: self.id.clone(),
