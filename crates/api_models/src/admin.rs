--- conflicted
+++ resolved
@@ -2081,11 +2081,7 @@
 
     /// Indicates if click to pay is enabled or not.
     #[schema(default = false, example = false)]
-<<<<<<< HEAD
-    pub is_click_to_pay_enabled: Option<bool>,
-=======
     pub is_click_to_pay_enabled: bool,
->>>>>>> e5dde6ac
 }
 
 #[cfg(feature = "v1")]
