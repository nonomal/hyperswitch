use std::{fmt::Display, str::FromStr};

use api_models::{
    analytics::refunds::RefundType,
    enums::{DisputeStage, DisputeStatus},
};
use common_utils::errors::{CustomResult, ParsingError};
use diesel_models::enums::{
    AttemptStatus, AuthenticationType, Currency, PaymentMethod, RefundStatus,
};
use error_stack::{IntoReport, ResultExt};
use masking::PeekInterface;
use sqlx::{
    postgres::{PgArgumentBuffer, PgPoolOptions, PgRow, PgTypeInfo, PgValueRef},
    Decode, Encode,
    Error::ColumnNotFound,
    FromRow, Pool, Postgres, Row,
};
use storage_impl::config::Database;
use time::PrimitiveDateTime;

use super::{
    health_check::HealthCheck,
    query::{Aggregate, ToSql, Window},
    types::{
        AnalyticsCollection, AnalyticsDataSource, DBEnumWrapper, LoadRow, QueryExecutionError,
        TableEngine,
    },
};

#[derive(Debug, Clone)]
pub struct SqlxClient {
    pool: Pool<Postgres>,
}

impl Default for SqlxClient {
    fn default() -> Self {
        let database_url = format!(
            "postgres://{}:{}@{}:{}/{}",
            "db_user", "db_pass", "localhost", 5432, "hyperswitch_db"
        );
        Self {
            #[allow(clippy::expect_used)]
            pool: PgPoolOptions::new()
                .connect_lazy(&database_url)
                .expect("SQLX Pool Creation failed"),
        }
    }
}

impl SqlxClient {
    pub async fn from_conf(conf: &Database) -> Self {
        let password = &conf.password.peek();
        let database_url = format!(
            "postgres://{}:{}@{}:{}/{}",
            conf.username, password, conf.host, conf.port, conf.dbname
        );
        #[allow(clippy::expect_used)]
        let pool = PgPoolOptions::new()
            .max_connections(conf.pool_size)
            .acquire_timeout(std::time::Duration::from_secs(conf.connection_timeout))
            .connect_lazy(&database_url)
            .expect("SQLX Pool Creation failed");
        Self { pool }
    }
}

pub trait DbType {
    fn name() -> &'static str;
}

macro_rules! db_type {
    ($a: ident, $str: tt) => {
        impl DbType for $a {
            fn name() -> &'static str {
                stringify!($str)
            }
        }
    };
    ($a:ident) => {
        impl DbType for $a {
            fn name() -> &'static str {
                stringify!($a)
            }
        }
    };
}

db_type!(Currency);
db_type!(AuthenticationType);
db_type!(AttemptStatus);
db_type!(PaymentMethod, TEXT);
db_type!(RefundStatus);
db_type!(RefundType);
db_type!(DisputeStage);
db_type!(DisputeStatus);

impl<'q, Type> Encode<'q, Postgres> for DBEnumWrapper<Type>
where
    Type: DbType + FromStr + Display,
{
    fn encode_by_ref(&self, buf: &mut PgArgumentBuffer) -> sqlx::encode::IsNull {
        self.0.to_string().encode(buf)
    }
    fn size_hint(&self) -> usize {
        self.0.to_string().size_hint()
    }
}

impl<'r, Type> Decode<'r, Postgres> for DBEnumWrapper<Type>
where
    Type: DbType + FromStr + Display,
{
    fn decode(
        value: PgValueRef<'r>,
    ) -> Result<Self, Box<dyn std::error::Error + 'static + Send + Sync>> {
        let str_value = <&'r str as Decode<'r, Postgres>>::decode(value)?;
        Type::from_str(str_value).map(DBEnumWrapper).or(Err(format!(
            "invalid value {:?} for enum {}",
            str_value,
            Type::name()
        )
        .into()))
    }
}

impl<Type> sqlx::Type<Postgres> for DBEnumWrapper<Type>
where
    Type: DbType + FromStr + Display,
{
    fn type_info() -> PgTypeInfo {
        PgTypeInfo::with_name(Type::name())
    }
}

impl<T> LoadRow<T> for SqlxClient
where
    for<'a> T: FromRow<'a, PgRow>,
{
    fn load_row(row: PgRow) -> CustomResult<T, QueryExecutionError> {
        T::from_row(&row)
            .into_report()
            .change_context(QueryExecutionError::RowExtractionFailure)
    }
}

impl super::payments::filters::PaymentFilterAnalytics for SqlxClient {}
impl super::payments::metrics::PaymentMetricAnalytics for SqlxClient {}
impl super::payments::distribution::PaymentDistributionAnalytics for SqlxClient {}
impl super::refunds::metrics::RefundMetricAnalytics for SqlxClient {}
impl super::refunds::filters::RefundFilterAnalytics for SqlxClient {}
impl super::disputes::filters::DisputeFilterAnalytics for SqlxClient {}
<<<<<<< HEAD
=======
impl super::disputes::metrics::DisputeMetricAnalytics for SqlxClient {}
>>>>>>> b74435b6

#[async_trait::async_trait]
impl AnalyticsDataSource for SqlxClient {
    type Row = PgRow;

    async fn load_results<T>(&self, query: &str) -> CustomResult<Vec<T>, QueryExecutionError>
    where
        Self: LoadRow<T>,
    {
        sqlx::query(&format!("{query};"))
            .fetch_all(&self.pool)
            .await
            .into_report()
            .change_context(QueryExecutionError::DatabaseError)
            .attach_printable_lazy(|| format!("Failed to run query {query}"))?
            .into_iter()
            .map(Self::load_row)
            .collect::<Result<Vec<_>, _>>()
            .change_context(QueryExecutionError::RowExtractionFailure)
    }
}
#[async_trait::async_trait]
impl HealthCheck for SqlxClient {
    async fn deep_health_check(&self) -> CustomResult<(), QueryExecutionError> {
        sqlx::query("SELECT 1")
            .fetch_all(&self.pool)
            .await
            .map(|_| ())
            .into_report()
            .change_context(QueryExecutionError::DatabaseError)
    }
}

impl<'a> FromRow<'a, PgRow> for super::refunds::metrics::RefundMetricRow {
    fn from_row(row: &'a PgRow) -> sqlx::Result<Self> {
        let currency: Option<DBEnumWrapper<Currency>> =
            row.try_get("currency").or_else(|e| match e {
                ColumnNotFound(_) => Ok(Default::default()),
                e => Err(e),
            })?;
        let refund_status: Option<DBEnumWrapper<RefundStatus>> =
            row.try_get("refund_status").or_else(|e| match e {
                ColumnNotFound(_) => Ok(Default::default()),
                e => Err(e),
            })?;
        let connector: Option<String> = row.try_get("connector").or_else(|e| match e {
            ColumnNotFound(_) => Ok(Default::default()),
            e => Err(e),
        })?;
        let refund_type: Option<DBEnumWrapper<RefundType>> =
            row.try_get("refund_type").or_else(|e| match e {
                ColumnNotFound(_) => Ok(Default::default()),
                e => Err(e),
            })?;
        let total: Option<bigdecimal::BigDecimal> = row.try_get("total").or_else(|e| match e {
            ColumnNotFound(_) => Ok(Default::default()),
            e => Err(e),
        })?;
        let count: Option<i64> = row.try_get("count").or_else(|e| match e {
            ColumnNotFound(_) => Ok(Default::default()),
            e => Err(e),
        })?;
        // Removing millisecond precision to get accurate diffs against clickhouse
        let start_bucket: Option<PrimitiveDateTime> = row
            .try_get::<Option<PrimitiveDateTime>, _>("start_bucket")?
            .and_then(|dt| dt.replace_millisecond(0).ok());
        let end_bucket: Option<PrimitiveDateTime> = row
            .try_get::<Option<PrimitiveDateTime>, _>("end_bucket")?
            .and_then(|dt| dt.replace_millisecond(0).ok());
        Ok(Self {
            currency,
            refund_status,
            connector,
            refund_type,
            total,
            count,
            start_bucket,
            end_bucket,
        })
    }
}

impl<'a> FromRow<'a, PgRow> for super::payments::metrics::PaymentMetricRow {
    fn from_row(row: &'a PgRow) -> sqlx::Result<Self> {
        let currency: Option<DBEnumWrapper<Currency>> =
            row.try_get("currency").or_else(|e| match e {
                ColumnNotFound(_) => Ok(Default::default()),
                e => Err(e),
            })?;
        let status: Option<DBEnumWrapper<AttemptStatus>> =
            row.try_get("status").or_else(|e| match e {
                ColumnNotFound(_) => Ok(Default::default()),
                e => Err(e),
            })?;
        let connector: Option<String> = row.try_get("connector").or_else(|e| match e {
            ColumnNotFound(_) => Ok(Default::default()),
            e => Err(e),
        })?;
        let authentication_type: Option<DBEnumWrapper<AuthenticationType>> =
            row.try_get("authentication_type").or_else(|e| match e {
                ColumnNotFound(_) => Ok(Default::default()),
                e => Err(e),
            })?;
        let payment_method: Option<String> =
            row.try_get("payment_method").or_else(|e| match e {
                ColumnNotFound(_) => Ok(Default::default()),
                e => Err(e),
            })?;
        let payment_method_type: Option<String> =
            row.try_get("payment_method_type").or_else(|e| match e {
                ColumnNotFound(_) => Ok(Default::default()),
                e => Err(e),
            })?;
        let total: Option<bigdecimal::BigDecimal> = row.try_get("total").or_else(|e| match e {
            ColumnNotFound(_) => Ok(Default::default()),
            e => Err(e),
        })?;
        let count: Option<i64> = row.try_get("count").or_else(|e| match e {
            ColumnNotFound(_) => Ok(Default::default()),
            e => Err(e),
        })?;
        // Removing millisecond precision to get accurate diffs against clickhouse
        let start_bucket: Option<PrimitiveDateTime> = row
            .try_get::<Option<PrimitiveDateTime>, _>("start_bucket")?
            .and_then(|dt| dt.replace_millisecond(0).ok());
        let end_bucket: Option<PrimitiveDateTime> = row
            .try_get::<Option<PrimitiveDateTime>, _>("end_bucket")?
            .and_then(|dt| dt.replace_millisecond(0).ok());
        Ok(Self {
            currency,
            status,
            connector,
            authentication_type,
            payment_method,
            payment_method_type,
            total,
            count,
            start_bucket,
            end_bucket,
        })
    }
}

impl<'a> FromRow<'a, PgRow> for super::payments::distribution::PaymentDistributionRow {
    fn from_row(row: &'a PgRow) -> sqlx::Result<Self> {
        let currency: Option<DBEnumWrapper<Currency>> =
            row.try_get("currency").or_else(|e| match e {
                ColumnNotFound(_) => Ok(Default::default()),
                e => Err(e),
            })?;
        let status: Option<DBEnumWrapper<AttemptStatus>> =
            row.try_get("status").or_else(|e| match e {
                ColumnNotFound(_) => Ok(Default::default()),
                e => Err(e),
            })?;
        let connector: Option<String> = row.try_get("connector").or_else(|e| match e {
            ColumnNotFound(_) => Ok(Default::default()),
            e => Err(e),
        })?;
        let authentication_type: Option<DBEnumWrapper<AuthenticationType>> =
            row.try_get("authentication_type").or_else(|e| match e {
                ColumnNotFound(_) => Ok(Default::default()),
                e => Err(e),
            })?;
        let payment_method: Option<String> =
            row.try_get("payment_method").or_else(|e| match e {
                ColumnNotFound(_) => Ok(Default::default()),
                e => Err(e),
            })?;
        let payment_method_type: Option<String> =
            row.try_get("payment_method_type").or_else(|e| match e {
                ColumnNotFound(_) => Ok(Default::default()),
                e => Err(e),
            })?;
        let total: Option<bigdecimal::BigDecimal> = row.try_get("total").or_else(|e| match e {
            ColumnNotFound(_) => Ok(Default::default()),
            e => Err(e),
        })?;
        let count: Option<i64> = row.try_get("count").or_else(|e| match e {
            ColumnNotFound(_) => Ok(Default::default()),
            e => Err(e),
        })?;
        let error_message: Option<String> = row.try_get("error_message").or_else(|e| match e {
            ColumnNotFound(_) => Ok(Default::default()),
            e => Err(e),
        })?;
        // Removing millisecond precision to get accurate diffs against clickhouse
        let start_bucket: Option<PrimitiveDateTime> = row
            .try_get::<Option<PrimitiveDateTime>, _>("start_bucket")?
            .and_then(|dt| dt.replace_millisecond(0).ok());
        let end_bucket: Option<PrimitiveDateTime> = row
            .try_get::<Option<PrimitiveDateTime>, _>("end_bucket")?
            .and_then(|dt| dt.replace_millisecond(0).ok());
        Ok(Self {
            currency,
            status,
            connector,
            authentication_type,
            payment_method,
            payment_method_type,
            total,
            count,
            error_message,
            start_bucket,
            end_bucket,
        })
    }
}

impl<'a> FromRow<'a, PgRow> for super::payments::filters::FilterRow {
    fn from_row(row: &'a PgRow) -> sqlx::Result<Self> {
        let currency: Option<DBEnumWrapper<Currency>> =
            row.try_get("currency").or_else(|e| match e {
                ColumnNotFound(_) => Ok(Default::default()),
                e => Err(e),
            })?;
        let status: Option<DBEnumWrapper<AttemptStatus>> =
            row.try_get("status").or_else(|e| match e {
                ColumnNotFound(_) => Ok(Default::default()),
                e => Err(e),
            })?;
        let connector: Option<String> = row.try_get("connector").or_else(|e| match e {
            ColumnNotFound(_) => Ok(Default::default()),
            e => Err(e),
        })?;
        let authentication_type: Option<DBEnumWrapper<AuthenticationType>> =
            row.try_get("authentication_type").or_else(|e| match e {
                ColumnNotFound(_) => Ok(Default::default()),
                e => Err(e),
            })?;
        let payment_method: Option<String> =
            row.try_get("payment_method").or_else(|e| match e {
                ColumnNotFound(_) => Ok(Default::default()),
                e => Err(e),
            })?;
        let payment_method_type: Option<String> =
            row.try_get("payment_method_type").or_else(|e| match e {
                ColumnNotFound(_) => Ok(Default::default()),
                e => Err(e),
            })?;
        Ok(Self {
            currency,
            status,
            connector,
            authentication_type,
            payment_method,
            payment_method_type,
        })
    }
}

impl<'a> FromRow<'a, PgRow> for super::refunds::filters::RefundFilterRow {
    fn from_row(row: &'a PgRow) -> sqlx::Result<Self> {
        let currency: Option<DBEnumWrapper<Currency>> =
            row.try_get("currency").or_else(|e| match e {
                ColumnNotFound(_) => Ok(Default::default()),
                e => Err(e),
            })?;
        let refund_status: Option<DBEnumWrapper<RefundStatus>> =
            row.try_get("refund_status").or_else(|e| match e {
                ColumnNotFound(_) => Ok(Default::default()),
                e => Err(e),
            })?;
        let connector: Option<String> = row.try_get("connector").or_else(|e| match e {
            ColumnNotFound(_) => Ok(Default::default()),
            e => Err(e),
        })?;
        let refund_type: Option<DBEnumWrapper<RefundType>> =
            row.try_get("refund_type").or_else(|e| match e {
                ColumnNotFound(_) => Ok(Default::default()),
                e => Err(e),
            })?;
        Ok(Self {
            currency,
            refund_status,
            connector,
            refund_type,
        })
    }
}

impl<'a> FromRow<'a, PgRow> for super::disputes::filters::DisputeFilterRow {
    fn from_row(row: &'a PgRow) -> sqlx::Result<Self> {
        let dispute_stage: Option<String> = row.try_get("dispute_stage").or_else(|e| match e {
            ColumnNotFound(_) => Ok(Default::default()),
            e => Err(e),
        })?;
        let dispute_status: Option<String> =
            row.try_get("dispute_status").or_else(|e| match e {
                ColumnNotFound(_) => Ok(Default::default()),
                e => Err(e),
            })?;
        let connector: Option<String> = row.try_get("connector").or_else(|e| match e {
            ColumnNotFound(_) => Ok(Default::default()),
            e => Err(e),
        })?;
        let connector_status: Option<String> =
            row.try_get("connector_status").or_else(|e| match e {
                ColumnNotFound(_) => Ok(Default::default()),
                e => Err(e),
            })?;
        Ok(Self {
            dispute_stage,
            dispute_status,
            connector,
            connector_status,
        })
    }
}
<<<<<<< HEAD
=======
impl<'a> FromRow<'a, PgRow> for super::disputes::metrics::DisputeMetricRow {
    fn from_row(row: &'a PgRow) -> sqlx::Result<Self> {
        let dispute_stage: Option<DBEnumWrapper<DisputeStage>> =
            row.try_get("dispute_stage").or_else(|e| match e {
                ColumnNotFound(_) => Ok(Default::default()),
                e => Err(e),
            })?;
        let dispute_status: Option<DBEnumWrapper<DisputeStatus>> =
            row.try_get("dispute_status").or_else(|e| match e {
                ColumnNotFound(_) => Ok(Default::default()),
                e => Err(e),
            })?;
        let connector: Option<String> = row.try_get("connector").or_else(|e| match e {
            ColumnNotFound(_) => Ok(Default::default()),
            e => Err(e),
        })?;
        let total: Option<bigdecimal::BigDecimal> = row.try_get("total").or_else(|e| match e {
            ColumnNotFound(_) => Ok(Default::default()),
            e => Err(e),
        })?;
        let count: Option<i64> = row.try_get("count").or_else(|e| match e {
            ColumnNotFound(_) => Ok(Default::default()),
            e => Err(e),
        })?;
        // Removing millisecond precision to get accurate diffs against clickhouse
        let start_bucket: Option<PrimitiveDateTime> = row
            .try_get::<Option<PrimitiveDateTime>, _>("start_bucket")?
            .and_then(|dt| dt.replace_millisecond(0).ok());
        let end_bucket: Option<PrimitiveDateTime> = row
            .try_get::<Option<PrimitiveDateTime>, _>("end_bucket")?
            .and_then(|dt| dt.replace_millisecond(0).ok());
        Ok(Self {
            dispute_stage,
            dispute_status,
            connector,
            total,
            count,
            start_bucket,
            end_bucket,
        })
    }
}
>>>>>>> b74435b6

impl ToSql<SqlxClient> for PrimitiveDateTime {
    fn to_sql(&self, _table_engine: &TableEngine) -> error_stack::Result<String, ParsingError> {
        Ok(self.to_string())
    }
}

impl ToSql<SqlxClient> for AnalyticsCollection {
    fn to_sql(&self, _table_engine: &TableEngine) -> error_stack::Result<String, ParsingError> {
        match self {
            Self::Payment => Ok("payment_attempt".to_string()),
            Self::Refund => Ok("refund".to_string()),
            Self::SdkEvents => Err(error_stack::report!(ParsingError::UnknownError)
                .attach_printable("SdkEvents table is not implemented for Sqlx"))?,
            Self::ApiEvents => Err(error_stack::report!(ParsingError::UnknownError)
                .attach_printable("ApiEvents table is not implemented for Sqlx"))?,
            Self::PaymentIntent => Ok("payment_intent".to_string()),
            Self::ConnectorEvents => Err(error_stack::report!(ParsingError::UnknownError)
                .attach_printable("ConnectorEvents table is not implemented for Sqlx"))?,
            Self::OutgoingWebhookEvent => Err(error_stack::report!(ParsingError::UnknownError)
                .attach_printable("OutgoingWebhookEvents table is not implemented for Sqlx"))?,
            Self::Dispute => Ok("dispute".to_string()),
        }
    }
}

impl<T> ToSql<SqlxClient> for Aggregate<T>
where
    T: ToSql<SqlxClient>,
{
    fn to_sql(&self, table_engine: &TableEngine) -> error_stack::Result<String, ParsingError> {
        Ok(match self {
            Self::Count { field: _, alias } => {
                format!(
                    "count(*){}",
                    alias.map_or_else(|| "".to_owned(), |alias| format!(" as {}", alias))
                )
            }
            Self::Sum { field, alias } => {
                format!(
                    "sum({}){}",
                    field
                        .to_sql(table_engine)
                        .attach_printable("Failed to sum aggregate")?,
                    alias.map_or_else(|| "".to_owned(), |alias| format!(" as {}", alias))
                )
            }
            Self::Min { field, alias } => {
                format!(
                    "min({}){}",
                    field
                        .to_sql(table_engine)
                        .attach_printable("Failed to min aggregate")?,
                    alias.map_or_else(|| "".to_owned(), |alias| format!(" as {}", alias))
                )
            }
            Self::Max { field, alias } => {
                format!(
                    "max({}){}",
                    field
                        .to_sql(table_engine)
                        .attach_printable("Failed to max aggregate")?,
                    alias.map_or_else(|| "".to_owned(), |alias| format!(" as {}", alias))
                )
            }
        })
    }
}

impl<T> ToSql<SqlxClient> for Window<T>
where
    T: ToSql<SqlxClient>,
{
    fn to_sql(&self, table_engine: &TableEngine) -> error_stack::Result<String, ParsingError> {
        Ok(match self {
            Self::Sum {
                field,
                partition_by,
                order_by,
                alias,
            } => {
                format!(
                    "sum({}) over ({}{}){}",
                    field
                        .to_sql(table_engine)
                        .attach_printable("Failed to sum window")?,
                    partition_by.as_ref().map_or_else(
                        || "".to_owned(),
                        |partition_by| format!("partition by {}", partition_by.to_owned())
                    ),
                    order_by.as_ref().map_or_else(
                        || "".to_owned(),
                        |(order_column, order)| format!(
                            " order by {} {}",
                            order_column.to_owned(),
                            order.to_string()
                        )
                    ),
                    alias.map_or_else(|| "".to_owned(), |alias| format!(" as {}", alias))
                )
            }
            Self::RowNumber {
                field: _,
                partition_by,
                order_by,
                alias,
            } => {
                format!(
                    "row_number() over ({}{}){}",
                    partition_by.as_ref().map_or_else(
                        || "".to_owned(),
                        |partition_by| format!("partition by {}", partition_by.to_owned())
                    ),
                    order_by.as_ref().map_or_else(
                        || "".to_owned(),
                        |(order_column, order)| format!(
                            " order by {} {}",
                            order_column.to_owned(),
                            order.to_string()
                        )
                    ),
                    alias.map_or_else(|| "".to_owned(), |alias| format!(" as {}", alias))
                )
            }
        })
    }
}<|MERGE_RESOLUTION|>--- conflicted
+++ resolved
@@ -150,10 +150,7 @@
 impl super::refunds::metrics::RefundMetricAnalytics for SqlxClient {}
 impl super::refunds::filters::RefundFilterAnalytics for SqlxClient {}
 impl super::disputes::filters::DisputeFilterAnalytics for SqlxClient {}
-<<<<<<< HEAD
-=======
 impl super::disputes::metrics::DisputeMetricAnalytics for SqlxClient {}
->>>>>>> b74435b6
 
 #[async_trait::async_trait]
 impl AnalyticsDataSource for SqlxClient {
@@ -463,8 +460,6 @@
         })
     }
 }
-<<<<<<< HEAD
-=======
 impl<'a> FromRow<'a, PgRow> for super::disputes::metrics::DisputeMetricRow {
     fn from_row(row: &'a PgRow) -> sqlx::Result<Self> {
         let dispute_stage: Option<DBEnumWrapper<DisputeStage>> =
@@ -507,7 +502,6 @@
         })
     }
 }
->>>>>>> b74435b6
 
 impl ToSql<SqlxClient> for PrimitiveDateTime {
     fn to_sql(&self, _table_engine: &TableEngine) -> error_stack::Result<String, ParsingError> {
