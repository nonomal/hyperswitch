pub mod client;
pub mod generic_link_response;
pub mod request;
use std::{
    collections::{HashMap, HashSet},
    fmt::Debug,
    future::Future,
    str,
    sync::Arc,
    time::{Duration, Instant},
};

use actix_http::header::HeaderMap;
use actix_web::{
    body,
    http::header::{HeaderName, HeaderValue},
    web, FromRequest, HttpRequest, HttpResponse, Responder, ResponseError,
};
pub use client::{ApiClient, MockApiClient, ProxyClient};
pub use common_enums::enums::PaymentAction;
pub use common_utils::request::{ContentType, Method, Request, RequestBuilder};
use common_utils::{
    consts::{DEFAULT_TENANT, TENANT_HEADER, X_HS_LATENCY},
    errors::{ErrorSwitch, ReportSwitchExt},
    request::RequestContent,
};
use error_stack::{report, Report, ResultExt};
use hyperswitch_domain_models::router_data_v2::flow_common_types as common_types;
pub use hyperswitch_domain_models::{
    api::{
        ApplicationResponse, GenericExpiredLinkData, GenericLinkFormData, GenericLinkStatusData,
        GenericLinks, PaymentLinkAction, PaymentLinkFormData, PaymentLinkStatusData,
        RedirectionFormData,
    },
    payment_method_data::PaymentMethodData,
    router_response_types::RedirectForm,
};
pub use hyperswitch_interfaces::{
    api::{
        BoxedConnectorIntegration, CaptureSyncMethod, ConnectorIntegration,
        ConnectorIntegrationAny, ConnectorRedirectResponse, ConnectorSpecifications,
        ConnectorValidation,
    },
    connector_integration_v2::{
        BoxedConnectorIntegrationV2, ConnectorIntegrationAnyV2, ConnectorIntegrationV2,
    },
};
use masking::{Maskable, PeekInterface, Secret};
use router_env::{instrument, tracing, tracing_actix_web::RequestId, Tag};
use serde::Serialize;
use serde_json::json;
use tera::{Context, Error as TeraError, Tera};

use super::{
    authentication::AuthenticateAndFetch,
    connector_integration_interface::BoxedConnectorIntegrationInterface,
};
use crate::{
    configs::Settings,
    consts,
    core::{
        api_locking,
        errors::{self, CustomResult},
        payments, unified_connector_service,
    },
    events::{
        api_logs::{ApiEvent, ApiEventMetric, ApiEventsType},
        connector_api_logs::ConnectorEvent,
    },
    headers, logger,
    routes::{
        app::{AppStateInfo, ReqState, SessionStateInfo},
        metrics, AppState, SessionState,
    },
    services::{
        connector_integration_interface::RouterDataConversion,
        generic_link_response::build_generic_link_html,
    },
    types::{self, api, ErrorResponse},
    utils,
};

pub type BoxedPaymentConnectorIntegrationInterface<T, Req, Resp> =
    BoxedConnectorIntegrationInterface<T, common_types::PaymentFlowData, Req, Resp>;
pub type BoxedRefundConnectorIntegrationInterface<T, Req, Resp> =
    BoxedConnectorIntegrationInterface<T, common_types::RefundFlowData, Req, Resp>;
#[cfg(feature = "frm")]
pub type BoxedFrmConnectorIntegrationInterface<T, Req, Resp> =
    BoxedConnectorIntegrationInterface<T, common_types::FrmFlowData, Req, Resp>;
pub type BoxedDisputeConnectorIntegrationInterface<T, Req, Resp> =
    BoxedConnectorIntegrationInterface<T, common_types::DisputesFlowData, Req, Resp>;
pub type BoxedMandateRevokeConnectorIntegrationInterface<T, Req, Resp> =
    BoxedConnectorIntegrationInterface<T, common_types::MandateRevokeFlowData, Req, Resp>;
#[cfg(feature = "payouts")]
pub type BoxedPayoutConnectorIntegrationInterface<T, Req, Resp> =
    BoxedConnectorIntegrationInterface<T, common_types::PayoutFlowData, Req, Resp>;
pub type BoxedWebhookSourceVerificationConnectorIntegrationInterface<T, Req, Resp> =
    BoxedConnectorIntegrationInterface<T, common_types::WebhookSourceVerifyData, Req, Resp>;
pub type BoxedExternalAuthenticationConnectorIntegrationInterface<T, Req, Resp> =
    BoxedConnectorIntegrationInterface<T, common_types::ExternalAuthenticationFlowData, Req, Resp>;
pub type BoxedAuthenticationTokenConnectorIntegrationInterface<T, Req, Resp> =
    BoxedConnectorIntegrationInterface<T, common_types::AuthenticationTokenFlowData, Req, Resp>;
pub type BoxedAccessTokenConnectorIntegrationInterface<T, Req, Resp> =
    BoxedConnectorIntegrationInterface<T, common_types::AccessTokenFlowData, Req, Resp>;
pub type BoxedFilesConnectorIntegrationInterface<T, Req, Resp> =
    BoxedConnectorIntegrationInterface<T, common_types::FilesFlowData, Req, Resp>;
pub type BoxedRevenueRecoveryRecordBackInterface<T, Req, Res> =
    BoxedConnectorIntegrationInterface<T, common_types::RevenueRecoveryRecordBackData, Req, Res>;
pub type BoxedBillingConnectorInvoiceSyncIntegrationInterface<T, Req, Res> =
    BoxedConnectorIntegrationInterface<
        T,
        common_types::BillingConnectorInvoiceSyncFlowData,
        Req,
        Res,
    >;

pub type BoxedUnifiedAuthenticationServiceInterface<T, Req, Resp> =
    BoxedConnectorIntegrationInterface<T, common_types::UasFlowData, Req, Resp>;

pub type BoxedBillingConnectorPaymentsSyncIntegrationInterface<T, Req, Res> =
    BoxedConnectorIntegrationInterface<
        T,
        common_types::BillingConnectorPaymentsSyncFlowData,
        Req,
        Res,
    >;
pub type BoxedVaultConnectorIntegrationInterface<T, Req, Res> =
    BoxedConnectorIntegrationInterface<T, common_types::VaultConnectorFlowData, Req, Res>;

<<<<<<< HEAD
pub type BoxedSubscriptionConnectorIntegrationInterface<T, Req, Res> =
    BoxedConnectorIntegrationInterface<T, common_types::SubscriptionCreateData, Req, Res>;
=======
pub type BoxedCreateCustomerConnectorIntegrationInterface<T, Req, Res> =
    BoxedConnectorIntegrationInterface<T, common_types::CreateCustomerData, Req, Res>;


>>>>>>> ff607f3e
/// Handle UCS webhook response processing
fn handle_ucs_response<T, Req, Resp>(
    router_data: types::RouterData<T, Req, Resp>,
    transform_data_bytes: Vec<u8>,
) -> CustomResult<types::RouterData<T, Req, Resp>, errors::ConnectorError>
where
    T: Clone + Debug + 'static,
    Req: Debug + Clone + 'static,
    Resp: Debug + Clone + 'static,
{
    let webhook_transform_data: unified_connector_service::WebhookTransformData =
        serde_json::from_slice(&transform_data_bytes)
            .change_context(errors::ConnectorError::ResponseDeserializationFailed)
            .attach_printable("Failed to deserialize UCS webhook transform data")?;

    let webhook_content = webhook_transform_data
        .webhook_content
        .ok_or(errors::ConnectorError::ResponseDeserializationFailed)
        .attach_printable("UCS webhook transform data missing webhook_content")?;

    let payment_get_response = match webhook_content.content {
        Some(unified_connector_service_client::payments::webhook_response_content::Content::PaymentsResponse(payments_response)) => {
            Ok(payments_response)
        },
        Some(unified_connector_service_client::payments::webhook_response_content::Content::RefundsResponse(_)) => {
            Err(errors::ConnectorError::ProcessingStepFailed(Some("UCS webhook contains refund response but payment processing was expected".to_string().into())).into())
        },
        Some(unified_connector_service_client::payments::webhook_response_content::Content::DisputesResponse(_)) => {
            Err(errors::ConnectorError::ProcessingStepFailed(Some("UCS webhook contains dispute response but payment processing was expected".to_string().into())).into())
        },
        None => {
            Err(errors::ConnectorError::ResponseDeserializationFailed)
                .attach_printable("UCS webhook content missing payments_response")
        }
    }?;

    let (status, router_data_response, status_code) =
        unified_connector_service::handle_unified_connector_service_response_for_payment_get(
            payment_get_response.clone(),
        )
        .change_context(errors::ConnectorError::ProcessingStepFailed(None))
        .attach_printable("Failed to process UCS webhook response using PSync handler")?;

    let mut updated_router_data = router_data;
    updated_router_data.status = status;

    let _ = router_data_response.map_err(|error_response| {
        updated_router_data.response = Err(error_response);
    });
    updated_router_data.raw_connector_response =
        payment_get_response.raw_connector_response.map(Secret::new);
    updated_router_data.connector_http_status_code = Some(status_code);

    Ok(updated_router_data)
}

fn store_raw_connector_response_if_required<T, Req, Resp>(
    return_raw_connector_response: Option<bool>,
    router_data: &mut types::RouterData<T, Req, Resp>,
    body: &types::Response,
) -> CustomResult<(), errors::ConnectorError>
where
    T: Clone + Debug + 'static,
    Req: Debug + Clone + 'static,
    Resp: Debug + Clone + 'static,
{
    if return_raw_connector_response == Some(true) {
        let mut decoded = String::from_utf8(body.response.as_ref().to_vec())
            .change_context(errors::ConnectorError::ResponseDeserializationFailed)?;
        if decoded.starts_with('\u{feff}') {
            decoded = decoded.trim_start_matches('\u{feff}').to_string();
        }
        router_data.raw_connector_response = Some(Secret::new(decoded));
    }
    Ok(())
}

/// Handle the flow by interacting with connector module
/// `connector_request` is applicable only in case if the `CallConnectorAction` is `Trigger`
/// In other cases, It will be created if required, even if it is not passed
#[instrument(skip_all, fields(connector_name, payment_method))]
pub async fn execute_connector_processing_step<
    'b,
    'a,
    T,
    ResourceCommonData: Clone + RouterDataConversion<T, Req, Resp> + 'static,
    Req: Debug + Clone + 'static,
    Resp: Debug + Clone + 'static,
>(
    state: &'b SessionState,
    connector_integration: BoxedConnectorIntegrationInterface<T, ResourceCommonData, Req, Resp>,
    req: &'b types::RouterData<T, Req, Resp>,
    call_connector_action: payments::CallConnectorAction,
    connector_request: Option<Request>,
    return_raw_connector_response: Option<bool>,
) -> CustomResult<types::RouterData<T, Req, Resp>, errors::ConnectorError>
where
    T: Clone + Debug + 'static,
    // BoxedConnectorIntegration<T, Req, Resp>: 'b,
{
    // If needed add an error stack as follows
    // connector_integration.build_request(req).attach_printable("Failed to build request");
    tracing::Span::current().record("connector_name", &req.connector);
    tracing::Span::current().record("payment_method", req.payment_method.to_string());
    logger::debug!(connector_request=?connector_request);
    let mut router_data = req.clone();
    match call_connector_action {
        payments::CallConnectorAction::HandleResponse(res) => {
            let response = types::Response {
                headers: None,
                response: res.into(),
                status_code: 200,
            };
            connector_integration.handle_response(req, None, response)
        }
        payments::CallConnectorAction::UCSHandleResponse(transform_data_bytes) => {
            handle_ucs_response(router_data, transform_data_bytes)
        }
        payments::CallConnectorAction::Avoid => Ok(router_data),
        payments::CallConnectorAction::StatusUpdate {
            status,
            error_code,
            error_message,
        } => {
            router_data.status = status;
            let error_response = if error_code.is_some() | error_message.is_some() {
                Some(ErrorResponse {
                    code: error_code.unwrap_or(consts::NO_ERROR_CODE.to_string()),
                    message: error_message.unwrap_or(consts::NO_ERROR_MESSAGE.to_string()),
                    status_code: 200, // This status code is ignored in redirection response it will override with 302 status code.
                    reason: None,
                    attempt_status: None,
                    connector_transaction_id: None,
                    network_advice_code: None,
                    network_decline_code: None,
                    network_error_message: None,
                    connector_metadata: None,
                })
            } else {
                None
            };
            router_data.response = error_response.map(Err).unwrap_or(router_data.response);
            Ok(router_data)
        }
        payments::CallConnectorAction::Trigger => {
            metrics::CONNECTOR_CALL_COUNT.add(
                1,
                router_env::metric_attributes!(
                    ("connector", req.connector.to_string()),
                    (
                        "flow",
                        std::any::type_name::<T>()
                            .split("::")
                            .last()
                            .unwrap_or_default()
                    ),
                ),
            );

            let connector_request = match connector_request {
                Some(connector_request) => Some(connector_request),
                None => connector_integration
                    .build_request(req, &state.conf.connectors)
                    .inspect_err(|error| {
                        if matches!(
                            error.current_context(),
                            &errors::ConnectorError::RequestEncodingFailed
                                | &errors::ConnectorError::RequestEncodingFailedWithReason(_)
                        ) {
                            metrics::REQUEST_BUILD_FAILURE.add(
                                1,
                                router_env::metric_attributes!((
                                    "connector",
                                    req.connector.clone()
                                )),
                            )
                        }
                    })?,
            };

            match connector_request {
                Some(request) => {
                    let masked_request_body = match &request.body {
                        Some(request) => match request {
                            RequestContent::Json(i)
                            | RequestContent::FormUrlEncoded(i)
                            | RequestContent::Xml(i) => i
                                .masked_serialize()
                                .unwrap_or(json!({ "error": "failed to mask serialize"})),
                            RequestContent::FormData(_) => json!({"request_type": "FORM_DATA"}),
                            RequestContent::RawBytes(_) => json!({"request_type": "RAW_BYTES"}),
                        },
                        None => serde_json::Value::Null,
                    };
                    let request_url = request.url.clone();
                    let request_method = request.method;
                    let current_time = Instant::now();
                    let response =
                        call_connector_api(state, request, "execute_connector_processing_step")
                            .await;
                    let external_latency = current_time.elapsed().as_millis();
                    logger::info!(raw_connector_request=?masked_request_body);
                    let status_code = response
                        .as_ref()
                        .map(|i| {
                            i.as_ref()
                                .map_or_else(|value| value.status_code, |value| value.status_code)
                        })
                        .unwrap_or_default();
                    let mut connector_event = ConnectorEvent::new(
                        state.tenant.tenant_id.clone(),
                        req.connector.clone(),
                        std::any::type_name::<T>(),
                        masked_request_body,
                        request_url,
                        request_method,
                        req.payment_id.clone(),
                        req.merchant_id.clone(),
                        state.request_id.as_ref(),
                        external_latency,
                        req.refund_id.clone(),
                        req.dispute_id.clone(),
                        status_code,
                    );

                    match response {
                        Ok(body) => {
                            let response = match body {
                                Ok(body) => {
                                    let connector_http_status_code = Some(body.status_code);
                                    let handle_response_result = connector_integration
                                        .handle_response(req, Some(&mut connector_event), body.clone())
                                        .inspect_err(|error| {
                                            if error.current_context()
                                            == &errors::ConnectorError::ResponseDeserializationFailed
                                        {
                                            metrics::RESPONSE_DESERIALIZATION_FAILURE.add(

                                                1,
                                                router_env::metric_attributes!((
                                                    "connector",
                                                    req.connector.clone(),
                                                )),
                                            )
                                        }
                                        });
                                    match handle_response_result {
                                        Ok(mut data) => {
                                            state.event_handler().log_event(&connector_event);
                                            data.connector_http_status_code =
                                                connector_http_status_code;
                                            // Add up multiple external latencies in case of multiple external calls within the same request.
                                            data.external_latency = Some(
                                                data.external_latency
                                                    .map_or(external_latency, |val| {
                                                        val + external_latency
                                                    }),
                                            );

                                            store_raw_connector_response_if_required(
                                                return_raw_connector_response,
                                                &mut data,
                                                &body,
                                            )?;

                                            Ok(data)
                                        }
                                        Err(err) => {
                                            connector_event
                                                .set_error(json!({"error": err.to_string()}));

                                            state.event_handler().log_event(&connector_event);
                                            Err(err)
                                        }
                                    }?
                                }
                                Err(body) => {
                                    router_data.connector_http_status_code = Some(body.status_code);
                                    router_data.external_latency = Some(
                                        router_data
                                            .external_latency
                                            .map_or(external_latency, |val| val + external_latency),
                                    );
                                    metrics::CONNECTOR_ERROR_RESPONSE_COUNT.add(
                                        1,
                                        router_env::metric_attributes!((
                                            "connector",
                                            req.connector.clone(),
                                        )),
                                    );

                                    store_raw_connector_response_if_required(
                                        return_raw_connector_response,
                                        &mut router_data,
                                        &body,
                                    )?;

                                    let error = match body.status_code {
                                        500..=511 => {
                                            let error_res = connector_integration
                                                .get_5xx_error_response(
                                                    body,
                                                    Some(&mut connector_event),
                                                )?;
                                            state.event_handler().log_event(&connector_event);
                                            error_res
                                        }
                                        _ => {
                                            let error_res = connector_integration
                                                .get_error_response(
                                                    body,
                                                    Some(&mut connector_event),
                                                )?;
                                            if let Some(status) = error_res.attempt_status {
                                                router_data.status = status;
                                            };
                                            state.event_handler().log_event(&connector_event);
                                            error_res
                                        }
                                    };

                                    router_data.response = Err(error);

                                    router_data
                                }
                            };
                            Ok(response)
                        }
                        Err(error) => {
                            connector_event.set_error(json!({"error": error.to_string()}));
                            state.event_handler().log_event(&connector_event);
                            if error.current_context().is_upstream_timeout() {
                                let error_response = ErrorResponse {
                                    code: consts::REQUEST_TIMEOUT_ERROR_CODE.to_string(),
                                    message: consts::REQUEST_TIMEOUT_ERROR_MESSAGE.to_string(),
                                    reason: Some(consts::REQUEST_TIMEOUT_ERROR_MESSAGE.to_string()),
                                    status_code: 504,
                                    attempt_status: None,
                                    connector_transaction_id: None,
                                    network_advice_code: None,
                                    network_decline_code: None,
                                    network_error_message: None,
                                    connector_metadata: None,
                                };
                                router_data.response = Err(error_response);
                                router_data.connector_http_status_code = Some(504);
                                router_data.external_latency = Some(
                                    router_data
                                        .external_latency
                                        .map_or(external_latency, |val| val + external_latency),
                                );
                                Ok(router_data)
                            } else {
                                Err(error.change_context(
                                    errors::ConnectorError::ProcessingStepFailed(None),
                                ))
                            }
                        }
                    }
                }
                None => Ok(router_data),
            }
        }
    }
}

#[instrument(skip_all)]
pub async fn call_connector_api(
    state: &SessionState,
    request: Request,
    flow_name: &str,
) -> CustomResult<Result<types::Response, types::Response>, errors::ApiClientError> {
    let current_time = Instant::now();
    let headers = request.headers.clone();
    let url = request.url.clone();
    let response = state
        .api_client
        .send_request(state, request, None, true)
        .await;

    match response.as_ref() {
        Ok(resp) => {
            let status_code = resp.status().as_u16();
            let elapsed_time = current_time.elapsed();
            logger::info!(
                ?headers,
                url,
                status_code,
                flow=?flow_name,
                ?elapsed_time
            );
        }
        Err(err) => {
            logger::info!(
                call_connector_api_error=?err
            );
        }
    }

    handle_response(response).await
}

#[instrument(skip_all)]
async fn handle_response(
    response: CustomResult<reqwest::Response, errors::ApiClientError>,
) -> CustomResult<Result<types::Response, types::Response>, errors::ApiClientError> {
    response
        .map(|response| async {
            logger::info!(?response);
            let status_code = response.status().as_u16();
            let headers = Some(response.headers().to_owned());
            match status_code {
                200..=202 | 302 | 204 => {
                    // If needed add log line
                    // logger:: error!( error_parsing_response=?err);
                    let response = response
                        .bytes()
                        .await
                        .change_context(errors::ApiClientError::ResponseDecodingFailed)
                        .attach_printable("Error while waiting for response")?;
                    Ok(Ok(types::Response {
                        headers,
                        response,
                        status_code,
                    }))
                }

                status_code @ 500..=599 => {
                    let bytes = response.bytes().await.map_err(|error| {
                        report!(error)
                            .change_context(errors::ApiClientError::ResponseDecodingFailed)
                            .attach_printable("Client error response received")
                    })?;
                    // let error = match status_code {
                    //     500 => errors::ApiClientError::InternalServerErrorReceived,
                    //     502 => errors::ApiClientError::BadGatewayReceived,
                    //     503 => errors::ApiClientError::ServiceUnavailableReceived,
                    //     504 => errors::ApiClientError::GatewayTimeoutReceived,
                    //     _ => errors::ApiClientError::UnexpectedServerResponse,
                    // };
                    Ok(Err(types::Response {
                        headers,
                        response: bytes,
                        status_code,
                    }))
                }

                status_code @ 400..=499 => {
                    let bytes = response.bytes().await.map_err(|error| {
                        report!(error)
                            .change_context(errors::ApiClientError::ResponseDecodingFailed)
                            .attach_printable("Client error response received")
                    })?;
                    /* let error = match status_code {
                        400 => errors::ApiClientError::BadRequestReceived(bytes),
                        401 => errors::ApiClientError::UnauthorizedReceived(bytes),
                        403 => errors::ApiClientError::ForbiddenReceived,
                        404 => errors::ApiClientError::NotFoundReceived(bytes),
                        405 => errors::ApiClientError::MethodNotAllowedReceived,
                        408 => errors::ApiClientError::RequestTimeoutReceived,
                        422 => errors::ApiClientError::UnprocessableEntityReceived(bytes),
                        429 => errors::ApiClientError::TooManyRequestsReceived,
                        _ => errors::ApiClientError::UnexpectedServerResponse,
                    };
                    Err(report!(error).attach_printable("Client error response received"))
                        */
                    Ok(Err(types::Response {
                        headers,
                        response: bytes,
                        status_code,
                    }))
                }

                _ => Err(report!(errors::ApiClientError::UnexpectedServerResponse)
                    .attach_printable("Unexpected response from server")),
            }
        })?
        .await
}

#[derive(Debug, Eq, PartialEq, Serialize)]
pub struct ApplicationRedirectResponse {
    pub url: String,
}

#[derive(Clone, Copy, PartialEq, Eq)]
pub enum AuthFlow {
    Client,
    Merchant,
}

#[allow(clippy::too_many_arguments)]
#[instrument(
    skip(request, payload, state, func, api_auth, incoming_request_header),
    fields(merchant_id)
)]
pub async fn server_wrap_util<'a, 'b, U, T, Q, F, Fut, E, OErr>(
    flow: &'a impl router_env::types::FlowMetric,
    state: web::Data<AppState>,
    incoming_request_header: &HeaderMap,
    request: &'a HttpRequest,
    payload: T,
    func: F,
    api_auth: &dyn AuthenticateAndFetch<U, SessionState>,
    lock_action: api_locking::LockAction,
) -> CustomResult<ApplicationResponse<Q>, OErr>
where
    F: Fn(SessionState, U, T, ReqState) -> Fut,
    'b: 'a,
    Fut: Future<Output = CustomResult<ApplicationResponse<Q>, E>>,
    Q: Serialize + Debug + 'a + ApiEventMetric,
    T: Debug + Serialize + ApiEventMetric,
    E: ErrorSwitch<OErr> + error_stack::Context,
    OErr: ResponseError + error_stack::Context + Serialize,
    errors::ApiErrorResponse: ErrorSwitch<OErr>,
{
    let request_id = RequestId::extract(request)
        .await
        .attach_printable("Unable to extract request id from request")
        .change_context(errors::ApiErrorResponse::InternalServerError.switch())?;

    let mut app_state = state.get_ref().clone();

    let start_instant = Instant::now();
    let serialized_request = masking::masked_serialize(&payload)
        .attach_printable("Failed to serialize json request")
        .change_context(errors::ApiErrorResponse::InternalServerError.switch())?;

    let mut event_type = payload.get_api_event_type();
    let tenant_id = if !state.conf.multitenancy.enabled {
        common_utils::id_type::TenantId::try_from_string(DEFAULT_TENANT.to_owned())
            .attach_printable("Unable to get default tenant id")
            .change_context(errors::ApiErrorResponse::InternalServerError.switch())?
    } else {
        let request_tenant_id = incoming_request_header
            .get(TENANT_HEADER)
            .and_then(|value| value.to_str().ok())
            .ok_or_else(|| errors::ApiErrorResponse::MissingTenantId.switch())
            .and_then(|header_value| {
                common_utils::id_type::TenantId::try_from_string(header_value.to_string()).map_err(
                    |_| {
                        errors::ApiErrorResponse::InvalidRequestData {
                            message: format!("`{}` header is invalid", headers::X_TENANT_ID),
                        }
                        .switch()
                    },
                )
            })?;

        state
            .conf
            .multitenancy
            .get_tenant(&request_tenant_id)
            .map(|tenant| tenant.tenant_id.clone())
            .ok_or(
                errors::ApiErrorResponse::InvalidTenant {
                    tenant_id: request_tenant_id.get_string_repr().to_string(),
                }
                .switch(),
            )?
    };
    let locale = utils::get_locale_from_header(&incoming_request_header.clone());
    let mut session_state =
        Arc::new(app_state.clone()).get_session_state(&tenant_id, Some(locale), || {
            errors::ApiErrorResponse::InvalidTenant {
                tenant_id: tenant_id.get_string_repr().to_string(),
            }
            .switch()
        })?;
    session_state.add_request_id(request_id);
    let mut request_state = session_state.get_req_state();

    request_state.event_context.record_info(request_id);
    request_state
        .event_context
        .record_info(("flow".to_string(), flow.to_string()));

    request_state.event_context.record_info((
        "tenant_id".to_string(),
        tenant_id.get_string_repr().to_string(),
    ));

    // Currently auth failures are not recorded as API events
    let (auth_out, auth_type) = api_auth
        .authenticate_and_fetch(request.headers(), &session_state)
        .await
        .switch()?;

    request_state.event_context.record_info(auth_type.clone());

    let merchant_id = auth_type
        .get_merchant_id()
        .cloned()
        .unwrap_or(common_utils::id_type::MerchantId::get_merchant_id_not_found());

    app_state.add_flow_name(flow.to_string());

    tracing::Span::current().record("merchant_id", merchant_id.get_string_repr().to_owned());

    let output = {
        lock_action
            .clone()
            .perform_locking_action(&session_state, merchant_id.to_owned())
            .await
            .switch()?;
        let res = func(session_state.clone(), auth_out, payload, request_state)
            .await
            .switch();
        lock_action
            .free_lock_action(&session_state, merchant_id.to_owned())
            .await
            .switch()?;
        res
    };
    let request_duration = Instant::now()
        .saturating_duration_since(start_instant)
        .as_millis();

    let mut serialized_response = None;
    let mut error = None;
    let mut overhead_latency = None;

    let status_code = match output.as_ref() {
        Ok(res) => {
            if let ApplicationResponse::Json(data) = res {
                serialized_response.replace(
                    masking::masked_serialize(&data)
                        .attach_printable("Failed to serialize json response")
                        .change_context(errors::ApiErrorResponse::InternalServerError.switch())?,
                );
            } else if let ApplicationResponse::JsonWithHeaders((data, headers)) = res {
                serialized_response.replace(
                    masking::masked_serialize(&data)
                        .attach_printable("Failed to serialize json response")
                        .change_context(errors::ApiErrorResponse::InternalServerError.switch())?,
                );

                if let Some((_, value)) = headers.iter().find(|(key, _)| key == X_HS_LATENCY) {
                    if let Ok(external_latency) = value.clone().into_inner().parse::<u128>() {
                        overhead_latency.replace(external_latency);
                    }
                }
            }
            event_type = res.get_api_event_type().or(event_type);

            metrics::request::track_response_status_code(res)
        }
        Err(err) => {
            error.replace(
                serde_json::to_value(err.current_context())
                    .attach_printable("Failed to serialize json response")
                    .change_context(errors::ApiErrorResponse::InternalServerError.switch())
                    .ok()
                    .into(),
            );
            err.current_context().status_code().as_u16().into()
        }
    };

    let infra = extract_mapped_fields(
        &serialized_request,
        state.enhancement.as_ref(),
        state.infra_components.as_ref(),
    );

    let api_event = ApiEvent::new(
        tenant_id,
        Some(merchant_id.clone()),
        flow,
        &request_id,
        request_duration,
        status_code,
        serialized_request,
        serialized_response,
        overhead_latency,
        auth_type,
        error,
        event_type.unwrap_or(ApiEventsType::Miscellaneous),
        request,
        request.method(),
        infra.clone(),
    );

    state.event_handler().log_event(&api_event);

    output
}

#[instrument(
    skip(request, state, func, api_auth, payload),
    fields(request_method, request_url_path, status_code)
)]
pub async fn server_wrap<'a, T, U, Q, F, Fut, E>(
    flow: impl router_env::types::FlowMetric,
    state: web::Data<AppState>,
    request: &'a HttpRequest,
    payload: T,
    func: F,
    api_auth: &dyn AuthenticateAndFetch<U, SessionState>,
    lock_action: api_locking::LockAction,
) -> HttpResponse
where
    F: Fn(SessionState, U, T, ReqState) -> Fut,
    Fut: Future<Output = CustomResult<ApplicationResponse<Q>, E>>,
    Q: Serialize + Debug + ApiEventMetric + 'a,
    T: Debug + Serialize + ApiEventMetric,
    ApplicationResponse<Q>: Debug,
    E: ErrorSwitch<api_models::errors::types::ApiErrorResponse> + error_stack::Context,
{
    let request_method = request.method().as_str();
    let url_path = request.path();

    let unmasked_incoming_header_keys = state.conf().unmasked_headers.keys;

    let incoming_request_header = request.headers();

    let incoming_header_to_log: HashMap<String, HeaderValue> =
        incoming_request_header
            .iter()
            .fold(HashMap::new(), |mut acc, (key, value)| {
                let key = key.to_string();
                if unmasked_incoming_header_keys.contains(&key.as_str().to_lowercase()) {
                    acc.insert(key.clone(), value.clone());
                } else {
                    acc.insert(key.clone(), HeaderValue::from_static("**MASKED**"));
                }
                acc
            });

    tracing::Span::current().record("request_method", request_method);
    tracing::Span::current().record("request_url_path", url_path);

    let start_instant = Instant::now();

    logger::info!(
        tag = ?Tag::BeginRequest, payload = ?payload,
    headers = ?incoming_header_to_log);

    let server_wrap_util_res = server_wrap_util(
        &flow,
        state.clone(),
        incoming_request_header,
        request,
        payload,
        func,
        api_auth,
        lock_action,
    )
    .await
    .map(|response| {
        logger::info!(api_response =? response);
        response
    });

    let res = match server_wrap_util_res {
        Ok(ApplicationResponse::Json(response)) => match serde_json::to_string(&response) {
            Ok(res) => http_response_json(res),
            Err(_) => http_response_err(
                r#"{
                    "error": {
                        "message": "Error serializing response from connector"
                    }
                }"#,
            ),
        },
        Ok(ApplicationResponse::StatusOk) => http_response_ok(),
        Ok(ApplicationResponse::TextPlain(text)) => http_response_plaintext(text),
        Ok(ApplicationResponse::FileData((file_data, content_type))) => {
            http_response_file_data(file_data, content_type)
        }
        Ok(ApplicationResponse::JsonForRedirection(response)) => {
            match serde_json::to_string(&response) {
                Ok(res) => http_redirect_response(res, response),
                Err(_) => http_response_err(
                    r#"{
                    "error": {
                        "message": "Error serializing response from connector"
                    }
                }"#,
                ),
            }
        }
        Ok(ApplicationResponse::Form(redirection_data)) => {
            let config = state.conf();
            build_redirection_form(
                &redirection_data.redirect_form,
                redirection_data.payment_method_data,
                redirection_data.amount,
                redirection_data.currency,
                config,
            )
            .respond_to(request)
            .map_into_boxed_body()
        }

        Ok(ApplicationResponse::GenericLinkForm(boxed_generic_link_data)) => {
            let link_type = boxed_generic_link_data.data.to_string();
            match build_generic_link_html(
                boxed_generic_link_data.data,
                boxed_generic_link_data.locale,
            ) {
                Ok(rendered_html) => {
                    let headers = if !boxed_generic_link_data.allowed_domains.is_empty() {
                        let domains_str = boxed_generic_link_data
                            .allowed_domains
                            .into_iter()
                            .collect::<Vec<String>>()
                            .join(" ");
                        let csp_header = format!("frame-ancestors 'self' {domains_str};");
                        Some(HashSet::from([("content-security-policy", csp_header)]))
                    } else {
                        None
                    };
                    http_response_html_data(rendered_html, headers)
                }
                Err(_) => http_response_err(format!("Error while rendering {link_type} HTML page")),
            }
        }

        Ok(ApplicationResponse::PaymentLinkForm(boxed_payment_link_data)) => {
            match *boxed_payment_link_data {
                PaymentLinkAction::PaymentLinkFormData(payment_link_data) => {
                    match build_payment_link_html(payment_link_data) {
                        Ok(rendered_html) => http_response_html_data(rendered_html, None),
                        Err(_) => http_response_err(
                            r#"{
                                "error": {
                                    "message": "Error while rendering payment link html page"
                                }
                            }"#,
                        ),
                    }
                }
                PaymentLinkAction::PaymentLinkStatus(payment_link_data) => {
                    match get_payment_link_status(payment_link_data) {
                        Ok(rendered_html) => http_response_html_data(rendered_html, None),
                        Err(_) => http_response_err(
                            r#"{
                                "error": {
                                    "message": "Error while rendering payment link status page"
                                }
                            }"#,
                        ),
                    }
                }
            }
        }

        Ok(ApplicationResponse::JsonWithHeaders((response, headers))) => {
            let request_elapsed_time = request.headers().get(X_HS_LATENCY).and_then(|value| {
                if value == "true" {
                    Some(start_instant.elapsed())
                } else {
                    None
                }
            });
            let proxy_connector_http_status_code = if state
                .conf
                .proxy_status_mapping
                .proxy_connector_http_status_code
            {
                headers
                    .iter()
                    .find(|(key, _)| key == headers::X_CONNECTOR_HTTP_STATUS_CODE)
                    .and_then(|(_, value)| {
                        match value.clone().into_inner().parse::<u16>() {
                            Ok(code) => match http::StatusCode::from_u16(code) {
                                Ok(status_code) => Some(status_code),
                                Err(err) => {
                                    logger::error!(
                                        "Invalid HTTP status code parsed from connector_http_status_code: {:?}",
                                        err
                                    );
                                    None
                                }
                            },
                            Err(err) => {
                                logger::error!(
                                    "Failed to parse connector_http_status_code from header: {:?}",
                                    err
                                );
                                None
                            }
                        }
                    })
            } else {
                None
            };
            match serde_json::to_string(&response) {
                Ok(res) => http_response_json_with_headers(
                    res,
                    headers,
                    request_elapsed_time,
                    proxy_connector_http_status_code,
                ),
                Err(_) => http_response_err(
                    r#"{
                        "error": {
                            "message": "Error serializing response from connector"
                        }
                    }"#,
                ),
            }
        }
        Err(error) => log_and_return_error_response(error),
    };

    let response_code = res.status().as_u16();
    tracing::Span::current().record("status_code", response_code);

    let end_instant = Instant::now();
    let request_duration = end_instant.saturating_duration_since(start_instant);
    logger::info!(
        tag = ?Tag::EndRequest,
        time_taken_ms = request_duration.as_millis(),
    );
    res
}

pub fn log_and_return_error_response<T>(error: Report<T>) -> HttpResponse
where
    T: error_stack::Context + Clone + ResponseError,
    Report<T>: EmbedError,
{
    logger::error!(?error);
    HttpResponse::from_error(error.embed().current_context().clone())
}

pub trait EmbedError: Sized {
    fn embed(self) -> Self {
        self
    }
}

impl EmbedError for Report<api_models::errors::types::ApiErrorResponse> {
    fn embed(self) -> Self {
        #[cfg(feature = "detailed_errors")]
        {
            let mut report = self;
            let error_trace = serde_json::to_value(&report).ok().and_then(|inner| {
                serde_json::from_value::<Vec<errors::NestedErrorStack<'_>>>(inner)
                    .ok()
                    .map(Into::<errors::VecLinearErrorStack<'_>>::into)
                    .map(serde_json::to_value)
                    .transpose()
                    .ok()
                    .flatten()
            });

            match report.downcast_mut::<api_models::errors::types::ApiErrorResponse>() {
                None => {}
                Some(inner) => {
                    inner.get_internal_error_mut().stacktrace = error_trace;
                }
            }
            report
        }

        #[cfg(not(feature = "detailed_errors"))]
        self
    }
}

impl EmbedError
    for Report<hyperswitch_domain_models::errors::api_error_response::ApiErrorResponse>
{
}

pub fn http_response_json<T: body::MessageBody + 'static>(response: T) -> HttpResponse {
    HttpResponse::Ok()
        .content_type(mime::APPLICATION_JSON)
        .body(response)
}

pub fn http_server_error_json_response<T: body::MessageBody + 'static>(
    response: T,
) -> HttpResponse {
    HttpResponse::InternalServerError()
        .content_type(mime::APPLICATION_JSON)
        .body(response)
}

pub fn http_response_json_with_headers<T: body::MessageBody + 'static>(
    response: T,
    headers: Vec<(String, Maskable<String>)>,
    request_duration: Option<Duration>,
    status_code: Option<http::StatusCode>,
) -> HttpResponse {
    let mut response_builder = HttpResponse::build(status_code.unwrap_or(http::StatusCode::OK));
    for (header_name, header_value) in headers {
        let is_sensitive_header = header_value.is_masked();
        let mut header_value = header_value.into_inner();
        if header_name == X_HS_LATENCY {
            if let Some(request_duration) = request_duration {
                if let Ok(external_latency) = header_value.parse::<u128>() {
                    let updated_duration = request_duration.as_millis() - external_latency;
                    header_value = updated_duration.to_string();
                }
            }
        }
        let mut header_value = match HeaderValue::from_str(header_value.as_str()) {
            Ok(header_value) => header_value,
            Err(error) => {
                logger::error!(?error);
                return http_server_error_json_response("Something Went Wrong");
            }
        };

        if is_sensitive_header {
            header_value.set_sensitive(true);
        }
        response_builder.append_header((header_name, header_value));
    }

    response_builder
        .content_type(mime::APPLICATION_JSON)
        .body(response)
}

pub fn http_response_plaintext<T: body::MessageBody + 'static>(res: T) -> HttpResponse {
    HttpResponse::Ok().content_type(mime::TEXT_PLAIN).body(res)
}

pub fn http_response_file_data<T: body::MessageBody + 'static>(
    res: T,
    content_type: mime::Mime,
) -> HttpResponse {
    HttpResponse::Ok().content_type(content_type).body(res)
}

pub fn http_response_html_data<T: body::MessageBody + 'static>(
    res: T,
    optional_headers: Option<HashSet<(&'static str, String)>>,
) -> HttpResponse {
    let mut res_builder = HttpResponse::Ok();
    res_builder.content_type(mime::TEXT_HTML);

    if let Some(headers) = optional_headers {
        for (key, value) in headers {
            if let Ok(header_val) = HeaderValue::try_from(value) {
                res_builder.insert_header((HeaderName::from_static(key), header_val));
            }
        }
    }

    res_builder.body(res)
}

pub fn http_response_ok() -> HttpResponse {
    HttpResponse::Ok().finish()
}

pub fn http_redirect_response<T: body::MessageBody + 'static>(
    response: T,
    redirection_response: api::RedirectionResponse,
) -> HttpResponse {
    HttpResponse::Ok()
        .content_type(mime::APPLICATION_JSON)
        .append_header((
            "Location",
            redirection_response.return_url_with_query_params,
        ))
        .status(http::StatusCode::FOUND)
        .body(response)
}

pub fn http_response_err<T: body::MessageBody + 'static>(response: T) -> HttpResponse {
    HttpResponse::BadRequest()
        .content_type(mime::APPLICATION_JSON)
        .body(response)
}

pub trait Authenticate {
    fn get_client_secret(&self) -> Option<&String> {
        None
    }

    fn should_return_raw_response(&self) -> Option<bool> {
        None
    }
}

#[cfg(feature = "v2")]
impl Authenticate for api_models::payments::PaymentsConfirmIntentRequest {
    fn should_return_raw_response(&self) -> Option<bool> {
        self.return_raw_connector_response
    }
}
#[cfg(feature = "v2")]
impl Authenticate for api_models::payments::ProxyPaymentsRequest {}

#[cfg(feature = "v2")]
impl Authenticate for api_models::payments::ExternalVaultProxyPaymentsRequest {}

#[cfg(feature = "v1")]
impl Authenticate for api_models::payments::PaymentsRequest {
    fn get_client_secret(&self) -> Option<&String> {
        self.client_secret.as_ref()
    }

    fn should_return_raw_response(&self) -> Option<bool> {
        // In v1, this maps to `all_keys_required` to retain backward compatibility.
        // The equivalent field in v2 is `return_raw_connector_response`.
        self.all_keys_required
    }
}

#[cfg(feature = "v1")]
impl Authenticate for api_models::payment_methods::PaymentMethodListRequest {
    fn get_client_secret(&self) -> Option<&String> {
        self.client_secret.as_ref()
    }
}

#[cfg(feature = "v1")]
impl Authenticate for api_models::payments::PaymentsSessionRequest {
    fn get_client_secret(&self) -> Option<&String> {
        Some(&self.client_secret)
    }
}
impl Authenticate for api_models::payments::PaymentsDynamicTaxCalculationRequest {
    fn get_client_secret(&self) -> Option<&String> {
        Some(self.client_secret.peek())
    }
}

impl Authenticate for api_models::payments::PaymentsPostSessionTokensRequest {
    fn get_client_secret(&self) -> Option<&String> {
        Some(self.client_secret.peek())
    }
}

impl Authenticate for api_models::payments::PaymentsUpdateMetadataRequest {}
impl Authenticate for api_models::payments::PaymentsRetrieveRequest {
    #[cfg(feature = "v2")]
    fn should_return_raw_response(&self) -> Option<bool> {
        self.return_raw_connector_response
    }

    #[cfg(feature = "v1")]
    fn should_return_raw_response(&self) -> Option<bool> {
        // In v1, this maps to `all_keys_required` to retain backward compatibility.
        // The equivalent field in v2 is `return_raw_connector_response`.
        self.all_keys_required
    }
}
impl Authenticate for api_models::payments::PaymentsCancelRequest {}
impl Authenticate for api_models::payments::PaymentsCancelPostCaptureRequest {}
impl Authenticate for api_models::payments::PaymentsCaptureRequest {}
impl Authenticate for api_models::payments::PaymentsIncrementalAuthorizationRequest {}
impl Authenticate for api_models::payments::PaymentsStartRequest {}
// impl Authenticate for api_models::payments::PaymentsApproveRequest {}
impl Authenticate for api_models::payments::PaymentsRejectRequest {}
// #[cfg(feature = "v2")]
// impl Authenticate for api_models::payments::PaymentsIntentResponse {}

pub fn build_redirection_form(
    form: &RedirectForm,
    payment_method_data: Option<PaymentMethodData>,
    amount: String,
    currency: String,
    config: Settings,
) -> maud::Markup {
    use maud::PreEscaped;
    let logging_template =
        include_str!("redirection/assets/redirect_error_logs_push.js").to_string();
    match form {
        RedirectForm::Form {
            endpoint,
            method,
            form_fields,
        } => maud::html! {
        (maud::DOCTYPE)
        html {
            meta name="viewport" content="width=device-width, initial-scale=1";
            head {
                style {
                    r##"

                    "##
                }
                (PreEscaped(r##"
                <style>
                    #loader1 {
                        width: 500px,
                    }
                    @media (max-width: 600px) {
                        #loader1 {
                            width: 200px
                        }
                    }
                </style>
                "##))
            }

            body style="background-color: #ffffff; padding: 20px; font-family: Arial, Helvetica, Sans-Serif;" {

                div id="loader1" class="lottie" style="height: 150px; display: block; position: relative; margin-left: auto; margin-right: auto;" { "" }

                (PreEscaped(r#"<script src="https://cdnjs.cloudflare.com/ajax/libs/bodymovin/5.7.4/lottie.min.js"></script>"#))

                (PreEscaped(r#"
                <script>
                var anime = bodymovin.loadAnimation({
                    container: document.getElementById('loader1'),
                    renderer: 'svg',
                    loop: true,
                    autoplay: true,
                    name: 'hyperswitch loader',
                    animationData: {"v":"4.8.0","meta":{"g":"LottieFiles AE 3.1.1","a":"","k":"","d":"","tc":""},"fr":29.9700012207031,"ip":0,"op":31.0000012626559,"w":400,"h":250,"nm":"loader_shape","ddd":0,"assets":[],"layers":[{"ddd":0,"ind":1,"ty":4,"nm":"circle 2","sr":1,"ks":{"o":{"a":0,"k":100,"ix":11},"r":{"a":0,"k":0,"ix":10},"p":{"a":0,"k":[278.25,202.671,0],"ix":2},"a":{"a":0,"k":[23.72,23.72,0],"ix":1},"s":{"a":0,"k":[100,100,100],"ix":6}},"ao":0,"shapes":[{"ty":"gr","it":[{"ind":0,"ty":"sh","ix":1,"ks":{"a":0,"k":{"i":[[12.935,0],[0,-12.936],[-12.935,0],[0,12.935]],"o":[[-12.952,0],[0,12.935],[12.935,0],[0,-12.936]],"v":[[0,-23.471],[-23.47,0.001],[0,23.471],[23.47,0.001]],"c":true},"ix":2},"nm":"Path 1","mn":"ADBE Vector Shape - Group","hd":false},{"ty":"fl","c":{"a":0,"k":[0,0.427451010311,0.976470648074,1],"ix":4},"o":{"a":1,"k":[{"i":{"x":[0.667],"y":[1]},"o":{"x":[0.333],"y":[0]},"t":10,"s":[10]},{"i":{"x":[0.667],"y":[1]},"o":{"x":[0.333],"y":[0]},"t":19.99,"s":[100]},{"t":29.9800012211104,"s":[10]}],"ix":5},"r":1,"bm":0,"nm":"Fill 1","mn":"ADBE Vector Graphic - Fill","hd":false},{"ty":"tr","p":{"a":0,"k":[23.72,23.721],"ix":2},"a":{"a":0,"k":[0,0],"ix":1},"s":{"a":0,"k":[100,100],"ix":3},"r":{"a":0,"k":0,"ix":6},"o":{"a":0,"k":100,"ix":7},"sk":{"a":0,"k":0,"ix":4},"sa":{"a":0,"k":0,"ix":5},"nm":"Transform"}],"nm":"Group 1","np":2,"cix":2,"bm":0,"ix":1,"mn":"ADBE Vector Group","hd":false}],"ip":0,"op":48.0000019550801,"st":0,"bm":0},{"ddd":0,"ind":2,"ty":4,"nm":"square 2","sr":1,"ks":{"o":{"a":0,"k":100,"ix":11},"r":{"a":0,"k":0,"ix":10},"p":{"a":0,"k":[196.25,201.271,0],"ix":2},"a":{"a":0,"k":[22.028,22.03,0],"ix":1},"s":{"a":0,"k":[100,100,100],"ix":6}},"ao":0,"shapes":[{"ty":"gr","it":[{"ind":0,"ty":"sh","ix":1,"ks":{"a":0,"k":{"i":[[1.914,0],[0,0],[0,-1.914],[0,0],[-1.914,0],[0,0],[0,1.914],[0,0]],"o":[[0,0],[-1.914,0],[0,0],[0,1.914],[0,0],[1.914,0],[0,0],[0,-1.914]],"v":[[18.313,-21.779],[-18.312,-21.779],[-21.779,-18.313],[-21.779,18.314],[-18.312,21.779],[18.313,21.779],[21.779,18.314],[21.779,-18.313]],"c":true},"ix":2},"nm":"Path 1","mn":"ADBE Vector Shape - Group","hd":false},{"ty":"fl","c":{"a":0,"k":[0,0.427451010311,0.976470648074,1],"ix":4},"o":{"a":1,"k":[{"i":{"x":[0.667],"y":[1]},"o":{"x":[0.333],"y":[0]},"t":5,"s":[10]},{"i":{"x":[0.667],"y":[1]},"o":{"x":[0.333],"y":[0]},"t":14.99,"s":[100]},{"t":24.9800010174563,"s":[10]}],"ix":5},"r":1,"bm":0,"nm":"Fill 1","mn":"ADBE Vector Graphic - Fill","hd":false},{"ty":"tr","p":{"a":0,"k":[22.028,22.029],"ix":2},"a":{"a":0,"k":[0,0],"ix":1},"s":{"a":0,"k":[100,100],"ix":3},"r":{"a":0,"k":0,"ix":6},"o":{"a":0,"k":100,"ix":7},"sk":{"a":0,"k":0,"ix":4},"sa":{"a":0,"k":0,"ix":5},"nm":"Transform"}],"nm":"Group 1","np":2,"cix":2,"bm":0,"ix":1,"mn":"ADBE Vector Group","hd":false}],"ip":0,"op":47.0000019143492,"st":0,"bm":0},{"ddd":0,"ind":3,"ty":4,"nm":"Triangle 2","sr":1,"ks":{"o":{"a":0,"k":100,"ix":11},"r":{"a":0,"k":0,"ix":10},"p":{"a":0,"k":[116.25,200.703,0],"ix":2},"a":{"a":0,"k":[27.11,21.243,0],"ix":1},"s":{"a":0,"k":[100,100,100],"ix":6}},"ao":0,"shapes":[{"ty":"gr","it":[{"ind":0,"ty":"sh","ix":1,"ks":{"a":0,"k":{"i":[[0,0],[0.558,-0.879],[0,0],[-1.133,0],[0,0],[0.609,0.947],[0,0]],"o":[[-0.558,-0.879],[0,0],[-0.609,0.947],[0,0],[1.133,0],[0,0],[0,0]],"v":[[1.209,-20.114],[-1.192,-20.114],[-26.251,18.795],[-25.051,20.993],[25.051,20.993],[26.251,18.795],[1.192,-20.114]],"c":true},"ix":2},"nm":"Path 1","mn":"ADBE Vector Shape - Group","hd":false},{"ty":"fl","c":{"a":0,"k":[0,0.427451010311,0.976470648074,1],"ix":4},"o":{"a":1,"k":[{"i":{"x":[0.667],"y":[1]},"o":{"x":[0.333],"y":[0]},"t":0,"s":[10]},{"i":{"x":[0.667],"y":[1]},"o":{"x":[0.333],"y":[0]},"t":9.99,"s":[100]},{"t":19.9800008138021,"s":[10]}],"ix":5},"r":1,"bm":0,"nm":"Fill 1","mn":"ADBE Vector Graphic - Fill","hd":false},{"ty":"tr","p":{"a":0,"k":[27.11,21.243],"ix":2},"a":{"a":0,"k":[0,0],"ix":1},"s":{"a":0,"k":[100,100],"ix":3},"r":{"a":0,"k":0,"ix":6},"o":{"a":0,"k":100,"ix":7},"sk":{"a":0,"k":0,"ix":4},"sa":{"a":0,"k":0,"ix":5},"nm":"Transform"}],"nm":"Group 1","np":2,"cix":2,"bm":0,"ix":1,"mn":"ADBE Vector Group","hd":false}],"ip":0,"op":48.0000019550801,"st":0,"bm":0}],"markers":[]}
                })
                </script>
                "#))

                h3 style="text-align: center;" { "Please wait while we process your payment..." }
                    form action=(PreEscaped(endpoint)) method=(method.to_string()) #payment_form {
                        @for (field, value) in form_fields {
                        input type="hidden" name=(field) value=(value);
                    }
                }
                (PreEscaped(format!(r#"
                    <script type="text/javascript"> {logging_template}
                    var frm = document.getElementById("payment_form");
                    var formFields = frm.querySelectorAll("input");

                    if (frm.method.toUpperCase() === "GET" && formFields.length === 0) {{
                        window.setTimeout(function () {{
                            window.location.href = frm.action;
                        }}, 300);
                    }} else {{
                        window.setTimeout(function () {{
                            frm.submit();
                        }}, 300);
                    }}
                    </script>
                    "#)))

            }
        }
        },
        RedirectForm::Html { html_data } => {
            PreEscaped(format!("{html_data} <script>{logging_template}</script>"))
        }
        RedirectForm::BarclaycardAuthSetup {
            access_token,
            ddc_url,
            reference_id,
        } => {
            maud::html! {
            (maud::DOCTYPE)
            html {
                head {
                    meta name="viewport" content="width=device-width, initial-scale=1";
                }
                    body style="background-color: #ffffff; padding: 20px; font-family: Arial, Helvetica, Sans-Serif;" {

                        div id="loader1" class="lottie" style="height: 150px; display: block; position: relative; margin-top: 150px; margin-left: auto; margin-right: auto;" { "" }

                        (PreEscaped(r#"<script src="https://cdnjs.cloudflare.com/ajax/libs/bodymovin/5.7.4/lottie.min.js"></script>"#))

                        (PreEscaped(r#"
                            <script>
                            var anime = bodymovin.loadAnimation({
                                container: document.getElementById('loader1'),
                                renderer: 'svg',
                                loop: true,
                                autoplay: true,
                                name: 'hyperswitch loader',
                                animationData: {"v":"4.8.0","meta":{"g":"LottieFiles AE 3.1.1","a":"","k":"","d":"","tc":""},"fr":29.9700012207031,"ip":0,"op":31.0000012626559,"w":400,"h":250,"nm":"loader_shape","ddd":0,"assets":[],"layers":[{"ddd":0,"ind":1,"ty":4,"nm":"circle 2","sr":1,"ks":{"o":{"a":0,"k":100,"ix":11},"r":{"a":0,"k":0,"ix":10},"p":{"a":0,"k":[278.25,202.671,0],"ix":2},"a":{"a":0,"k":[23.72,23.72,0],"ix":1},"s":{"a":0,"k":[100,100,100],"ix":6}},"ao":0,"shapes":[{"ty":"gr","it":[{"ind":0,"ty":"sh","ix":1,"ks":{"a":0,"k":{"i":[[12.935,0],[0,-12.936],[-12.935,0],[0,12.935]],"o":[[-12.952,0],[0,12.935],[12.935,0],[0,-12.936]],"v":[[0,-23.471],[-23.47,0.001],[0,23.471],[23.47,0.001]],"c":true},"ix":2},"nm":"Path 1","mn":"ADBE Vector Shape - Group","hd":false},{"ty":"fl","c":{"a":0,"k":[0,0.427451010311,0.976470648074,1],"ix":4},"o":{"a":1,"k":[{"i":{"x":[0.667],"y":[1]},"o":{"x":[0.333],"y":[0]},"t":10,"s":[10]},{"i":{"x":[0.667],"y":[1]},"o":{"x":[0.333],"y":[0]},"t":19.99,"s":[100]},{"t":29.9800012211104,"s":[10]}],"ix":5},"r":1,"bm":0,"nm":"Fill 1","mn":"ADBE Vector Graphic - Fill","hd":false},{"ty":"tr","p":{"a":0,"k":[23.72,23.721],"ix":2},"a":{"a":0,"k":[0,0],"ix":1},"s":{"a":0,"k":[100,100],"ix":3},"r":{"a":0,"k":0,"ix":6},"o":{"a":0,"k":100,"ix":7},"sk":{"a":0,"k":0,"ix":4},"sa":{"a":0,"k":0,"ix":5},"nm":"Transform"}],"nm":"Group 1","np":2,"cix":2,"bm":0,"ix":1,"mn":"ADBE Vector Group","hd":false}],"ip":0,"op":48.0000019550801,"st":0,"bm":0},{"ddd":0,"ind":2,"ty":4,"nm":"square 2","sr":1,"ks":{"o":{"a":0,"k":100,"ix":11},"r":{"a":0,"k":0,"ix":10},"p":{"a":0,"k":[196.25,201.271,0],"ix":2},"a":{"a":0,"k":[22.028,22.03,0],"ix":1},"s":{"a":0,"k":[100,100,100],"ix":6}},"ao":0,"shapes":[{"ty":"gr","it":[{"ind":0,"ty":"sh","ix":1,"ks":{"a":0,"k":{"i":[[1.914,0],[0,0],[0,-1.914],[0,0],[-1.914,0],[0,0],[0,1.914],[0,0]],"o":[[0,0],[-1.914,0],[0,0],[0,1.914],[0,0],[1.914,0],[0,0],[0,-1.914]],"v":[[18.313,-21.779],[-18.312,-21.779],[-21.779,-18.313],[-21.779,18.314],[-18.312,21.779],[18.313,21.779],[21.779,18.314],[21.779,-18.313]],"c":true},"ix":2},"nm":"Path 1","mn":"ADBE Vector Shape - Group","hd":false},{"ty":"fl","c":{"a":0,"k":[0,0.427451010311,0.976470648074,1],"ix":4},"o":{"a":1,"k":[{"i":{"x":[0.667],"y":[1]},"o":{"x":[0.333],"y":[0]},"t":5,"s":[10]},{"i":{"x":[0.667],"y":[1]},"o":{"x":[0.333],"y":[0]},"t":14.99,"s":[100]},{"t":24.9800010174563,"s":[10]}],"ix":5},"r":1,"bm":0,"nm":"Fill 1","mn":"ADBE Vector Graphic - Fill","hd":false},{"ty":"tr","p":{"a":0,"k":[22.028,22.029],"ix":2},"a":{"a":0,"k":[0,0],"ix":1},"s":{"a":0,"k":[100,100],"ix":3},"r":{"a":0,"k":0,"ix":6},"o":{"a":0,"k":100,"ix":7},"sk":{"a":0,"k":0,"ix":4},"sa":{"a":0,"k":0,"ix":5},"nm":"Transform"}],"nm":"Group 1","np":2,"cix":2,"bm":0,"ix":1,"mn":"ADBE Vector Group","hd":false}],"ip":0,"op":47.0000019143492,"st":0,"bm":0},{"ddd":0,"ind":3,"ty":4,"nm":"Triangle 2","sr":1,"ks":{"o":{"a":0,"k":100,"ix":11},"r":{"a":0,"k":0,"ix":10},"p":{"a":0,"k":[116.25,200.703,0],"ix":2},"a":{"a":0,"k":[27.11,21.243,0],"ix":1},"s":{"a":0,"k":[100,100,100],"ix":6}},"ao":0,"shapes":[{"ty":"gr","it":[{"ind":0,"ty":"sh","ix":1,"ks":{"a":0,"k":{"i":[[0,0],[0.558,-0.879],[0,0],[-1.133,0],[0,0],[0.609,0.947],[0,0]],"o":[[-0.558,-0.879],[0,0],[-0.609,0.947],[0,0],[1.133,0],[0,0],[0,0]],"v":[[1.209,-20.114],[-1.192,-20.114],[-26.251,18.795],[-25.051,20.993],[25.051,20.993],[26.251,18.795],[1.192,-20.114]],"c":true},"ix":2},"nm":"Path 1","mn":"ADBE Vector Shape - Group","hd":false},{"ty":"fl","c":{"a":0,"k":[0,0.427451010311,0.976470648074,1],"ix":4},"o":{"a":1,"k":[{"i":{"x":[0.667],"y":[1]},"o":{"x":[0.333],"y":[0]},"t":0,"s":[10]},{"i":{"x":[0.667],"y":[1]},"o":{"x":[0.333],"y":[0]},"t":9.99,"s":[100]},{"t":19.9800008138021,"s":[10]}],"ix":5},"r":1,"bm":0,"nm":"Fill 1","mn":"ADBE Vector Graphic - Fill","hd":false},{"ty":"tr","p":{"a":0,"k":[27.11,21.243],"ix":2},"a":{"a":0,"k":[0,0],"ix":1},"s":{"a":0,"k":[100,100],"ix":3},"r":{"a":0,"k":0,"ix":6},"o":{"a":0,"k":100,"ix":7},"sk":{"a":0,"k":0,"ix":4},"sa":{"a":0,"k":0,"ix":5},"nm":"Transform"}],"nm":"Group 1","np":2,"cix":2,"bm":0,"ix":1,"mn":"ADBE Vector Group","hd":false}],"ip":0,"op":48.0000019550801,"st":0,"bm":0}],"markers":[]}
                            })
                            </script>
                            "#))

                        h3 style="text-align: center;" { "Please wait while we process your payment..." }
                    }

                (PreEscaped(r#"<iframe id="cardinal_collection_iframe" name="collectionIframe" height="10" width="10" style="display: none;"></iframe>"#))
                (PreEscaped(format!("<form id=\"cardinal_collection_form\" method=\"POST\" target=\"collectionIframe\" action=\"{ddc_url}\">
                <input id=\"cardinal_collection_form_input\" type=\"hidden\" name=\"JWT\" value=\"{access_token}\">
              </form>")))
              (PreEscaped(r#"<script>
              window.onload = function() {
              var cardinalCollectionForm = document.querySelector('#cardinal_collection_form'); if(cardinalCollectionForm) cardinalCollectionForm.submit();
              }
              </script>"#))
              (PreEscaped(format!("<script>
                {logging_template}
                window.addEventListener(\"message\", function(event) {{
                    if (event.origin === \"https://centinelapistag.cardinalcommerce.com\" || event.origin === \"https://centinelapi.cardinalcommerce.com\") {{
                      window.location.href = window.location.pathname.replace(/payments\\/redirect\\/(\\w+)\\/(\\w+)\\/\\w+/, \"payments/$1/$2/redirect/complete/cybersource?referenceId={reference_id}\");
                    }}
                  }}, false);
                </script>
                ")))
            }}
        }
        RedirectForm::BarclaycardConsumerAuth {
            access_token,
            step_up_url,
        } => {
            maud::html! {
            (maud::DOCTYPE)
            html {
                head {
                    meta name="viewport" content="width=device-width, initial-scale=1";
                }
                    body style="background-color: #ffffff; padding: 20px; font-family: Arial, Helvetica, Sans-Serif;" {

                        div id="loader1" class="lottie" style="height: 150px; display: block; position: relative; margin-top: 150px; margin-left: auto; margin-right: auto;" { "" }

                        (PreEscaped(r#"<script src="https://cdnjs.cloudflare.com/ajax/libs/bodymovin/5.7.4/lottie.min.js"></script>"#))

                        (PreEscaped(r#"
                            <script>
                            var anime = bodymovin.loadAnimation({
                                container: document.getElementById('loader1'),
                                renderer: 'svg',
                                loop: true,
                                autoplay: true,
                                name: 'hyperswitch loader',
                                animationData: {"v":"4.8.0","meta":{"g":"LottieFiles AE 3.1.1","a":"","k":"","d":"","tc":""},"fr":29.9700012207031,"ip":0,"op":31.0000012626559,"w":400,"h":250,"nm":"loader_shape","ddd":0,"assets":[],"layers":[{"ddd":0,"ind":1,"ty":4,"nm":"circle 2","sr":1,"ks":{"o":{"a":0,"k":100,"ix":11},"r":{"a":0,"k":0,"ix":10},"p":{"a":0,"k":[278.25,202.671,0],"ix":2},"a":{"a":0,"k":[23.72,23.72,0],"ix":1},"s":{"a":0,"k":[100,100,100],"ix":6}},"ao":0,"shapes":[{"ty":"gr","it":[{"ind":0,"ty":"sh","ix":1,"ks":{"a":0,"k":{"i":[[12.935,0],[0,-12.936],[-12.935,0],[0,12.935]],"o":[[-12.952,0],[0,12.935],[12.935,0],[0,-12.936]],"v":[[0,-23.471],[-23.47,0.001],[0,23.471],[23.47,0.001]],"c":true},"ix":2},"nm":"Path 1","mn":"ADBE Vector Shape - Group","hd":false},{"ty":"fl","c":{"a":0,"k":[0,0.427451010311,0.976470648074,1],"ix":4},"o":{"a":1,"k":[{"i":{"x":[0.667],"y":[1]},"o":{"x":[0.333],"y":[0]},"t":10,"s":[10]},{"i":{"x":[0.667],"y":[1]},"o":{"x":[0.333],"y":[0]},"t":19.99,"s":[100]},{"t":29.9800012211104,"s":[10]}],"ix":5},"r":1,"bm":0,"nm":"Fill 1","mn":"ADBE Vector Graphic - Fill","hd":false},{"ty":"tr","p":{"a":0,"k":[23.72,23.721],"ix":2},"a":{"a":0,"k":[0,0],"ix":1},"s":{"a":0,"k":[100,100],"ix":3},"r":{"a":0,"k":0,"ix":6},"o":{"a":0,"k":100,"ix":7},"sk":{"a":0,"k":0,"ix":4},"sa":{"a":0,"k":0,"ix":5},"nm":"Transform"}],"nm":"Group 1","np":2,"cix":2,"bm":0,"ix":1,"mn":"ADBE Vector Group","hd":false}],"ip":0,"op":48.0000019550801,"st":0,"bm":0},{"ddd":0,"ind":2,"ty":4,"nm":"square 2","sr":1,"ks":{"o":{"a":0,"k":100,"ix":11},"r":{"a":0,"k":0,"ix":10},"p":{"a":0,"k":[196.25,201.271,0],"ix":2},"a":{"a":0,"k":[22.028,22.03,0],"ix":1},"s":{"a":0,"k":[100,100,100],"ix":6}},"ao":0,"shapes":[{"ty":"gr","it":[{"ind":0,"ty":"sh","ix":1,"ks":{"a":0,"k":{"i":[[1.914,0],[0,0],[0,-1.914],[0,0],[-1.914,0],[0,0],[0,1.914],[0,0]],"o":[[0,0],[-1.914,0],[0,0],[0,1.914],[0,0],[1.914,0],[0,0],[0,-1.914]],"v":[[18.313,-21.779],[-18.312,-21.779],[-21.779,-18.313],[-21.779,18.314],[-18.312,21.779],[18.313,21.779],[21.779,18.314],[21.779,-18.313]],"c":true},"ix":2},"nm":"Path 1","mn":"ADBE Vector Shape - Group","hd":false},{"ty":"fl","c":{"a":0,"k":[0,0.427451010311,0.976470648074,1],"ix":4},"o":{"a":1,"k":[{"i":{"x":[0.667],"y":[1]},"o":{"x":[0.333],"y":[0]},"t":5,"s":[10]},{"i":{"x":[0.667],"y":[1]},"o":{"x":[0.333],"y":[0]},"t":14.99,"s":[100]},{"t":24.9800010174563,"s":[10]}],"ix":5},"r":1,"bm":0,"nm":"Fill 1","mn":"ADBE Vector Graphic - Fill","hd":false},{"ty":"tr","p":{"a":0,"k":[22.028,22.029],"ix":2},"a":{"a":0,"k":[0,0],"ix":1},"s":{"a":0,"k":[100,100],"ix":3},"r":{"a":0,"k":0,"ix":6},"o":{"a":0,"k":100,"ix":7},"sk":{"a":0,"k":0,"ix":4},"sa":{"a":0,"k":0,"ix":5},"nm":"Transform"}],"nm":"Group 1","np":2,"cix":2,"bm":0,"ix":1,"mn":"ADBE Vector Group","hd":false}],"ip":0,"op":47.0000019143492,"st":0,"bm":0},{"ddd":0,"ind":3,"ty":4,"nm":"Triangle 2","sr":1,"ks":{"o":{"a":0,"k":100,"ix":11},"r":{"a":0,"k":0,"ix":10},"p":{"a":0,"k":[116.25,200.703,0],"ix":2},"a":{"a":0,"k":[27.11,21.243,0],"ix":1},"s":{"a":0,"k":[100,100,100],"ix":6}},"ao":0,"shapes":[{"ty":"gr","it":[{"ind":0,"ty":"sh","ix":1,"ks":{"a":0,"k":{"i":[[0,0],[0.558,-0.879],[0,0],[-1.133,0],[0,0],[0.609,0.947],[0,0]],"o":[[-0.558,-0.879],[0,0],[-0.609,0.947],[0,0],[1.133,0],[0,0],[0,0]],"v":[[1.209,-20.114],[-1.192,-20.114],[-26.251,18.795],[-25.051,20.993],[25.051,20.993],[26.251,18.795],[1.192,-20.114]],"c":true},"ix":2},"nm":"Path 1","mn":"ADBE Vector Shape - Group","hd":false},{"ty":"fl","c":{"a":0,"k":[0,0.427451010311,0.976470648074,1],"ix":4},"o":{"a":1,"k":[{"i":{"x":[0.667],"y":[1]},"o":{"x":[0.333],"y":[0]},"t":0,"s":[10]},{"i":{"x":[0.667],"y":[1]},"o":{"x":[0.333],"y":[0]},"t":9.99,"s":[100]},{"t":19.9800008138021,"s":[10]}],"ix":5},"r":1,"bm":0,"nm":"Fill 1","mn":"ADBE Vector Graphic - Fill","hd":false},{"ty":"tr","p":{"a":0,"k":[27.11,21.243],"ix":2},"a":{"a":0,"k":[0,0],"ix":1},"s":{"a":0,"k":[100,100],"ix":3},"r":{"a":0,"k":0,"ix":6},"o":{"a":0,"k":100,"ix":7},"sk":{"a":0,"k":0,"ix":4},"sa":{"a":0,"k":0,"ix":5},"nm":"Transform"}],"nm":"Group 1","np":2,"cix":2,"bm":0,"ix":1,"mn":"ADBE Vector Group","hd":false}],"ip":0,"op":48.0000019550801,"st":0,"bm":0}],"markers":[]}
                            })
                            </script>
                            "#))

                        h3 style="text-align: center;" { "Please wait while we process your payment..." }
                    }

                // This is the iframe recommended by cybersource but the redirection happens inside this iframe once otp
                // is received and we lose control of the redirection on user client browser, so to avoid that we have removed this iframe and directly consumed it.
                // (PreEscaped(r#"<iframe id="step_up_iframe" style="border: none; margin-left: auto; margin-right: auto; display: block" height="800px" width="400px" name="stepUpIframe"></iframe>"#))
                (PreEscaped(format!("<form id=\"step-up-form\" method=\"POST\" action=\"{step_up_url}\">
                <input type=\"hidden\" name=\"JWT\" value=\"{access_token}\">
              </form>")))
              (PreEscaped(format!("<script>
              {logging_template}
              window.onload = function() {{
              var stepUpForm = document.querySelector('#step-up-form'); if(stepUpForm) stepUpForm.submit();
              }}
              </script>")))
            }}
        }
        RedirectForm::BlueSnap {
            payment_fields_token,
        } => {
            let card_details = if let Some(PaymentMethodData::Card(ccard)) = payment_method_data {
                format!(
                    "var saveCardDirectly={{cvv: \"{}\",amount: {},currency: \"{}\"}};",
                    ccard.card_cvc.peek(),
                    amount,
                    currency
                )
            } else {
                "".to_string()
            };
            let bluesnap_sdk_url = config.connectors.bluesnap.secondary_base_url;
            maud::html! {
            (maud::DOCTYPE)
            html {
                head {
                    meta name="viewport" content="width=device-width, initial-scale=1";
                    (PreEscaped(format!("<script src=\"{bluesnap_sdk_url}web-sdk/5/bluesnap.js\"></script>")))
                }
                    body style="background-color: #ffffff; padding: 20px; font-family: Arial, Helvetica, Sans-Serif;" {

                        div id="loader1" class="lottie" style="height: 150px; display: block; position: relative; margin-top: 150px; margin-left: auto; margin-right: auto;" { "" }

                        (PreEscaped(r#"<script src="https://cdnjs.cloudflare.com/ajax/libs/bodymovin/5.7.4/lottie.min.js"></script>"#))

                        (PreEscaped(r#"
                        <script>
                        var anime = bodymovin.loadAnimation({
                            container: document.getElementById('loader1'),
                            renderer: 'svg',
                            loop: true,
                            autoplay: true,
                            name: 'hyperswitch loader',
                            animationData: {"v":"4.8.0","meta":{"g":"LottieFiles AE 3.1.1","a":"","k":"","d":"","tc":""},"fr":29.9700012207031,"ip":0,"op":31.0000012626559,"w":400,"h":250,"nm":"loader_shape","ddd":0,"assets":[],"layers":[{"ddd":0,"ind":1,"ty":4,"nm":"circle 2","sr":1,"ks":{"o":{"a":0,"k":100,"ix":11},"r":{"a":0,"k":0,"ix":10},"p":{"a":0,"k":[278.25,202.671,0],"ix":2},"a":{"a":0,"k":[23.72,23.72,0],"ix":1},"s":{"a":0,"k":[100,100,100],"ix":6}},"ao":0,"shapes":[{"ty":"gr","it":[{"ind":0,"ty":"sh","ix":1,"ks":{"a":0,"k":{"i":[[12.935,0],[0,-12.936],[-12.935,0],[0,12.935]],"o":[[-12.952,0],[0,12.935],[12.935,0],[0,-12.936]],"v":[[0,-23.471],[-23.47,0.001],[0,23.471],[23.47,0.001]],"c":true},"ix":2},"nm":"Path 1","mn":"ADBE Vector Shape - Group","hd":false},{"ty":"fl","c":{"a":0,"k":[0,0.427451010311,0.976470648074,1],"ix":4},"o":{"a":1,"k":[{"i":{"x":[0.667],"y":[1]},"o":{"x":[0.333],"y":[0]},"t":10,"s":[10]},{"i":{"x":[0.667],"y":[1]},"o":{"x":[0.333],"y":[0]},"t":19.99,"s":[100]},{"t":29.9800012211104,"s":[10]}],"ix":5},"r":1,"bm":0,"nm":"Fill 1","mn":"ADBE Vector Graphic - Fill","hd":false},{"ty":"tr","p":{"a":0,"k":[23.72,23.721],"ix":2},"a":{"a":0,"k":[0,0],"ix":1},"s":{"a":0,"k":[100,100],"ix":3},"r":{"a":0,"k":0,"ix":6},"o":{"a":0,"k":100,"ix":7},"sk":{"a":0,"k":0,"ix":4},"sa":{"a":0,"k":0,"ix":5},"nm":"Transform"}],"nm":"Group 1","np":2,"cix":2,"bm":0,"ix":1,"mn":"ADBE Vector Group","hd":false}],"ip":0,"op":48.0000019550801,"st":0,"bm":0},{"ddd":0,"ind":2,"ty":4,"nm":"square 2","sr":1,"ks":{"o":{"a":0,"k":100,"ix":11},"r":{"a":0,"k":0,"ix":10},"p":{"a":0,"k":[196.25,201.271,0],"ix":2},"a":{"a":0,"k":[22.028,22.03,0],"ix":1},"s":{"a":0,"k":[100,100,100],"ix":6}},"ao":0,"shapes":[{"ty":"gr","it":[{"ind":0,"ty":"sh","ix":1,"ks":{"a":0,"k":{"i":[[1.914,0],[0,0],[0,-1.914],[0,0],[-1.914,0],[0,0],[0,1.914],[0,0]],"o":[[0,0],[-1.914,0],[0,0],[0,1.914],[0,0],[1.914,0],[0,0],[0,-1.914]],"v":[[18.313,-21.779],[-18.312,-21.779],[-21.779,-18.313],[-21.779,18.314],[-18.312,21.779],[18.313,21.779],[21.779,18.314],[21.779,-18.313]],"c":true},"ix":2},"nm":"Path 1","mn":"ADBE Vector Shape - Group","hd":false},{"ty":"fl","c":{"a":0,"k":[0,0.427451010311,0.976470648074,1],"ix":4},"o":{"a":1,"k":[{"i":{"x":[0.667],"y":[1]},"o":{"x":[0.333],"y":[0]},"t":5,"s":[10]},{"i":{"x":[0.667],"y":[1]},"o":{"x":[0.333],"y":[0]},"t":14.99,"s":[100]},{"t":24.9800010174563,"s":[10]}],"ix":5},"r":1,"bm":0,"nm":"Fill 1","mn":"ADBE Vector Graphic - Fill","hd":false},{"ty":"tr","p":{"a":0,"k":[22.028,22.029],"ix":2},"a":{"a":0,"k":[0,0],"ix":1},"s":{"a":0,"k":[100,100],"ix":3},"r":{"a":0,"k":0,"ix":6},"o":{"a":0,"k":100,"ix":7},"sk":{"a":0,"k":0,"ix":4},"sa":{"a":0,"k":0,"ix":5},"nm":"Transform"}],"nm":"Group 1","np":2,"cix":2,"bm":0,"ix":1,"mn":"ADBE Vector Group","hd":false}],"ip":0,"op":47.0000019143492,"st":0,"bm":0},{"ddd":0,"ind":3,"ty":4,"nm":"Triangle 2","sr":1,"ks":{"o":{"a":0,"k":100,"ix":11},"r":{"a":0,"k":0,"ix":10},"p":{"a":0,"k":[116.25,200.703,0],"ix":2},"a":{"a":0,"k":[27.11,21.243,0],"ix":1},"s":{"a":0,"k":[100,100,100],"ix":6}},"ao":0,"shapes":[{"ty":"gr","it":[{"ind":0,"ty":"sh","ix":1,"ks":{"a":0,"k":{"i":[[0,0],[0.558,-0.879],[0,0],[-1.133,0],[0,0],[0.609,0.947],[0,0]],"o":[[-0.558,-0.879],[0,0],[-0.609,0.947],[0,0],[1.133,0],[0,0],[0,0]],"v":[[1.209,-20.114],[-1.192,-20.114],[-26.251,18.795],[-25.051,20.993],[25.051,20.993],[26.251,18.795],[1.192,-20.114]],"c":true},"ix":2},"nm":"Path 1","mn":"ADBE Vector Shape - Group","hd":false},{"ty":"fl","c":{"a":0,"k":[0,0.427451010311,0.976470648074,1],"ix":4},"o":{"a":1,"k":[{"i":{"x":[0.667],"y":[1]},"o":{"x":[0.333],"y":[0]},"t":0,"s":[10]},{"i":{"x":[0.667],"y":[1]},"o":{"x":[0.333],"y":[0]},"t":9.99,"s":[100]},{"t":19.9800008138021,"s":[10]}],"ix":5},"r":1,"bm":0,"nm":"Fill 1","mn":"ADBE Vector Graphic - Fill","hd":false},{"ty":"tr","p":{"a":0,"k":[27.11,21.243],"ix":2},"a":{"a":0,"k":[0,0],"ix":1},"s":{"a":0,"k":[100,100],"ix":3},"r":{"a":0,"k":0,"ix":6},"o":{"a":0,"k":100,"ix":7},"sk":{"a":0,"k":0,"ix":4},"sa":{"a":0,"k":0,"ix":5},"nm":"Transform"}],"nm":"Group 1","np":2,"cix":2,"bm":0,"ix":1,"mn":"ADBE Vector Group","hd":false}],"ip":0,"op":48.0000019550801,"st":0,"bm":0}],"markers":[]}
                        })
                        </script>
                        "#))

                        h3 style="text-align: center;" { "Please wait while we process your payment..." }
                    }

                (PreEscaped(format!("<script>
                    {logging_template}
                    bluesnap.threeDsPaymentsSetup(\"{payment_fields_token}\",
                    function(sdkResponse) {{
                        // console.log(sdkResponse);
                        var f = document.createElement('form');
                        f.action=window.location.pathname.replace(/payments\\/redirect\\/(\\w+)\\/(\\w+)\\/\\w+/, \"payments/$1/$2/redirect/complete/bluesnap?paymentToken={payment_fields_token}\");
                        f.method='POST';
                        var i=document.createElement('input');
                        i.type='hidden';
                        i.name='authentication_response';
                        i.value=JSON.stringify(sdkResponse);
                        f.appendChild(i);
                        document.body.appendChild(f);
                        f.submit();
                    }});
                    {card_details}
                    bluesnap.threeDsPaymentsSubmitData(saveCardDirectly);
                </script>
                ")))
                }}
        }
        RedirectForm::CybersourceAuthSetup {
            access_token,
            ddc_url,
            reference_id,
        } => {
            maud::html! {
            (maud::DOCTYPE)
            html {
                head {
                    meta name="viewport" content="width=device-width, initial-scale=1";
                }
                    body style="background-color: #ffffff; padding: 20px; font-family: Arial, Helvetica, Sans-Serif;" {

                        div id="loader1" class="lottie" style="height: 150px; display: block; position: relative; margin-top: 150px; margin-left: auto; margin-right: auto;" { "" }

                        (PreEscaped(r#"<script src="https://cdnjs.cloudflare.com/ajax/libs/bodymovin/5.7.4/lottie.min.js"></script>"#))

                        (PreEscaped(r#"
                            <script>
                            var anime = bodymovin.loadAnimation({
                                container: document.getElementById('loader1'),
                                renderer: 'svg',
                                loop: true,
                                autoplay: true,
                                name: 'hyperswitch loader',
                                animationData: {"v":"4.8.0","meta":{"g":"LottieFiles AE 3.1.1","a":"","k":"","d":"","tc":""},"fr":29.9700012207031,"ip":0,"op":31.0000012626559,"w":400,"h":250,"nm":"loader_shape","ddd":0,"assets":[],"layers":[{"ddd":0,"ind":1,"ty":4,"nm":"circle 2","sr":1,"ks":{"o":{"a":0,"k":100,"ix":11},"r":{"a":0,"k":0,"ix":10},"p":{"a":0,"k":[278.25,202.671,0],"ix":2},"a":{"a":0,"k":[23.72,23.72,0],"ix":1},"s":{"a":0,"k":[100,100,100],"ix":6}},"ao":0,"shapes":[{"ty":"gr","it":[{"ind":0,"ty":"sh","ix":1,"ks":{"a":0,"k":{"i":[[12.935,0],[0,-12.936],[-12.935,0],[0,12.935]],"o":[[-12.952,0],[0,12.935],[12.935,0],[0,-12.936]],"v":[[0,-23.471],[-23.47,0.001],[0,23.471],[23.47,0.001]],"c":true},"ix":2},"nm":"Path 1","mn":"ADBE Vector Shape - Group","hd":false},{"ty":"fl","c":{"a":0,"k":[0,0.427451010311,0.976470648074,1],"ix":4},"o":{"a":1,"k":[{"i":{"x":[0.667],"y":[1]},"o":{"x":[0.333],"y":[0]},"t":10,"s":[10]},{"i":{"x":[0.667],"y":[1]},"o":{"x":[0.333],"y":[0]},"t":19.99,"s":[100]},{"t":29.9800012211104,"s":[10]}],"ix":5},"r":1,"bm":0,"nm":"Fill 1","mn":"ADBE Vector Graphic - Fill","hd":false},{"ty":"tr","p":{"a":0,"k":[23.72,23.721],"ix":2},"a":{"a":0,"k":[0,0],"ix":1},"s":{"a":0,"k":[100,100],"ix":3},"r":{"a":0,"k":0,"ix":6},"o":{"a":0,"k":100,"ix":7},"sk":{"a":0,"k":0,"ix":4},"sa":{"a":0,"k":0,"ix":5},"nm":"Transform"}],"nm":"Group 1","np":2,"cix":2,"bm":0,"ix":1,"mn":"ADBE Vector Group","hd":false}],"ip":0,"op":48.0000019550801,"st":0,"bm":0},{"ddd":0,"ind":2,"ty":4,"nm":"square 2","sr":1,"ks":{"o":{"a":0,"k":100,"ix":11},"r":{"a":0,"k":0,"ix":10},"p":{"a":0,"k":[196.25,201.271,0],"ix":2},"a":{"a":0,"k":[22.028,22.03,0],"ix":1},"s":{"a":0,"k":[100,100,100],"ix":6}},"ao":0,"shapes":[{"ty":"gr","it":[{"ind":0,"ty":"sh","ix":1,"ks":{"a":0,"k":{"i":[[1.914,0],[0,0],[0,-1.914],[0,0],[-1.914,0],[0,0],[0,1.914],[0,0]],"o":[[0,0],[-1.914,0],[0,0],[0,1.914],[0,0],[1.914,0],[0,0],[0,-1.914]],"v":[[18.313,-21.779],[-18.312,-21.779],[-21.779,-18.313],[-21.779,18.314],[-18.312,21.779],[18.313,21.779],[21.779,18.314],[21.779,-18.313]],"c":true},"ix":2},"nm":"Path 1","mn":"ADBE Vector Shape - Group","hd":false},{"ty":"fl","c":{"a":0,"k":[0,0.427451010311,0.976470648074,1],"ix":4},"o":{"a":1,"k":[{"i":{"x":[0.667],"y":[1]},"o":{"x":[0.333],"y":[0]},"t":5,"s":[10]},{"i":{"x":[0.667],"y":[1]},"o":{"x":[0.333],"y":[0]},"t":14.99,"s":[100]},{"t":24.9800010174563,"s":[10]}],"ix":5},"r":1,"bm":0,"nm":"Fill 1","mn":"ADBE Vector Graphic - Fill","hd":false},{"ty":"tr","p":{"a":0,"k":[22.028,22.029],"ix":2},"a":{"a":0,"k":[0,0],"ix":1},"s":{"a":0,"k":[100,100],"ix":3},"r":{"a":0,"k":0,"ix":6},"o":{"a":0,"k":100,"ix":7},"sk":{"a":0,"k":0,"ix":4},"sa":{"a":0,"k":0,"ix":5},"nm":"Transform"}],"nm":"Group 1","np":2,"cix":2,"bm":0,"ix":1,"mn":"ADBE Vector Group","hd":false}],"ip":0,"op":47.0000019143492,"st":0,"bm":0},{"ddd":0,"ind":3,"ty":4,"nm":"Triangle 2","sr":1,"ks":{"o":{"a":0,"k":100,"ix":11},"r":{"a":0,"k":0,"ix":10},"p":{"a":0,"k":[116.25,200.703,0],"ix":2},"a":{"a":0,"k":[27.11,21.243,0],"ix":1},"s":{"a":0,"k":[100,100,100],"ix":6}},"ao":0,"shapes":[{"ty":"gr","it":[{"ind":0,"ty":"sh","ix":1,"ks":{"a":0,"k":{"i":[[0,0],[0.558,-0.879],[0,0],[-1.133,0],[0,0],[0.609,0.947],[0,0]],"o":[[-0.558,-0.879],[0,0],[-0.609,0.947],[0,0],[1.133,0],[0,0],[0,0]],"v":[[1.209,-20.114],[-1.192,-20.114],[-26.251,18.795],[-25.051,20.993],[25.051,20.993],[26.251,18.795],[1.192,-20.114]],"c":true},"ix":2},"nm":"Path 1","mn":"ADBE Vector Shape - Group","hd":false},{"ty":"fl","c":{"a":0,"k":[0,0.427451010311,0.976470648074,1],"ix":4},"o":{"a":1,"k":[{"i":{"x":[0.667],"y":[1]},"o":{"x":[0.333],"y":[0]},"t":0,"s":[10]},{"i":{"x":[0.667],"y":[1]},"o":{"x":[0.333],"y":[0]},"t":9.99,"s":[100]},{"t":19.9800008138021,"s":[10]}],"ix":5},"r":1,"bm":0,"nm":"Fill 1","mn":"ADBE Vector Graphic - Fill","hd":false},{"ty":"tr","p":{"a":0,"k":[27.11,21.243],"ix":2},"a":{"a":0,"k":[0,0],"ix":1},"s":{"a":0,"k":[100,100],"ix":3},"r":{"a":0,"k":0,"ix":6},"o":{"a":0,"k":100,"ix":7},"sk":{"a":0,"k":0,"ix":4},"sa":{"a":0,"k":0,"ix":5},"nm":"Transform"}],"nm":"Group 1","np":2,"cix":2,"bm":0,"ix":1,"mn":"ADBE Vector Group","hd":false}],"ip":0,"op":48.0000019550801,"st":0,"bm":0}],"markers":[]}
                            })
                            </script>
                            "#))

                        h3 style="text-align: center;" { "Please wait while we process your payment..." }
                    }

                (PreEscaped(r#"<iframe id="cardinal_collection_iframe" name="collectionIframe" height="10" width="10" style="display: none;"></iframe>"#))
                (PreEscaped(format!("<form id=\"cardinal_collection_form\" method=\"POST\" target=\"collectionIframe\" action=\"{ddc_url}\">
                <input id=\"cardinal_collection_form_input\" type=\"hidden\" name=\"JWT\" value=\"{access_token}\">
              </form>")))
              (PreEscaped(r#"<script>
              window.onload = function() {
              var cardinalCollectionForm = document.querySelector('#cardinal_collection_form'); if(cardinalCollectionForm) cardinalCollectionForm.submit();
              }
              </script>"#))
              (PreEscaped(format!("<script>
                {logging_template}
                window.addEventListener(\"message\", function(event) {{
                    if (event.origin === \"https://centinelapistag.cardinalcommerce.com\" || event.origin === \"https://centinelapi.cardinalcommerce.com\") {{
                      window.location.href = window.location.pathname.replace(/payments\\/redirect\\/(\\w+)\\/(\\w+)\\/\\w+/, \"payments/$1/$2/redirect/complete/cybersource?referenceId={reference_id}\");
                    }}
                  }}, false);
                </script>
                ")))
            }}
        }
        RedirectForm::CybersourceConsumerAuth {
            access_token,
            step_up_url,
        } => {
            maud::html! {
            (maud::DOCTYPE)
            html {
                head {
                    meta name="viewport" content="width=device-width, initial-scale=1";
                }
                    body style="background-color: #ffffff; padding: 20px; font-family: Arial, Helvetica, Sans-Serif;" {

                        div id="loader1" class="lottie" style="height: 150px; display: block; position: relative; margin-top: 150px; margin-left: auto; margin-right: auto;" { "" }

                        (PreEscaped(r#"<script src="https://cdnjs.cloudflare.com/ajax/libs/bodymovin/5.7.4/lottie.min.js"></script>"#))

                        (PreEscaped(r#"
                            <script>
                            var anime = bodymovin.loadAnimation({
                                container: document.getElementById('loader1'),
                                renderer: 'svg',
                                loop: true,
                                autoplay: true,
                                name: 'hyperswitch loader',
                                animationData: {"v":"4.8.0","meta":{"g":"LottieFiles AE 3.1.1","a":"","k":"","d":"","tc":""},"fr":29.9700012207031,"ip":0,"op":31.0000012626559,"w":400,"h":250,"nm":"loader_shape","ddd":0,"assets":[],"layers":[{"ddd":0,"ind":1,"ty":4,"nm":"circle 2","sr":1,"ks":{"o":{"a":0,"k":100,"ix":11},"r":{"a":0,"k":0,"ix":10},"p":{"a":0,"k":[278.25,202.671,0],"ix":2},"a":{"a":0,"k":[23.72,23.72,0],"ix":1},"s":{"a":0,"k":[100,100,100],"ix":6}},"ao":0,"shapes":[{"ty":"gr","it":[{"ind":0,"ty":"sh","ix":1,"ks":{"a":0,"k":{"i":[[12.935,0],[0,-12.936],[-12.935,0],[0,12.935]],"o":[[-12.952,0],[0,12.935],[12.935,0],[0,-12.936]],"v":[[0,-23.471],[-23.47,0.001],[0,23.471],[23.47,0.001]],"c":true},"ix":2},"nm":"Path 1","mn":"ADBE Vector Shape - Group","hd":false},{"ty":"fl","c":{"a":0,"k":[0,0.427451010311,0.976470648074,1],"ix":4},"o":{"a":1,"k":[{"i":{"x":[0.667],"y":[1]},"o":{"x":[0.333],"y":[0]},"t":10,"s":[10]},{"i":{"x":[0.667],"y":[1]},"o":{"x":[0.333],"y":[0]},"t":19.99,"s":[100]},{"t":29.9800012211104,"s":[10]}],"ix":5},"r":1,"bm":0,"nm":"Fill 1","mn":"ADBE Vector Graphic - Fill","hd":false},{"ty":"tr","p":{"a":0,"k":[23.72,23.721],"ix":2},"a":{"a":0,"k":[0,0],"ix":1},"s":{"a":0,"k":[100,100],"ix":3},"r":{"a":0,"k":0,"ix":6},"o":{"a":0,"k":100,"ix":7},"sk":{"a":0,"k":0,"ix":4},"sa":{"a":0,"k":0,"ix":5},"nm":"Transform"}],"nm":"Group 1","np":2,"cix":2,"bm":0,"ix":1,"mn":"ADBE Vector Group","hd":false}],"ip":0,"op":48.0000019550801,"st":0,"bm":0},{"ddd":0,"ind":2,"ty":4,"nm":"square 2","sr":1,"ks":{"o":{"a":0,"k":100,"ix":11},"r":{"a":0,"k":0,"ix":10},"p":{"a":0,"k":[196.25,201.271,0],"ix":2},"a":{"a":0,"k":[22.028,22.03,0],"ix":1},"s":{"a":0,"k":[100,100,100],"ix":6}},"ao":0,"shapes":[{"ty":"gr","it":[{"ind":0,"ty":"sh","ix":1,"ks":{"a":0,"k":{"i":[[1.914,0],[0,0],[0,-1.914],[0,0],[-1.914,0],[0,0],[0,1.914],[0,0]],"o":[[0,0],[-1.914,0],[0,0],[0,1.914],[0,0],[1.914,0],[0,0],[0,-1.914]],"v":[[18.313,-21.779],[-18.312,-21.779],[-21.779,-18.313],[-21.779,18.314],[-18.312,21.779],[18.313,21.779],[21.779,18.314],[21.779,-18.313]],"c":true},"ix":2},"nm":"Path 1","mn":"ADBE Vector Shape - Group","hd":false},{"ty":"fl","c":{"a":0,"k":[0,0.427451010311,0.976470648074,1],"ix":4},"o":{"a":1,"k":[{"i":{"x":[0.667],"y":[1]},"o":{"x":[0.333],"y":[0]},"t":5,"s":[10]},{"i":{"x":[0.667],"y":[1]},"o":{"x":[0.333],"y":[0]},"t":14.99,"s":[100]},{"t":24.9800010174563,"s":[10]}],"ix":5},"r":1,"bm":0,"nm":"Fill 1","mn":"ADBE Vector Graphic - Fill","hd":false},{"ty":"tr","p":{"a":0,"k":[22.028,22.029],"ix":2},"a":{"a":0,"k":[0,0],"ix":1},"s":{"a":0,"k":[100,100],"ix":3},"r":{"a":0,"k":0,"ix":6},"o":{"a":0,"k":100,"ix":7},"sk":{"a":0,"k":0,"ix":4},"sa":{"a":0,"k":0,"ix":5},"nm":"Transform"}],"nm":"Group 1","np":2,"cix":2,"bm":0,"ix":1,"mn":"ADBE Vector Group","hd":false}],"ip":0,"op":47.0000019143492,"st":0,"bm":0},{"ddd":0,"ind":3,"ty":4,"nm":"Triangle 2","sr":1,"ks":{"o":{"a":0,"k":100,"ix":11},"r":{"a":0,"k":0,"ix":10},"p":{"a":0,"k":[116.25,200.703,0],"ix":2},"a":{"a":0,"k":[27.11,21.243,0],"ix":1},"s":{"a":0,"k":[100,100,100],"ix":6}},"ao":0,"shapes":[{"ty":"gr","it":[{"ind":0,"ty":"sh","ix":1,"ks":{"a":0,"k":{"i":[[0,0],[0.558,-0.879],[0,0],[-1.133,0],[0,0],[0.609,0.947],[0,0]],"o":[[-0.558,-0.879],[0,0],[-0.609,0.947],[0,0],[1.133,0],[0,0],[0,0]],"v":[[1.209,-20.114],[-1.192,-20.114],[-26.251,18.795],[-25.051,20.993],[25.051,20.993],[26.251,18.795],[1.192,-20.114]],"c":true},"ix":2},"nm":"Path 1","mn":"ADBE Vector Shape - Group","hd":false},{"ty":"fl","c":{"a":0,"k":[0,0.427451010311,0.976470648074,1],"ix":4},"o":{"a":1,"k":[{"i":{"x":[0.667],"y":[1]},"o":{"x":[0.333],"y":[0]},"t":0,"s":[10]},{"i":{"x":[0.667],"y":[1]},"o":{"x":[0.333],"y":[0]},"t":9.99,"s":[100]},{"t":19.9800008138021,"s":[10]}],"ix":5},"r":1,"bm":0,"nm":"Fill 1","mn":"ADBE Vector Graphic - Fill","hd":false},{"ty":"tr","p":{"a":0,"k":[27.11,21.243],"ix":2},"a":{"a":0,"k":[0,0],"ix":1},"s":{"a":0,"k":[100,100],"ix":3},"r":{"a":0,"k":0,"ix":6},"o":{"a":0,"k":100,"ix":7},"sk":{"a":0,"k":0,"ix":4},"sa":{"a":0,"k":0,"ix":5},"nm":"Transform"}],"nm":"Group 1","np":2,"cix":2,"bm":0,"ix":1,"mn":"ADBE Vector Group","hd":false}],"ip":0,"op":48.0000019550801,"st":0,"bm":0}],"markers":[]}
                            })
                            </script>
                            "#))

                        h3 style="text-align: center;" { "Please wait while we process your payment..." }
                    }

                // This is the iframe recommended by cybersource but the redirection happens inside this iframe once otp
                // is received and we lose control of the redirection on user client browser, so to avoid that we have removed this iframe and directly consumed it.
                // (PreEscaped(r#"<iframe id="step_up_iframe" style="border: none; margin-left: auto; margin-right: auto; display: block" height="800px" width="400px" name="stepUpIframe"></iframe>"#))
                (PreEscaped(format!("<form id=\"step-up-form\" method=\"POST\" action=\"{step_up_url}\">
                <input type=\"hidden\" name=\"JWT\" value=\"{access_token}\">
              </form>")))
              (PreEscaped(format!("<script>
              {logging_template}
              window.onload = function() {{
              var stepUpForm = document.querySelector('#step-up-form'); if(stepUpForm) stepUpForm.submit();
              }}
              </script>")))
            }}
        }
        RedirectForm::DeutschebankThreeDSChallengeFlow { acs_url, creq } => {
            maud::html! {
                (maud::DOCTYPE)
                html {
                    head {
                        meta name="viewport" content="width=device-width, initial-scale=1";
                    }

                    body style="background-color: #ffffff; padding: 20px; font-family: Arial, Helvetica, Sans-Serif;" {
                        div id="loader1" class="lottie" style="height: 150px; display: block; position: relative; margin-top: 150px; margin-left: auto; margin-right: auto;" { "" }

                        (PreEscaped(r#"<script src="https://cdnjs.cloudflare.com/ajax/libs/bodymovin/5.7.4/lottie.min.js"></script>"#))

                        (PreEscaped(r#"
                            <script>
                            var anime = bodymovin.loadAnimation({
                                container: document.getElementById('loader1'),
                                renderer: 'svg',
                                loop: true,
                                autoplay: true,
                                name: 'hyperswitch loader',
                                animationData: {"v":"4.8.0","meta":{"g":"LottieFiles AE 3.1.1","a":"","k":"","d":"","tc":""},"fr":29.9700012207031,"ip":0,"op":31.0000012626559,"w":400,"h":250,"nm":"loader_shape","ddd":0,"assets":[],"layers":[{"ddd":0,"ind":1,"ty":4,"nm":"circle 2","sr":1,"ks":{"o":{"a":0,"k":100,"ix":11},"r":{"a":0,"k":0,"ix":10},"p":{"a":0,"k":[278.25,202.671,0],"ix":2},"a":{"a":0,"k":[23.72,23.72,0],"ix":1},"s":{"a":0,"k":[100,100,100],"ix":6}},"ao":0,"shapes":[{"ty":"gr","it":[{"ind":0,"ty":"sh","ix":1,"ks":{"a":0,"k":{"i":[[12.935,0],[0,-12.936],[-12.935,0],[0,12.935]],"o":[[-12.952,0],[0,12.935],[12.935,0],[0,-12.936]],"v":[[0,-23.471],[-23.47,0.001],[0,23.471],[23.47,0.001]],"c":true},"ix":2},"nm":"Path 1","mn":"ADBE Vector Shape - Group","hd":false},{"ty":"fl","c":{"a":0,"k":[0,0.427451010311,0.976470648074,1],"ix":4},"o":{"a":1,"k":[{"i":{"x":[0.667],"y":[1]},"o":{"x":[0.333],"y":[0]},"t":10,"s":[10]},{"i":{"x":[0.667],"y":[1]},"o":{"x":[0.333],"y":[0]},"t":19.99,"s":[100]},{"t":29.9800012211104,"s":[10]}],"ix":5},"r":1,"bm":0,"nm":"Fill 1","mn":"ADBE Vector Graphic - Fill","hd":false},{"ty":"tr","p":{"a":0,"k":[23.72,23.721],"ix":2},"a":{"a":0,"k":[0,0],"ix":1},"s":{"a":0,"k":[100,100],"ix":3},"r":{"a":0,"k":0,"ix":6},"o":{"a":0,"k":100,"ix":7},"sk":{"a":0,"k":0,"ix":4},"sa":{"a":0,"k":0,"ix":5},"nm":"Transform"}],"nm":"Group 1","np":2,"cix":2,"bm":0,"ix":1,"mn":"ADBE Vector Group","hd":false}],"ip":0,"op":48.0000019550801,"st":0,"bm":0},{"ddd":0,"ind":2,"ty":4,"nm":"square 2","sr":1,"ks":{"o":{"a":0,"k":100,"ix":11},"r":{"a":0,"k":0,"ix":10},"p":{"a":0,"k":[196.25,201.271,0],"ix":2},"a":{"a":0,"k":[22.028,22.03,0],"ix":1},"s":{"a":0,"k":[100,100,100],"ix":6}},"ao":0,"shapes":[{"ty":"gr","it":[{"ind":0,"ty":"sh","ix":1,"ks":{"a":0,"k":{"i":[[1.914,0],[0,0],[0,-1.914],[0,0],[-1.914,0],[0,0],[0,1.914],[0,0]],"o":[[0,0],[-1.914,0],[0,0],[0,1.914],[0,0],[1.914,0],[0,0],[0,-1.914]],"v":[[18.313,-21.779],[-18.312,-21.779],[-21.779,-18.313],[-21.779,18.314],[-18.312,21.779],[18.313,21.779],[21.779,18.314],[21.779,-18.313]],"c":true},"ix":2},"nm":"Path 1","mn":"ADBE Vector Shape - Group","hd":false},{"ty":"fl","c":{"a":0,"k":[0,0.427451010311,0.976470648074,1],"ix":4},"o":{"a":1,"k":[{"i":{"x":[0.667],"y":[1]},"o":{"x":[0.333],"y":[0]},"t":5,"s":[10]},{"i":{"x":[0.667],"y":[1]},"o":{"x":[0.333],"y":[0]},"t":14.99,"s":[100]},{"t":24.9800010174563,"s":[10]}],"ix":5},"r":1,"bm":0,"nm":"Fill 1","mn":"ADBE Vector Graphic - Fill","hd":false},{"ty":"tr","p":{"a":0,"k":[22.028,22.029],"ix":2},"a":{"a":0,"k":[0,0],"ix":1},"s":{"a":0,"k":[100,100],"ix":3},"r":{"a":0,"k":0,"ix":6},"o":{"a":0,"k":100,"ix":7},"sk":{"a":0,"k":0,"ix":4},"sa":{"a":0,"k":0,"ix":5},"nm":"Transform"}],"nm":"Group 1","np":2,"cix":2,"bm":0,"ix":1,"mn":"ADBE Vector Group","hd":false}],"ip":0,"op":47.0000019143492,"st":0,"bm":0},{"ddd":0,"ind":3,"ty":4,"nm":"Triangle 2","sr":1,"ks":{"o":{"a":0,"k":100,"ix":11},"r":{"a":0,"k":0,"ix":10},"p":{"a":0,"k":[116.25,200.703,0],"ix":2},"a":{"a":0,"k":[27.11,21.243,0],"ix":1},"s":{"a":0,"k":[100,100,100],"ix":6}},"ao":0,"shapes":[{"ty":"gr","it":[{"ind":0,"ty":"sh","ix":1,"ks":{"a":0,"k":{"i":[[0,0],[0.558,-0.879],[0,0],[-1.133,0],[0,0],[0.609,0.947],[0,0]],"o":[[-0.558,-0.879],[0,0],[-0.609,0.947],[0,0],[1.133,0],[0,0],[0,0]],"v":[[1.209,-20.114],[-1.192,-20.114],[-26.251,18.795],[-25.051,20.993],[25.051,20.993],[26.251,18.795],[1.192,-20.114]],"c":true},"ix":2},"nm":"Path 1","mn":"ADBE Vector Shape - Group","hd":false},{"ty":"fl","c":{"a":0,"k":[0,0.427451010311,0.976470648074,1],"ix":4},"o":{"a":1,"k":[{"i":{"x":[0.667],"y":[1]},"o":{"x":[0.333],"y":[0]},"t":0,"s":[10]},{"i":{"x":[0.667],"y":[1]},"o":{"x":[0.333],"y":[0]},"t":9.99,"s":[100]},{"t":19.9800008138021,"s":[10]}],"ix":5},"r":1,"bm":0,"nm":"Fill 1","mn":"ADBE Vector Graphic - Fill","hd":false},{"ty":"tr","p":{"a":0,"k":[27.11,21.243],"ix":2},"a":{"a":0,"k":[0,0],"ix":1},"s":{"a":0,"k":[100,100],"ix":3},"r":{"a":0,"k":0,"ix":6},"o":{"a":0,"k":100,"ix":7},"sk":{"a":0,"k":0,"ix":4},"sa":{"a":0,"k":0,"ix":5},"nm":"Transform"}],"nm":"Group 1","np":2,"cix":2,"bm":0,"ix":1,"mn":"ADBE Vector Group","hd":false}],"ip":0,"op":48.0000019550801,"st":0,"bm":0}],"markers":[]}
                            })
                            </script>
                            "#))

                        h3 style="text-align: center;" { "Please wait while we process your payment..." }
                    }
                    (PreEscaped(format!("<form id=\"PaReqForm\" method=\"POST\" action=\"{acs_url}\">
                        <input type=\"hidden\" name=\"creq\" value=\"{creq}\">
                        </form>")))
                    (PreEscaped(format!("<script>
                        {logging_template}
                        window.onload = function() {{
                        var paReqForm = document.querySelector('#PaReqForm'); if(paReqForm) paReqForm.submit();
                        }}
                    </script>")))
                }
            }
        }
        RedirectForm::Payme => {
            maud::html! {
                (maud::DOCTYPE)
                head {
                    (PreEscaped(r#"<script src="https://cdn.paymeservice.com/hf/v1/hostedfields.js"></script>"#))
                }
                (PreEscaped(format!("<script>
                    {logging_template}
                    var f = document.createElement('form');
                    f.action=window.location.pathname.replace(/payments\\/redirect\\/(\\w+)\\/(\\w+)\\/\\w+/, \"payments/$1/$2/redirect/complete/payme\");
                    f.method='POST';
                    PayMe.clientData()
                    .then((data) => {{
                        var i=document.createElement('input');
                        i.type='hidden';
                        i.name='meta_data';
                        i.value=data.hash;
                        f.appendChild(i);
                        document.body.appendChild(f);
                        f.submit();
                    }})
                    .catch((error) => {{
                        f.submit();
                    }});
            </script>
                ")))
            }
        }
        RedirectForm::Braintree {
            client_token,
            card_token,
            bin,
            acs_url,
        } => {
            maud::html! {
            (maud::DOCTYPE)
            html {
                head {
                    meta name="viewport" content="width=device-width, initial-scale=1";
                    (PreEscaped(r#"<script src="https://js.braintreegateway.com/web/3.97.1/js/three-d-secure.js"></script>"#))
                    // (PreEscaped(r#"<script src="https://js.braintreegateway.com/web/3.97.1/js/hosted-fields.js"></script>"#))

                }
                    body style="background-color: #ffffff; padding: 20px; font-family: Arial, Helvetica, Sans-Serif;" {

                        div id="loader1" class="lottie" style="height: 150px; display: block; position: relative; margin-top: 150px; margin-left: auto; margin-right: auto;" { "" }

                        (PreEscaped(r#"<script src="https://cdnjs.cloudflare.com/ajax/libs/bodymovin/5.7.4/lottie.min.js"></script>"#))

                        (PreEscaped(r#"
                            <script>
                            var anime = bodymovin.loadAnimation({
                                container: document.getElementById('loader1'),
                                renderer: 'svg',
                                loop: true,
                                autoplay: true,
                                name: 'hyperswitch loader',
                                animationData: {"v":"4.8.0","meta":{"g":"LottieFiles AE 3.1.1","a":"","k":"","d":"","tc":""},"fr":29.9700012207031,"ip":0,"op":31.0000012626559,"w":400,"h":250,"nm":"loader_shape","ddd":0,"assets":[],"layers":[{"ddd":0,"ind":1,"ty":4,"nm":"circle 2","sr":1,"ks":{"o":{"a":0,"k":100,"ix":11},"r":{"a":0,"k":0,"ix":10},"p":{"a":0,"k":[278.25,202.671,0],"ix":2},"a":{"a":0,"k":[23.72,23.72,0],"ix":1},"s":{"a":0,"k":[100,100,100],"ix":6}},"ao":0,"shapes":[{"ty":"gr","it":[{"ind":0,"ty":"sh","ix":1,"ks":{"a":0,"k":{"i":[[12.935,0],[0,-12.936],[-12.935,0],[0,12.935]],"o":[[-12.952,0],[0,12.935],[12.935,0],[0,-12.936]],"v":[[0,-23.471],[-23.47,0.001],[0,23.471],[23.47,0.001]],"c":true},"ix":2},"nm":"Path 1","mn":"ADBE Vector Shape - Group","hd":false},{"ty":"fl","c":{"a":0,"k":[0,0.427451010311,0.976470648074,1],"ix":4},"o":{"a":1,"k":[{"i":{"x":[0.667],"y":[1]},"o":{"x":[0.333],"y":[0]},"t":10,"s":[10]},{"i":{"x":[0.667],"y":[1]},"o":{"x":[0.333],"y":[0]},"t":19.99,"s":[100]},{"t":29.9800012211104,"s":[10]}],"ix":5},"r":1,"bm":0,"nm":"Fill 1","mn":"ADBE Vector Graphic - Fill","hd":false},{"ty":"tr","p":{"a":0,"k":[23.72,23.721],"ix":2},"a":{"a":0,"k":[0,0],"ix":1},"s":{"a":0,"k":[100,100],"ix":3},"r":{"a":0,"k":0,"ix":6},"o":{"a":0,"k":100,"ix":7},"sk":{"a":0,"k":0,"ix":4},"sa":{"a":0,"k":0,"ix":5},"nm":"Transform"}],"nm":"Group 1","np":2,"cix":2,"bm":0,"ix":1,"mn":"ADBE Vector Group","hd":false}],"ip":0,"op":48.0000019550801,"st":0,"bm":0},{"ddd":0,"ind":2,"ty":4,"nm":"square 2","sr":1,"ks":{"o":{"a":0,"k":100,"ix":11},"r":{"a":0,"k":0,"ix":10},"p":{"a":0,"k":[196.25,201.271,0],"ix":2},"a":{"a":0,"k":[22.028,22.03,0],"ix":1},"s":{"a":0,"k":[100,100,100],"ix":6}},"ao":0,"shapes":[{"ty":"gr","it":[{"ind":0,"ty":"sh","ix":1,"ks":{"a":0,"k":{"i":[[1.914,0],[0,0],[0,-1.914],[0,0],[-1.914,0],[0,0],[0,1.914],[0,0]],"o":[[0,0],[-1.914,0],[0,0],[0,1.914],[0,0],[1.914,0],[0,0],[0,-1.914]],"v":[[18.313,-21.779],[-18.312,-21.779],[-21.779,-18.313],[-21.779,18.314],[-18.312,21.779],[18.313,21.779],[21.779,18.314],[21.779,-18.313]],"c":true},"ix":2},"nm":"Path 1","mn":"ADBE Vector Shape - Group","hd":false},{"ty":"fl","c":{"a":0,"k":[0,0.427451010311,0.976470648074,1],"ix":4},"o":{"a":1,"k":[{"i":{"x":[0.667],"y":[1]},"o":{"x":[0.333],"y":[0]},"t":5,"s":[10]},{"i":{"x":[0.667],"y":[1]},"o":{"x":[0.333],"y":[0]},"t":14.99,"s":[100]},{"t":24.9800010174563,"s":[10]}],"ix":5},"r":1,"bm":0,"nm":"Fill 1","mn":"ADBE Vector Graphic - Fill","hd":false},{"ty":"tr","p":{"a":0,"k":[22.028,22.029],"ix":2},"a":{"a":0,"k":[0,0],"ix":1},"s":{"a":0,"k":[100,100],"ix":3},"r":{"a":0,"k":0,"ix":6},"o":{"a":0,"k":100,"ix":7},"sk":{"a":0,"k":0,"ix":4},"sa":{"a":0,"k":0,"ix":5},"nm":"Transform"}],"nm":"Group 1","np":2,"cix":2,"bm":0,"ix":1,"mn":"ADBE Vector Group","hd":false}],"ip":0,"op":47.0000019143492,"st":0,"bm":0},{"ddd":0,"ind":3,"ty":4,"nm":"Triangle 2","sr":1,"ks":{"o":{"a":0,"k":100,"ix":11},"r":{"a":0,"k":0,"ix":10},"p":{"a":0,"k":[116.25,200.703,0],"ix":2},"a":{"a":0,"k":[27.11,21.243,0],"ix":1},"s":{"a":0,"k":[100,100,100],"ix":6}},"ao":0,"shapes":[{"ty":"gr","it":[{"ind":0,"ty":"sh","ix":1,"ks":{"a":0,"k":{"i":[[0,0],[0.558,-0.879],[0,0],[-1.133,0],[0,0],[0.609,0.947],[0,0]],"o":[[-0.558,-0.879],[0,0],[-0.609,0.947],[0,0],[1.133,0],[0,0],[0,0]],"v":[[1.209,-20.114],[-1.192,-20.114],[-26.251,18.795],[-25.051,20.993],[25.051,20.993],[26.251,18.795],[1.192,-20.114]],"c":true},"ix":2},"nm":"Path 1","mn":"ADBE Vector Shape - Group","hd":false},{"ty":"fl","c":{"a":0,"k":[0,0.427451010311,0.976470648074,1],"ix":4},"o":{"a":1,"k":[{"i":{"x":[0.667],"y":[1]},"o":{"x":[0.333],"y":[0]},"t":0,"s":[10]},{"i":{"x":[0.667],"y":[1]},"o":{"x":[0.333],"y":[0]},"t":9.99,"s":[100]},{"t":19.9800008138021,"s":[10]}],"ix":5},"r":1,"bm":0,"nm":"Fill 1","mn":"ADBE Vector Graphic - Fill","hd":false},{"ty":"tr","p":{"a":0,"k":[27.11,21.243],"ix":2},"a":{"a":0,"k":[0,0],"ix":1},"s":{"a":0,"k":[100,100],"ix":3},"r":{"a":0,"k":0,"ix":6},"o":{"a":0,"k":100,"ix":7},"sk":{"a":0,"k":0,"ix":4},"sa":{"a":0,"k":0,"ix":5},"nm":"Transform"}],"nm":"Group 1","np":2,"cix":2,"bm":0,"ix":1,"mn":"ADBE Vector Group","hd":false}],"ip":0,"op":48.0000019550801,"st":0,"bm":0}],"markers":[]}
                            })
                            </script>
                            "#))

                        h3 style="text-align: center;" { "Please wait while we process your payment..." }
                    }

                (PreEscaped(format!("<script>
                                {logging_template}
                                var my3DSContainer;
                                var clientToken = \"{client_token}\";
                                braintree.threeDSecure.create({{
                                        authorization: clientToken,
                                        version: 2
                                    }}, function(err, threeDs) {{
                                        threeDs.verifyCard({{
                                            amount: \"{amount}\",
                                            nonce: \"{card_token}\",
                                            bin: \"{bin}\",
                                            addFrame: function(err, iframe) {{
                                                my3DSContainer = document.createElement('div');
                                                my3DSContainer.appendChild(iframe);
                                                document.body.appendChild(my3DSContainer);
                                            }},
                                            removeFrame: function() {{
                                                if(my3DSContainer && my3DSContainer.parentNode) {{
                                                    my3DSContainer.parentNode.removeChild(my3DSContainer);
                                                }}
                                            }},
                                            onLookupComplete: function(data, next) {{
                                                // console.log(\"onLookup Complete\", data);
                                                    next();
                                                }}
                                            }},
                                            function(err, payload) {{
                                                if(err) {{
                                                    console.error(err);
                                                    var f = document.createElement('form');
                                                    f.action=window.location.pathname.replace(/payments\\/redirect\\/(\\w+)\\/(\\w+)\\/\\w+/, \"payments/$1/$2/redirect/response/braintree\");
                                                    var i = document.createElement('input');
                                                    i.type = 'hidden';
                                                    f.method='POST';
                                                    i.name = 'authentication_response';
                                                    i.value = JSON.stringify(err);
                                                    f.appendChild(i);
                                                    f.body = JSON.stringify(err);
                                                    document.body.appendChild(f);
                                                    f.submit();
                                                }} else {{
                                                    // console.log(payload);
                                                    var f = document.createElement('form');
                                                    f.action=\"{acs_url}\";
                                                    var i = document.createElement('input');
                                                    i.type = 'hidden';
                                                    f.method='POST';
                                                    i.name = 'authentication_response';
                                                    i.value = JSON.stringify(payload);
                                                    f.appendChild(i);
                                                    f.body = JSON.stringify(payload);
                                                    document.body.appendChild(f);
                                                    f.submit();
                                                    }}
                                                }});
                                        }}); </script>"
                                    )))
                }}
        }
        RedirectForm::Nmi {
            amount,
            currency,
            public_key,
            customer_vault_id,
            order_id,
        } => {
            let public_key_val = public_key.peek();
            maud::html! {
                    (maud::DOCTYPE)
                    head {
                        (PreEscaped(r#"<script src="https://secure.networkmerchants.com/js/v1/Gateway.js"></script>"#))
                    }
                    body style="background-color: #ffffff; padding: 20px; font-family: Arial, Helvetica, Sans-Serif;" {

                        div id="loader-wrapper" {
                            div id="loader1" class="lottie" style="height: 150px; display: block; position: relative; margin-top: 150px; margin-left: auto; margin-right: auto;" { "" }

                        (PreEscaped(r#"<script src="https://cdnjs.cloudflare.com/ajax/libs/bodymovin/5.7.4/lottie.min.js"></script>"#))

                        (PreEscaped(r#"
                            <script>
                            var anime = bodymovin.loadAnimation({
                                container: document.getElementById('loader1'),
                                renderer: 'svg',
                                loop: true,
                                autoplay: true,
                                name: 'hyperswitch loader',
                                animationData: {"v":"4.8.0","meta":{"g":"LottieFiles AE 3.1.1","a":"","k":"","d":"","tc":""},"fr":29.9700012207031,"ip":0,"op":31.0000012626559,"w":400,"h":250,"nm":"loader_shape","ddd":0,"assets":[],"layers":[{"ddd":0,"ind":1,"ty":4,"nm":"circle 2","sr":1,"ks":{"o":{"a":0,"k":100,"ix":11},"r":{"a":0,"k":0,"ix":10},"p":{"a":0,"k":[278.25,202.671,0],"ix":2},"a":{"a":0,"k":[23.72,23.72,0],"ix":1},"s":{"a":0,"k":[100,100,100],"ix":6}},"ao":0,"shapes":[{"ty":"gr","it":[{"ind":0,"ty":"sh","ix":1,"ks":{"a":0,"k":{"i":[[12.935,0],[0,-12.936],[-12.935,0],[0,12.935]],"o":[[-12.952,0],[0,12.935],[12.935,0],[0,-12.936]],"v":[[0,-23.471],[-23.47,0.001],[0,23.471],[23.47,0.001]],"c":true},"ix":2},"nm":"Path 1","mn":"ADBE Vector Shape - Group","hd":false},{"ty":"fl","c":{"a":0,"k":[0,0.427451010311,0.976470648074,1],"ix":4},"o":{"a":1,"k":[{"i":{"x":[0.667],"y":[1]},"o":{"x":[0.333],"y":[0]},"t":10,"s":[10]},{"i":{"x":[0.667],"y":[1]},"o":{"x":[0.333],"y":[0]},"t":19.99,"s":[100]},{"t":29.9800012211104,"s":[10]}],"ix":5},"r":1,"bm":0,"nm":"Fill 1","mn":"ADBE Vector Graphic - Fill","hd":false},{"ty":"tr","p":{"a":0,"k":[23.72,23.721],"ix":2},"a":{"a":0,"k":[0,0],"ix":1},"s":{"a":0,"k":[100,100],"ix":3},"r":{"a":0,"k":0,"ix":6},"o":{"a":0,"k":100,"ix":7},"sk":{"a":0,"k":0,"ix":4},"sa":{"a":0,"k":0,"ix":5},"nm":"Transform"}],"nm":"Group 1","np":2,"cix":2,"bm":0,"ix":1,"mn":"ADBE Vector Group","hd":false}],"ip":0,"op":48.0000019550801,"st":0,"bm":0},{"ddd":0,"ind":2,"ty":4,"nm":"square 2","sr":1,"ks":{"o":{"a":0,"k":100,"ix":11},"r":{"a":0,"k":0,"ix":10},"p":{"a":0,"k":[196.25,201.271,0],"ix":2},"a":{"a":0,"k":[22.028,22.03,0],"ix":1},"s":{"a":0,"k":[100,100,100],"ix":6}},"ao":0,"shapes":[{"ty":"gr","it":[{"ind":0,"ty":"sh","ix":1,"ks":{"a":0,"k":{"i":[[1.914,0],[0,0],[0,-1.914],[0,0],[-1.914,0],[0,0],[0,1.914],[0,0]],"o":[[0,0],[-1.914,0],[0,0],[0,1.914],[0,0],[1.914,0],[0,0],[0,-1.914]],"v":[[18.313,-21.779],[-18.312,-21.779],[-21.779,-18.313],[-21.779,18.314],[-18.312,21.779],[18.313,21.779],[21.779,18.314],[21.779,-18.313]],"c":true},"ix":2},"nm":"Path 1","mn":"ADBE Vector Shape - Group","hd":false},{"ty":"fl","c":{"a":0,"k":[0,0.427451010311,0.976470648074,1],"ix":4},"o":{"a":1,"k":[{"i":{"x":[0.667],"y":[1]},"o":{"x":[0.333],"y":[0]},"t":5,"s":[10]},{"i":{"x":[0.667],"y":[1]},"o":{"x":[0.333],"y":[0]},"t":14.99,"s":[100]},{"t":24.9800010174563,"s":[10]}],"ix":5},"r":1,"bm":0,"nm":"Fill 1","mn":"ADBE Vector Graphic - Fill","hd":false},{"ty":"tr","p":{"a":0,"k":[22.028,22.029],"ix":2},"a":{"a":0,"k":[0,0],"ix":1},"s":{"a":0,"k":[100,100],"ix":3},"r":{"a":0,"k":0,"ix":6},"o":{"a":0,"k":100,"ix":7},"sk":{"a":0,"k":0,"ix":4},"sa":{"a":0,"k":0,"ix":5},"nm":"Transform"}],"nm":"Group 1","np":2,"cix":2,"bm":0,"ix":1,"mn":"ADBE Vector Group","hd":false}],"ip":0,"op":47.0000019143492,"st":0,"bm":0},{"ddd":0,"ind":3,"ty":4,"nm":"Triangle 2","sr":1,"ks":{"o":{"a":0,"k":100,"ix":11},"r":{"a":0,"k":0,"ix":10},"p":{"a":0,"k":[116.25,200.703,0],"ix":2},"a":{"a":0,"k":[27.11,21.243,0],"ix":1},"s":{"a":0,"k":[100,100,100],"ix":6}},"ao":0,"shapes":[{"ty":"gr","it":[{"ind":0,"ty":"sh","ix":1,"ks":{"a":0,"k":{"i":[[0,0],[0.558,-0.879],[0,0],[-1.133,0],[0,0],[0.609,0.947],[0,0]],"o":[[-0.558,-0.879],[0,0],[-0.609,0.947],[0,0],[1.133,0],[0,0],[0,0]],"v":[[1.209,-20.114],[-1.192,-20.114],[-26.251,18.795],[-25.051,20.993],[25.051,20.993],[26.251,18.795],[1.192,-20.114]],"c":true},"ix":2},"nm":"Path 1","mn":"ADBE Vector Shape - Group","hd":false},{"ty":"fl","c":{"a":0,"k":[0,0.427451010311,0.976470648074,1],"ix":4},"o":{"a":1,"k":[{"i":{"x":[0.667],"y":[1]},"o":{"x":[0.333],"y":[0]},"t":0,"s":[10]},{"i":{"x":[0.667],"y":[1]},"o":{"x":[0.333],"y":[0]},"t":9.99,"s":[100]},{"t":19.9800008138021,"s":[10]}],"ix":5},"r":1,"bm":0,"nm":"Fill 1","mn":"ADBE Vector Graphic - Fill","hd":false},{"ty":"tr","p":{"a":0,"k":[27.11,21.243],"ix":2},"a":{"a":0,"k":[0,0],"ix":1},"s":{"a":0,"k":[100,100],"ix":3},"r":{"a":0,"k":0,"ix":6},"o":{"a":0,"k":100,"ix":7},"sk":{"a":0,"k":0,"ix":4},"sa":{"a":0,"k":0,"ix":5},"nm":"Transform"}],"nm":"Group 1","np":2,"cix":2,"bm":0,"ix":1,"mn":"ADBE Vector Group","hd":false}],"ip":0,"op":48.0000019550801,"st":0,"bm":0}],"markers":[]}
                            })
                            </script>
                            "#))

                        h3 style="text-align: center;" { "Please wait while we process your payment..." }
                        }

                        div id="threeds-wrapper" style="display: flex; width: 100%; height: 100vh; align-items: center; justify-content: center;" {""}
                    }
                    (PreEscaped(format!("<script>
                    {logging_template}
                    const gateway = Gateway.create('{public_key_val}');

                    // Initialize the ThreeDSService
                    const threeDS = gateway.get3DSecure();

                    const options = {{
                        customerVaultId: '{customer_vault_id}',
                        currency: '{currency}',
                        amount: '{amount}'
                    }};

                    const threeDSsecureInterface = threeDS.createUI(options);

                    threeDSsecureInterface.on('challenge', function(e) {{
                        document.getElementById('loader-wrapper').style.display = 'none';
                    }});

                    threeDSsecureInterface.on('complete', function(e) {{
                        var responseForm = document.createElement('form');
                        responseForm.action=window.location.pathname.replace(/payments\\/redirect\\/(\\w+)\\/(\\w+)\\/\\w+/, \"payments/$1/$2/redirect/complete/nmi\");
                        responseForm.method='POST';

                        var item1=document.createElement('input');
                        item1.type='hidden';
                        item1.name='cavv';
                        item1.value=e.cavv;
                        responseForm.appendChild(item1);

                        var item2=document.createElement('input');
                        item2.type='hidden';
                        item2.name='xid';
                        item2.value=e.xid;
                        responseForm.appendChild(item2);

                        var item6=document.createElement('input');
                        item6.type='hidden';
                        item6.name='eci';
                        item6.value=e.eci;
                        responseForm.appendChild(item6);

                        var item7=document.createElement('input');
                        item7.type='hidden';
                        item7.name='directoryServerId';
                        item7.value=e.directoryServerId;
                        responseForm.appendChild(item7);

                        var item3=document.createElement('input');
                        item3.type='hidden';
                        item3.name='cardHolderAuth';
                        item3.value=e.cardHolderAuth;
                        responseForm.appendChild(item3);

                        var item4=document.createElement('input');
                        item4.type='hidden';
                        item4.name='threeDsVersion';
                        item4.value=e.threeDsVersion;
                        responseForm.appendChild(item4);

                        var item5=document.createElement('input');
                        item5.type='hidden';
                        item5.name='orderId';
                        item5.value='{order_id}';
                        responseForm.appendChild(item5);

                        var item6=document.createElement('input');
                        item6.type='hidden';
                        item6.name='customerVaultId';
                        item6.value='{customer_vault_id}';
                        responseForm.appendChild(item6);

                        document.body.appendChild(responseForm);
                        responseForm.submit();
                    }});

                    threeDSsecureInterface.on('failure', function(e) {{
                        var responseForm = document.createElement('form');
                        responseForm.action=window.location.pathname.replace(/payments\\/redirect\\/(\\w+)\\/(\\w+)\\/\\w+/, \"payments/$1/$2/redirect/complete/nmi\");
                        responseForm.method='POST';

                        var error_code=document.createElement('input');
                        error_code.type='hidden';
                        error_code.name='code';
                        error_code.value= e.code;
                        responseForm.appendChild(error_code);

                        var error_message=document.createElement('input');
                        error_message.type='hidden';
                        error_message.name='message';
                        error_message.value= e.message;
                        responseForm.appendChild(error_message);

                        document.body.appendChild(responseForm);
                        responseForm.submit();
                    }});

                    threeDSsecureInterface.start('#threeds-wrapper');
            </script>"
            )))
                }
        }
        RedirectForm::Mifinity {
            initialization_token,
        } => {
            let mifinity_base_url = config.connectors.mifinity.base_url;
            maud::html! {
                        (maud::DOCTYPE)
                        head {
                            (PreEscaped(format!(r#"<script src='{mifinity_base_url}widgets/sgpg.js?58190a411dc3'></script>"#)))
                        }

                        (PreEscaped(format!("<div id='widget-container'></div>
	  <script>
		  var widget = showPaymentIframe('widget-container', {{
			  token: '{initialization_token}',
			  complete: function() {{
                var f = document.createElement('form');
                f.action=window.location.pathname.replace(/payments\\/redirect\\/(\\w+)\\/(\\w+)\\/\\w+/, \"payments/$1/$2/redirect/response/mifinity\");
                f.method='GET';
                document.body.appendChild(f);
                f.submit();
			  }}
		   }});
	   </script>")))

            }
        }
        RedirectForm::WorldpayDDCForm {
            endpoint,
            method,
            form_fields,
            collection_id,
        } => maud::html! {
            (maud::DOCTYPE)
            html {
                meta name="viewport" content="width=device-width, initial-scale=1";
                head {
                    (PreEscaped(r##"
                            <style>
                                #loader1 {
                                    width: 500px;
                                }
                                @media (max-width: 600px) {
                                    #loader1 {
                                        width: 200px;
                                    }
                                }
                            </style>
                        "##))
                }

                body style="background-color: #ffffff; padding: 20px; font-family: Arial, Helvetica, Sans-Serif;" {
                    div id="loader1" class="lottie" style="height: 150px; display: block; position: relative; margin-left: auto; margin-right: auto;" { "" }
                    (PreEscaped(r#"<script src="https://cdnjs.cloudflare.com/ajax/libs/bodymovin/5.7.4/lottie.min.js"></script>"#))
                    (PreEscaped(r#"
                        <script>
                            var anime = bodymovin.loadAnimation({
                                container: document.getElementById('loader1'),
                                renderer: 'svg',
                                loop: true,
                                autoplay: true,
                                name: 'hyperswitch loader',
                                animationData: {"v":"4.8.0","meta":{"g":"LottieFiles AE 3.1.1","a":"","k":"","d":"","tc":""},"fr":29.9700012207031,"ip":0,"op":31.0000012626559,"w":400,"h":250,"nm":"loader_shape","ddd":0,"assets":[],"layers":[{"ddd":0,"ind":1,"ty":4,"nm":"circle 2","sr":1,"ks":{"o":{"a":0,"k":100,"ix":11},"r":{"a":0,"k":0,"ix":10},"p":{"a":0,"k":[278.25,202.671,0],"ix":2},"a":{"a":0,"k":[23.72,23.72,0],"ix":1},"s":{"a":0,"k":[100,100,100],"ix":6}},"ao":0,"shapes":[{"ty":"gr","it":[{"ind":0,"ty":"sh","ix":1,"ks":{"a":0,"k":{"i":[[12.935,0],[0,-12.936],[-12.935,0],[0,12.935]],"o":[[-12.952,0],[0,12.935],[12.935,0],[0,-12.936]],"v":[[0,-23.471],[-23.47,0.001],[0,23.471],[23.47,0.001]],"c":true},"ix":2},"nm":"Path 1","mn":"ADBE Vector Shape - Group","hd":false},{"ty":"fl","c":{"a":0,"k":[0,0.427451010311,0.976470648074,1],"ix":4},"o":{"a":1,"k":[{"i":{"x":[0.667],"y":[1]},"o":{"x":[0.333],"y":[0]},"t":10,"s":[10]},{"i":{"x":[0.667],"y":[1]},"o":{"x":[0.333],"y":[0]},"t":19.99,"s":[100]},{"t":29.9800012211104,"s":[10]}],"ix":5},"r":1,"bm":0,"nm":"Fill 1","mn":"ADBE Vector Graphic - Fill","hd":false},{"ty":"tr","p":{"a":0,"k":[23.72,23.721],"ix":2},"a":{"a":0,"k":[0,0],"ix":1},"s":{"a":0,"k":[100,100],"ix":3},"r":{"a":0,"k":0,"ix":6},"o":{"a":0,"k":100,"ix":7},"sk":{"a":0,"k":0,"ix":4},"sa":{"a":0,"k":0,"ix":5},"nm":"Transform"}],"nm":"Group 1","np":2,"cix":2,"bm":0,"ix":1,"mn":"ADBE Vector Group","hd":false}],"ip":0,"op":48.0000019550801,"st":0,"bm":0},{"ddd":0,"ind":2,"ty":4,"nm":"square 2","sr":1,"ks":{"o":{"a":0,"k":100,"ix":11},"r":{"a":0,"k":0,"ix":10},"p":{"a":0,"k":[196.25,201.271,0],"ix":2},"a":{"a":0,"k":[22.028,22.03,0],"ix":1},"s":{"a":0,"k":[100,100,100],"ix":6}},"ao":0,"shapes":[{"ty":"gr","it":[{"ind":0,"ty":"sh","ix":1,"ks":{"a":0,"k":{"i":[[1.914,0],[0,0],[0,-1.914],[0,0],[-1.914,0],[0,0],[0,1.914],[0,0]],"o":[[0,0],[-1.914,0],[0,0],[0,1.914],[0,0],[1.914,0],[0,0],[0,-1.914]],"v":[[18.313,-21.779],[-18.312,-21.779],[-21.779,-18.313],[-21.779,18.314],[-18.312,21.779],[18.313,21.779],[21.779,18.314],[21.779,-18.313]],"c":true},"ix":2},"nm":"Path 1","mn":"ADBE Vector Shape - Group","hd":false},{"ty":"fl","c":{"a":0,"k":[0,0.427451010311,0.976470648074,1],"ix":4},"o":{"a":1,"k":[{"i":{"x":[0.667],"y":[1]},"o":{"x":[0.333],"y":[0]},"t":5,"s":[10]},{"i":{"x":[0.667],"y":[1]},"o":{"x":[0.333],"y":[0]},"t":14.99,"s":[100]},{"t":24.9800010174563,"s":[10]}],"ix":5},"r":1,"bm":0,"nm":"Fill 1","mn":"ADBE Vector Graphic - Fill","hd":false},{"ty":"tr","p":{"a":0,"k":[22.028,22.029],"ix":2},"a":{"a":0,"k":[0,0],"ix":1},"s":{"a":0,"k":[100,100],"ix":3},"r":{"a":0,"k":0,"ix":6},"o":{"a":0,"k":100,"ix":7},"sk":{"a":0,"k":0,"ix":4},"sa":{"a":0,"k":0,"ix":5},"nm":"Transform"}],"nm":"Group 1","np":2,"cix":2,"bm":0,"ix":1,"mn":"ADBE Vector Group","hd":false}],"ip":0,"op":47.0000019143492,"st":0,"bm":0},{"ddd":0,"ind":3,"ty":4,"nm":"Triangle 2","sr":1,"ks":{"o":{"a":0,"k":100,"ix":11},"r":{"a":0,"k":0,"ix":10},"p":{"a":0,"k":[116.25,200.703,0],"ix":2},"a":{"a":0,"k":[27.11,21.243,0],"ix":1},"s":{"a":0,"k":[100,100,100],"ix":6}},"ao":0,"shapes":[{"ty":"gr","it":[{"ind":0,"ty":"sh","ix":1,"ks":{"a":0,"k":{"i":[[0,0],[0.558,-0.879],[0,0],[-1.133,0],[0,0],[0.609,0.947],[0,0]],"o":[[-0.558,-0.879],[0,0],[-0.609,0.947],[0,0],[1.133,0],[0,0],[0,0]],"v":[[1.209,-20.114],[-1.192,-20.114],[-26.251,18.795],[-25.051,20.993],[25.051,20.993],[26.251,18.795],[1.192,-20.114]],"c":true},"ix":2},"nm":"Path 1","mn":"ADBE Vector Shape - Group","hd":false},{"ty":"fl","c":{"a":0,"k":[0,0.427451010311,0.976470648074,1],"ix":4},"o":{"a":1,"k":[{"i":{"x":[0.667],"y":[1]},"o":{"x":[0.333],"y":[0]},"t":0,"s":[10]},{"i":{"x":[0.667],"y":[1]},"o":{"x":[0.333],"y":[0]},"t":9.99,"s":[100]},{"t":19.9800008138021,"s":[10]}],"ix":5},"r":1,"bm":0,"nm":"Fill 1","mn":"ADBE Vector Graphic - Fill","hd":false},{"ty":"tr","p":{"a":0,"k":[27.11,21.243],"ix":2},"a":{"a":0,"k":[0,0],"ix":1},"s":{"a":0,"k":[100,100],"ix":3},"r":{"a":0,"k":0,"ix":6},"o":{"a":0,"k":100,"ix":7},"sk":{"a":0,"k":0,"ix":4},"sa":{"a":0,"k":0,"ix":5},"nm":"Transform"}],"nm":"Group 1","np":2,"cix":2,"bm":0,"ix":1,"mn":"ADBE Vector Group","hd":false}],"ip":0,"op":48.0000019550801,"st":0,"bm":0}],"markers":[]}
                            })
                        </script>
                    "#))
                    h3 style="text-align: center;" { "Please wait while we process your payment..." }

                    script {
                        (PreEscaped(format!(
                            r#"
                                var ddcProcessed = false;
                                var timeoutHandle = null;
                                
                                function submitCollectionReference(collectionReference) {{
                                    if (ddcProcessed) {{
                                        console.log("DDC already processed, ignoring duplicate submission");
                                        return;
                                    }}
                                    ddcProcessed = true;
                                    
                                    if (timeoutHandle) {{
                                        clearTimeout(timeoutHandle);
                                        timeoutHandle = null;
                                    }}
                                    
                                    var redirectPathname = window.location.pathname.replace(/payments\/redirect\/([^\/]+)\/([^\/]+)\/[^\/]+/, "payments/$1/$2/redirect/complete/worldpay");
                                    var redirectUrl = window.location.origin + redirectPathname;
                                    try {{
                                        if (typeof collectionReference === "string" && collectionReference.length > 0) {{
                                            var form = document.createElement("form");
                                            form.action = redirectPathname;
                                            form.method = "GET";
                                            var input = document.createElement("input");
                                            input.type = "hidden";
                                            input.name = "collectionReference";
                                            input.value = collectionReference;
                                            form.appendChild(input);
                                            document.body.appendChild(form);
                                            form.submit();
                                        }} else {{
                                            window.location.replace(redirectUrl);
                                        }}
                                    }} catch (error) {{
                                        console.error("Error submitting DDC:", error);
                                        window.location.replace(redirectUrl);
                                    }}
                                }}
                                var allowedHost = "{}";
                                var collectionField = "{}";
                                window.addEventListener("message", function(event) {{
                                    if (ddcProcessed) {{
                                        console.log("DDC already processed, ignoring message event");
                                        return;
                                    }}
                                    if (event.origin === allowedHost) {{
                                        try {{
                                            var data = JSON.parse(event.data);
                                            if (collectionField.length > 0) {{
                                                var collectionReference = data[collectionField];
                                                return submitCollectionReference(collectionReference);
                                            }} else {{
                                                console.error("Collection field not found in event data (" + collectionField + ")");
                                            }}
                                        }} catch (error) {{
                                            console.error("Error parsing event data: ", error);
                                        }}
                                    }} else {{
                                        console.error("Invalid origin: " + event.origin, "Expected origin: " + allowedHost);
                                    }}

                                    submitCollectionReference("");
                                }});

                                // Timeout after 10 seconds and will submit empty collection reference
                                timeoutHandle = window.setTimeout(function() {{
                                    if (!ddcProcessed) {{
                                        console.log("DDC timeout reached, submitting empty collection reference");
                                        submitCollectionReference("");
                                    }}
                                }}, 10000);
                            "#,
                            endpoint.host_str().map_or(endpoint.as_ref().split('/').take(3).collect::<Vec<&str>>().join("/"), |host| format!("{}://{}", endpoint.scheme(), host)),
                            collection_id.clone().unwrap_or("".to_string())))
                        )
                    }

                    iframe
                        style="display: none;"
                        srcdoc=(
                            maud::html! {
                                (maud::DOCTYPE)
                                html {
                                    body {
                                        form action=(PreEscaped(endpoint.to_string())) method=(method.to_string()) #payment_form {
                                            @for (field, value) in form_fields {
                                                input type="hidden" name=(field) value=(value);
                                            }
                                        }
                                        (PreEscaped(format!(r#"
                                            <script type="text/javascript"> {logging_template}
                                                var form = document.getElementById("payment_form");
                                                var formFields = form.querySelectorAll("input");
                                                window.setTimeout(function () {{
                                                    if (form.method.toUpperCase() === "GET" && formFields.length === 0) {{
                                                        window.location.href = form.action;
                                                    }} else {{
                                                        form.submit();
                                                    }}
                                                }}, 300);
                                            </script>
                                        "#)))
                                    }
                                }
                            }.into_string()
                        )
                        {}
                }
            }
        },
    }
}

fn build_payment_link_template(
    payment_link_data: PaymentLinkFormData,
) -> CustomResult<(Tera, Context), errors::ApiErrorResponse> {
    let mut tera = Tera::default();

    // Add modification to css template with dynamic data
    let css_template =
        include_str!("../core/payment_link/payment_link_initiate/payment_link.css").to_string();
    let _ = tera.add_raw_template("payment_link_css", &css_template);
    let mut context = Context::new();
    context.insert("css_color_scheme", &payment_link_data.css_script);

    let rendered_css = match tera.render("payment_link_css", &context) {
        Ok(rendered_css) => rendered_css,
        Err(tera_error) => {
            crate::logger::warn!("{tera_error}");
            Err(errors::ApiErrorResponse::InternalServerError)?
        }
    };

    // Add modification to js template with dynamic data
    let js_template =
        include_str!("../core/payment_link/payment_link_initiate/payment_link.js").to_string();

    let _ = tera.add_raw_template("payment_link_js", &js_template);

    context.insert("payment_details_js_script", &payment_link_data.js_script);
    let sdk_origin = payment_link_data
        .sdk_url
        .host_str()
        .ok_or_else(|| {
            logger::error!("Host missing for payment link SDK URL");
            report!(errors::ApiErrorResponse::InternalServerError)
        })
        .and_then(|host| {
            if host == "localhost" {
                let port = payment_link_data.sdk_url.port().ok_or_else(|| {
                    logger::error!("Port missing for localhost in SDK URL");
                    report!(errors::ApiErrorResponse::InternalServerError)
                })?;
                Ok(format!(
                    "{}://{}:{}",
                    payment_link_data.sdk_url.scheme(),
                    host,
                    port
                ))
            } else {
                Ok(format!("{}://{}", payment_link_data.sdk_url.scheme(), host))
            }
        })?;
    context.insert("sdk_origin", &sdk_origin);

    let rendered_js = match tera.render("payment_link_js", &context) {
        Ok(rendered_js) => rendered_js,
        Err(tera_error) => {
            crate::logger::warn!("{tera_error}");
            Err(errors::ApiErrorResponse::InternalServerError)?
        }
    };

    // Logging template
    let logging_template =
        include_str!("redirection/assets/redirect_error_logs_push.js").to_string();
    //Locale template
    let locale_template = include_str!("../core/payment_link/locale.js").to_string();

    // Modify Html template with rendered js and rendered css files
    let html_template =
        include_str!("../core/payment_link/payment_link_initiate/payment_link.html").to_string();

    let _ = tera.add_raw_template("payment_link", &html_template);

    context.insert("rendered_meta_tag_html", &payment_link_data.html_meta_tags);

    context.insert(
        "preload_link_tags",
        &get_preload_link_html_template(&payment_link_data.sdk_url),
    );

    context.insert(
        "hyperloader_sdk_link",
        &get_hyper_loader_sdk(&payment_link_data.sdk_url),
    );
    context.insert("locale_template", &locale_template);
    context.insert("rendered_css", &rendered_css);
    context.insert("rendered_js", &rendered_js);

    context.insert("logging_template", &logging_template);

    Ok((tera, context))
}

pub fn build_payment_link_html(
    payment_link_data: PaymentLinkFormData,
) -> CustomResult<String, errors::ApiErrorResponse> {
    let (tera, mut context) = build_payment_link_template(payment_link_data)
        .attach_printable("Failed to build payment link's HTML template")?;
    let payment_link_initiator =
        include_str!("../core/payment_link/payment_link_initiate/payment_link_initiator.js")
            .to_string();
    context.insert("payment_link_initiator", &payment_link_initiator);

    tera.render("payment_link", &context)
        .map_err(|tera_error: TeraError| {
            crate::logger::warn!("{tera_error}");
            report!(errors::ApiErrorResponse::InternalServerError)
        })
        .attach_printable("Error while rendering open payment link's HTML template")
}

pub fn build_secure_payment_link_html(
    payment_link_data: PaymentLinkFormData,
) -> CustomResult<String, errors::ApiErrorResponse> {
    let (tera, mut context) = build_payment_link_template(payment_link_data)
        .attach_printable("Failed to build payment link's HTML template")?;
    let payment_link_initiator =
        include_str!("../core/payment_link/payment_link_initiate/secure_payment_link_initiator.js")
            .to_string();
    context.insert("payment_link_initiator", &payment_link_initiator);

    tera.render("payment_link", &context)
        .map_err(|tera_error: TeraError| {
            crate::logger::warn!("{tera_error}");
            report!(errors::ApiErrorResponse::InternalServerError)
        })
        .attach_printable("Error while rendering secure payment link's HTML template")
}

fn get_hyper_loader_sdk(sdk_url: &url::Url) -> String {
    format!("<script src=\"{sdk_url}\" onload=\"initializeSDK()\"></script>")
}

fn get_preload_link_html_template(sdk_url: &url::Url) -> String {
    format!(
        r#"<link rel="preload" href="https://fonts.googleapis.com/css2?family=Montserrat:wght@400;500;600;700;800" as="style">
            <link rel="preload" href="{sdk_url}" as="script">"#,
    )
}

pub fn get_payment_link_status(
    payment_link_data: PaymentLinkStatusData,
) -> CustomResult<String, errors::ApiErrorResponse> {
    let mut tera = Tera::default();

    // Add modification to css template with dynamic data
    let css_template =
        include_str!("../core/payment_link/payment_link_status/status.css").to_string();
    let _ = tera.add_raw_template("payment_link_css", &css_template);
    let mut context = Context::new();
    context.insert("css_color_scheme", &payment_link_data.css_script);

    let rendered_css = match tera.render("payment_link_css", &context) {
        Ok(rendered_css) => rendered_css,
        Err(tera_error) => {
            crate::logger::warn!("{tera_error}");
            Err(errors::ApiErrorResponse::InternalServerError)?
        }
    };

    //Locale template
    let locale_template = include_str!("../core/payment_link/locale.js");

    // Logging template
    let logging_template =
        include_str!("redirection/assets/redirect_error_logs_push.js").to_string();

    // Add modification to js template with dynamic data
    let js_template =
        include_str!("../core/payment_link/payment_link_status/status.js").to_string();
    let _ = tera.add_raw_template("payment_link_js", &js_template);
    context.insert("payment_details_js_script", &payment_link_data.js_script);

    let rendered_js = match tera.render("payment_link_js", &context) {
        Ok(rendered_js) => rendered_js,
        Err(tera_error) => {
            crate::logger::warn!("{tera_error}");
            Err(errors::ApiErrorResponse::InternalServerError)?
        }
    };

    // Modify Html template with rendered js and rendered css files
    let html_template =
        include_str!("../core/payment_link/payment_link_status/status.html").to_string();
    let _ = tera.add_raw_template("payment_link_status", &html_template);

    context.insert("rendered_css", &rendered_css);
    context.insert("locale_template", &locale_template);

    context.insert("rendered_js", &rendered_js);
    context.insert("logging_template", &logging_template);

    match tera.render("payment_link_status", &context) {
        Ok(rendered_html) => Ok(rendered_html),
        Err(tera_error) => {
            crate::logger::warn!("{tera_error}");
            Err(errors::ApiErrorResponse::InternalServerError)?
        }
    }
}

pub fn extract_mapped_fields(
    value: &serde_json::Value,
    mapping: Option<&HashMap<String, String>>,
    existing_enhancement: Option<&serde_json::Value>,
) -> Option<serde_json::Value> {
    let mapping = mapping?;

    if mapping.is_empty() {
        return existing_enhancement.cloned();
    }

    let mut enhancement = match existing_enhancement {
        Some(existing) if existing.is_object() => existing.clone(),
        _ => serde_json::json!({}),
    };

    for (dot_path, output_key) in mapping {
        if let Some(extracted_value) = extract_field_by_dot_path(value, dot_path) {
            if let Some(obj) = enhancement.as_object_mut() {
                obj.insert(output_key.clone(), extracted_value);
            }
        }
    }

    if enhancement.as_object().is_some_and(|obj| !obj.is_empty()) {
        Some(enhancement)
    } else {
        None
    }
}

pub fn extract_field_by_dot_path(
    value: &serde_json::Value,
    path: &str,
) -> Option<serde_json::Value> {
    let parts: Vec<&str> = path.split('.').collect();
    let mut current = value;

    for part in parts {
        match current {
            serde_json::Value::Object(obj) => {
                current = obj.get(part)?;
            }
            serde_json::Value::Array(arr) => {
                // Try to parse part as array index
                if let Ok(index) = part.parse::<usize>() {
                    current = arr.get(index)?;
                } else {
                    return None;
                }
            }
            _ => return None,
        }
    }

    Some(current.clone())
}

#[cfg(test)]
mod tests {
    #[test]
    fn test_mime_essence() {
        assert_eq!(mime::APPLICATION_JSON.essence_str(), "application/json");
    }
}<|MERGE_RESOLUTION|>--- conflicted
+++ resolved
@@ -127,15 +127,11 @@
 pub type BoxedVaultConnectorIntegrationInterface<T, Req, Res> =
     BoxedConnectorIntegrationInterface<T, common_types::VaultConnectorFlowData, Req, Res>;
 
-<<<<<<< HEAD
 pub type BoxedSubscriptionConnectorIntegrationInterface<T, Req, Res> =
     BoxedConnectorIntegrationInterface<T, common_types::SubscriptionCreateData, Req, Res>;
-=======
 pub type BoxedCreateCustomerConnectorIntegrationInterface<T, Req, Res> =
     BoxedConnectorIntegrationInterface<T, common_types::CreateCustomerData, Req, Res>;
 
-
->>>>>>> ff607f3e
 /// Handle UCS webhook response processing
 fn handle_ucs_response<T, Req, Resp>(
     router_data: types::RouterData<T, Req, Resp>,
