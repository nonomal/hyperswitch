--- conflicted
+++ resolved
@@ -7,7 +7,6 @@
 use masking::{ExposeInterface, PeekInterface, Secret};
 use storage_models::encryption::Encryption;
 
-use crate::core::errors as core_errors;
 
 #[async_trait]
 pub trait TypeEncryption<
@@ -124,7 +123,6 @@
 }
 
 pub async fn get_key_and_algo(
-<<<<<<< HEAD
     db: &dyn crate::db::StorageInterface,
     merchant_id: impl AsRef<str>,
 ) -> CustomResult<Vec<u8>, crate::core::errors::StorageError> {
@@ -135,12 +133,6 @@
         .key
         .into_inner();
     Ok(key.expose())
-=======
-    _db: &dyn crate::db::StorageInterface,
-    _merchant_id: String,
-) -> CustomResult<Vec<u8>, core_errors::StorageError> {
-    Ok(Vec::new())
->>>>>>> 4eab5e4a
 }
 
 // pub trait Lift<U: Clone> {
