--- conflicted
+++ resolved
@@ -233,15 +233,12 @@
             merchant_category_code: item.merchant_category_code,
             merchant_country_code: item.merchant_country_code,
             dispute_polling_interval: item.dispute_polling_interval,
-<<<<<<< HEAD
+            is_manual_retry_enabled: item.is_manual_retry_enabled,
+            always_enable_overcapture: item.always_enable_overcapture,
             is_external_vault_enabled: item.is_external_vault_enabled,
             external_vault_connector_details: item
                 .external_vault_connector_details
                 .map(ForeignInto::foreign_into),
-=======
-            is_manual_retry_enabled: item.is_manual_retry_enabled,
-            always_enable_overcapture: item.always_enable_overcapture,
->>>>>>> d93e73dd
         })
     }
 }
@@ -500,14 +497,11 @@
         merchant_category_code: request.merchant_category_code,
         merchant_country_code: request.merchant_country_code,
         dispute_polling_interval: request.dispute_polling_interval,
-<<<<<<< HEAD
+        is_manual_retry_enabled: request.is_manual_retry_enabled,
+        always_enable_overcapture: request.always_enable_overcapture,
         is_external_vault_enabled: request.is_external_vault_enabled,
         external_vault_connector_details: request
             .external_vault_connector_details
             .map(ForeignInto::foreign_into),
-=======
-        is_manual_retry_enabled: request.is_manual_retry_enabled,
-        always_enable_overcapture: request.always_enable_overcapture,
->>>>>>> d93e73dd
     }))
 }