use std::{collections::HashMap, fmt::Debug};

use common_enums::enums::{self, CardNetwork};
use common_utils::{ext_traits::ValueExt, id_type};
use error_stack::ResultExt;
use external_services::grpc_client::{self as external_grpc_client, GrpcHeaders};
use hyperswitch_domain_models::{
    business_profile, merchant_account, merchant_connector_account, merchant_key_store,
    payment_method_data::{Card, PaymentMethodData},
    payments::{payment_attempt::PaymentAttempt, PaymentIntent},
};
use masking::PeekInterface;
use router_env::logger;
use serde::{Deserialize, Serialize};

use crate::{db::StorageInterface, routes::SessionState, workflows::revenue_recovery};
#[derive(serde::Serialize, serde::Deserialize, Debug)]
pub struct RevenueRecoveryWorkflowTrackingData {
    pub merchant_id: id_type::MerchantId,
    pub profile_id: id_type::ProfileId,
    pub global_payment_id: id_type::GlobalPaymentId,
    pub payment_attempt_id: id_type::GlobalAttemptId,
    pub billing_mca_id: id_type::MerchantConnectorAccountId,
    pub revenue_recovery_retry: enums::RevenueRecoveryAlgorithmType,
}

#[derive(Debug, Clone)]
pub struct RevenueRecoveryPaymentData {
    pub merchant_account: merchant_account::MerchantAccount,
    pub profile: business_profile::Profile,
    pub key_store: merchant_key_store::MerchantKeyStore,
    pub billing_mca: merchant_connector_account::MerchantConnectorAccount,
    pub retry_algorithm: enums::RevenueRecoveryAlgorithmType,
}
impl RevenueRecoveryPaymentData {
    pub async fn get_schedule_time_based_on_retry_type(
        &self,
        state: &SessionState,
        merchant_id: &id_type::MerchantId,
        retry_count: i32,
        payment_attempt: &PaymentAttempt,
        payment_intent: &PaymentIntent,
    ) -> Option<time::PrimitiveDateTime> {
        match self.retry_algorithm {
            enums::RevenueRecoveryAlgorithmType::Monitoring => {
                logger::error!("Monitoring type found for Revenue Recovery retry payment");
                None
            }
            enums::RevenueRecoveryAlgorithmType::Cascading => {
                revenue_recovery::get_schedule_time_to_retry_mit_payments(
                    state.store.as_ref(),
                    merchant_id,
                    retry_count,
                )
                .await
            }
<<<<<<< HEAD
            enums::RevenueRecoveryAlgorithmType::Smart => {
                revenue_recovery::get_schedule_time_for_smart_retry(
                    state,
                    payment_attempt,
                    payment_intent,
                    retry_count,
                    None,
                )
                .await
            }
=======
            enums::RevenueRecoveryAlgorithmType::Smart => None,
>>>>>>> aed063e0
        }
    }
}

#[derive(Debug, serde::Deserialize, Clone, Default)]
pub struct RevenueRecoverySettings {
    pub monitoring_threshold_in_seconds: i64,
    pub retry_algorithm_type: enums::RevenueRecoveryAlgorithmType,
    pub recovery_timestamp: RecoveryTimestamp,
    pub card_config: RetryLimitsConfig,
}

#[derive(Debug, serde::Deserialize, Clone)]
pub struct RecoveryTimestamp {
    pub initial_timestamp_in_hours: i64,
}

impl Default for RecoveryTimestamp {
    fn default() -> Self {
        Self {
            initial_timestamp_in_hours: 1,
        }
    }
}

#[derive(Debug, serde::Deserialize, Clone, Default)]
pub struct RetryLimitsConfig(pub HashMap<CardNetwork, NetworkRetryConfig>);

#[derive(Debug, serde::Deserialize, Clone, Default)]
pub struct NetworkRetryConfig {
    pub max_retries_per_day: i32,
    pub max_retry_count_for_thirty_day: i32,
}

impl RetryLimitsConfig {
    pub fn get_network_config(&self, network: Option<CardNetwork>) -> &NetworkRetryConfig {
        // Hardcoded fallback default config
        static DEFAULT_CONFIG: NetworkRetryConfig = NetworkRetryConfig {
            max_retries_per_day: 20,
            max_retry_count_for_thirty_day: 20,
        };

        if let Some(net) = network {
            self.0.get(&net).unwrap_or(&DEFAULT_CONFIG)
        } else {
            self.0.get(&CardNetwork::Visa).unwrap_or(&DEFAULT_CONFIG)
        }
    }
}<|MERGE_RESOLUTION|>--- conflicted
+++ resolved
@@ -54,20 +54,7 @@
                 )
                 .await
             }
-<<<<<<< HEAD
-            enums::RevenueRecoveryAlgorithmType::Smart => {
-                revenue_recovery::get_schedule_time_for_smart_retry(
-                    state,
-                    payment_attempt,
-                    payment_intent,
-                    retry_count,
-                    None,
-                )
-                .await
-            }
-=======
             enums::RevenueRecoveryAlgorithmType::Smart => None,
->>>>>>> aed063e0
         }
     }
 }
