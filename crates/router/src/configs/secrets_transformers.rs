use common_utils::{errors::CustomResult, ext_traits::AsyncExt};
use hyperswitch_interfaces::secrets_interface::{
    secret_handler::SecretsHandler,
    secret_state::{RawSecret, SecretStateContainer, SecuredSecret},
    SecretManagementInterface, SecretsManagementError,
};

use crate::settings::{self, Settings};

#[async_trait::async_trait]
impl SecretsHandler for settings::Database {
    async fn convert_to_raw_secret(
        value: SecretStateContainer<Self, SecuredSecret>,
        secret_management_client: &dyn SecretManagementInterface,
    ) -> CustomResult<SecretStateContainer<Self, RawSecret>, SecretsManagementError> {
        let db = value.get_inner();
        let db_password = secret_management_client
            .get_secret(db.password.clone())
            .await?;

        Ok(value.transition_state(|db| Self {
            password: db_password,
            ..db
        }))
    }
}

#[async_trait::async_trait]
impl SecretsHandler for settings::Jwekey {
    async fn convert_to_raw_secret(
        value: SecretStateContainer<Self, SecuredSecret>,
        secret_management_client: &dyn SecretManagementInterface,
    ) -> CustomResult<SecretStateContainer<Self, RawSecret>, SecretsManagementError> {
        let jwekey = value.get_inner();
        let (
            vault_encryption_key,
            rust_locker_encryption_key,
            vault_private_key,
            tunnel_private_key,
        ) = tokio::try_join!(
            secret_management_client.get_secret(jwekey.vault_encryption_key.clone()),
            secret_management_client.get_secret(jwekey.rust_locker_encryption_key.clone()),
            secret_management_client.get_secret(jwekey.vault_private_key.clone()),
            secret_management_client.get_secret(jwekey.tunnel_private_key.clone())
        )?;
        Ok(value.transition_state(|_| Self {
            vault_encryption_key,
            rust_locker_encryption_key,
            vault_private_key,
            tunnel_private_key,
        }))
    }
}

#[cfg(feature = "olap")]
#[async_trait::async_trait]
impl SecretsHandler for settings::ConnectorOnboarding {
    async fn convert_to_raw_secret(
        value: SecretStateContainer<Self, SecuredSecret>,
        secret_management_client: &dyn SecretManagementInterface,
    ) -> CustomResult<SecretStateContainer<Self, RawSecret>, SecretsManagementError> {
        let onboarding_config = &value.get_inner().paypal;

        let (client_id, client_secret, partner_id) = tokio::try_join!(
            secret_management_client.get_secret(onboarding_config.client_id.clone()),
            secret_management_client.get_secret(onboarding_config.client_secret.clone()),
            secret_management_client.get_secret(onboarding_config.partner_id.clone())
        )?;

        Ok(value.transition_state(|onboarding_config| Self {
            paypal: settings::PayPalOnboarding {
                client_id,
                client_secret,
                partner_id,
                ..onboarding_config.paypal
            },
        }))
    }
}

#[async_trait::async_trait]
impl SecretsHandler for settings::ForexApi {
    async fn convert_to_raw_secret(
        value: SecretStateContainer<Self, SecuredSecret>,
        secret_management_client: &dyn SecretManagementInterface,
    ) -> CustomResult<SecretStateContainer<Self, RawSecret>, SecretsManagementError> {
        let forex_api = value.get_inner();

        let (api_key, fallback_api_key) = tokio::try_join!(
            secret_management_client.get_secret(forex_api.api_key.clone()),
            secret_management_client.get_secret(forex_api.fallback_api_key.clone()),
        )?;

        Ok(value.transition_state(|forex_api| Self {
            api_key,
            fallback_api_key,
            ..forex_api
        }))
    }
}

#[async_trait::async_trait]
impl SecretsHandler for settings::ApiKeys {
    async fn convert_to_raw_secret(
        value: SecretStateContainer<Self, SecuredSecret>,
        secret_management_client: &dyn SecretManagementInterface,
    ) -> CustomResult<SecretStateContainer<Self, RawSecret>, SecretsManagementError> {
        let api_keys = value.get_inner();

        let hash_key = secret_management_client
            .get_secret(api_keys.hash_key.clone())
            .await?;

        #[cfg(feature = "email")]
        let expiry_reminder_days = api_keys.expiry_reminder_days.clone();

        #[cfg(feature = "partial-auth")]
        let enable_partial_auth = api_keys.enable_partial_auth;

        #[cfg(feature = "partial-auth")]
        let (checksum_auth_context, checksum_auth_key) = {
            if enable_partial_auth {
                let checksum_auth_context = secret_management_client
                    .get_secret(api_keys.checksum_auth_context.clone())
                    .await?;
                let checksum_auth_key = secret_management_client
                    .get_secret(api_keys.checksum_auth_key.clone())
                    .await?;
                (checksum_auth_context, checksum_auth_key)
            } else {
                (String::new().into(), String::new().into())
            }
        };

        Ok(value.transition_state(|_| Self {
            hash_key,
            #[cfg(feature = "email")]
            expiry_reminder_days,

            #[cfg(feature = "partial-auth")]
            checksum_auth_key,
            #[cfg(feature = "partial-auth")]
            checksum_auth_context,
            #[cfg(feature = "partial-auth")]
            enable_partial_auth,
        }))
    }
}

#[async_trait::async_trait]
impl SecretsHandler for settings::ApplePayDecryptConfig {
    async fn convert_to_raw_secret(
        value: SecretStateContainer<Self, SecuredSecret>,
        secret_management_client: &dyn SecretManagementInterface,
    ) -> CustomResult<SecretStateContainer<Self, RawSecret>, SecretsManagementError> {
        let applepay_decrypt_keys = value.get_inner();

        let (
            apple_pay_ppc,
            apple_pay_ppc_key,
            apple_pay_merchant_cert,
            apple_pay_merchant_cert_key,
        ) = tokio::try_join!(
            secret_management_client.get_secret(applepay_decrypt_keys.apple_pay_ppc.clone()),
            secret_management_client.get_secret(applepay_decrypt_keys.apple_pay_ppc_key.clone()),
            secret_management_client
                .get_secret(applepay_decrypt_keys.apple_pay_merchant_cert.clone()),
            secret_management_client
                .get_secret(applepay_decrypt_keys.apple_pay_merchant_cert_key.clone()),
        )?;

        Ok(value.transition_state(|_| Self {
            apple_pay_ppc,
            apple_pay_ppc_key,
            apple_pay_merchant_cert,
            apple_pay_merchant_cert_key,
        }))
    }
}

#[async_trait::async_trait]
impl SecretsHandler for settings::PazeDecryptConfig {
    async fn convert_to_raw_secret(
        value: SecretStateContainer<Self, SecuredSecret>,
        secret_management_client: &dyn SecretManagementInterface,
    ) -> CustomResult<SecretStateContainer<Self, RawSecret>, SecretsManagementError> {
        let paze_decrypt_keys = value.get_inner();

        let (paze_private_key, paze_private_key_passphrase) = tokio::try_join!(
            secret_management_client.get_secret(paze_decrypt_keys.paze_private_key.clone()),
            secret_management_client
                .get_secret(paze_decrypt_keys.paze_private_key_passphrase.clone()),
        )?;

        Ok(value.transition_state(|_| Self {
            paze_private_key,
            paze_private_key_passphrase,
        }))
    }
}

#[async_trait::async_trait]
impl SecretsHandler for settings::ApplepayMerchantConfigs {
    async fn convert_to_raw_secret(
        value: SecretStateContainer<Self, SecuredSecret>,
        secret_management_client: &dyn SecretManagementInterface,
    ) -> CustomResult<SecretStateContainer<Self, RawSecret>, SecretsManagementError> {
        let applepay_merchant_configs = value.get_inner();

        let (merchant_cert, merchant_cert_key, common_merchant_identifier) = tokio::try_join!(
            secret_management_client.get_secret(applepay_merchant_configs.merchant_cert.clone()),
            secret_management_client
                .get_secret(applepay_merchant_configs.merchant_cert_key.clone()),
            secret_management_client
                .get_secret(applepay_merchant_configs.common_merchant_identifier.clone()),
        )?;

        Ok(value.transition_state(|applepay_merchant_configs| Self {
            merchant_cert,
            merchant_cert_key,
            common_merchant_identifier,
            ..applepay_merchant_configs
        }))
    }
}

#[async_trait::async_trait]
impl SecretsHandler for settings::KeyManagerConfig {
    async fn convert_to_raw_secret(
        value: SecretStateContainer<Self, SecuredSecret>,
        _secret_management_client: &dyn SecretManagementInterface,
    ) -> CustomResult<SecretStateContainer<Self, RawSecret>, SecretsManagementError> {
        #[cfg(feature = "keymanager_mtls")]
        let keyconfig = value.get_inner();

        #[cfg(feature = "keymanager_mtls")]
        let ca = if keyconfig.enabled {
            _secret_management_client
                .get_secret(keyconfig.ca.clone())
                .await?
        } else {
            keyconfig.ca.clone()
        };

        #[cfg(feature = "keymanager_mtls")]
        let cert = if keyconfig.enabled {
            _secret_management_client
                .get_secret(keyconfig.cert.clone())
                .await?
        } else {
            keyconfig.ca.clone()
        };

        Ok(value.transition_state(|keyconfig| Self {
            #[cfg(feature = "keymanager_mtls")]
            ca,
            #[cfg(feature = "keymanager_mtls")]
            cert,
            ..keyconfig
        }))
    }
}

#[async_trait::async_trait]
impl SecretsHandler for settings::Secrets {
    async fn convert_to_raw_secret(
        value: SecretStateContainer<Self, SecuredSecret>,
        secret_management_client: &dyn SecretManagementInterface,
    ) -> CustomResult<SecretStateContainer<Self, RawSecret>, SecretsManagementError> {
        let secrets = value.get_inner();
        let (jwt_secret, admin_api_key, master_enc_key) = tokio::try_join!(
            secret_management_client.get_secret(secrets.jwt_secret.clone()),
            secret_management_client.get_secret(secrets.admin_api_key.clone()),
            secret_management_client.get_secret(secrets.master_enc_key.clone())
        )?;

        Ok(value.transition_state(|_| Self {
            jwt_secret,
            admin_api_key,
            master_enc_key,
        }))
    }
}

#[async_trait::async_trait]
impl SecretsHandler for settings::UserAuthMethodSettings {
    async fn convert_to_raw_secret(
        value: SecretStateContainer<Self, SecuredSecret>,
        secret_management_client: &dyn SecretManagementInterface,
    ) -> CustomResult<SecretStateContainer<Self, RawSecret>, SecretsManagementError> {
        let user_auth_methods = value.get_inner();

        let encryption_key = secret_management_client
            .get_secret(user_auth_methods.encryption_key.clone())
            .await?;

        Ok(value.transition_state(|_| Self { encryption_key }))
    }
}

#[async_trait::async_trait]
impl SecretsHandler for settings::NetworkTokenizationService {
    async fn convert_to_raw_secret(
        value: SecretStateContainer<Self, SecuredSecret>,
        secret_management_client: &dyn SecretManagementInterface,
    ) -> CustomResult<SecretStateContainer<Self, RawSecret>, SecretsManagementError> {
        let network_tokenization = value.get_inner();
        let token_service_api_key = secret_management_client
            .get_secret(network_tokenization.token_service_api_key.clone())
            .await?;
        let public_key = secret_management_client
            .get_secret(network_tokenization.public_key.clone())
            .await?;
        let private_key = secret_management_client
            .get_secret(network_tokenization.private_key.clone())
            .await?;
        let webhook_source_verification_key = secret_management_client
            .get_secret(network_tokenization.webhook_source_verification_key.clone())
            .await?;

        Ok(value.transition_state(|network_tokenization| Self {
            public_key,
            private_key,
            token_service_api_key,
            webhook_source_verification_key,
            ..network_tokenization
        }))
    }
}

#[async_trait::async_trait]
impl SecretsHandler for settings::Superposition {
    async fn convert_to_raw_secret(
        value: SecretStateContainer<Self, SecuredSecret>,
        secret_management_client: &dyn SecretManagementInterface,
    ) -> CustomResult<SecretStateContainer<Self, RawSecret>, SecretsManagementError> {
        let superposition_config = value.get_inner();
        let token = secret_management_client
            .get_secret(superposition_config.token.clone())
            .await?;
        Ok(value.transition_state(|config| Self { token, ..config }))
    }
}

/// # Panics
///
/// Will panic even if kms decryption fails for at least one field
pub(crate) async fn fetch_raw_secrets(
    conf: Settings<SecuredSecret>,
    secret_management_client: &dyn SecretManagementInterface,
) -> Settings<RawSecret> {
    #[allow(clippy::expect_used)]
    let master_database =
        settings::Database::convert_to_raw_secret(conf.master_database, secret_management_client)
            .await
            .expect("Failed to decrypt master database configuration");

    #[cfg(feature = "olap")]
    #[allow(clippy::expect_used)]
    let analytics =
        analytics::AnalyticsConfig::convert_to_raw_secret(conf.analytics, secret_management_client)
            .await
            .expect("Failed to decrypt analytics configuration");

    #[cfg(feature = "olap")]
    #[allow(clippy::expect_used)]
    let replica_database =
        settings::Database::convert_to_raw_secret(conf.replica_database, secret_management_client)
            .await
            .expect("Failed to decrypt replica database configuration");

    #[allow(clippy::expect_used)]
    let secrets = settings::Secrets::convert_to_raw_secret(conf.secrets, secret_management_client)
        .await
        .expect("Failed to decrypt secrets");

    #[allow(clippy::expect_used)]
    let forex_api =
        settings::ForexApi::convert_to_raw_secret(conf.forex_api, secret_management_client)
            .await
            .expect("Failed to decrypt forex api configs");

    #[allow(clippy::expect_used)]
    let jwekey = settings::Jwekey::convert_to_raw_secret(conf.jwekey, secret_management_client)
        .await
        .expect("Failed to decrypt jwekey configs");

    #[allow(clippy::expect_used)]
    let api_keys =
        settings::ApiKeys::convert_to_raw_secret(conf.api_keys, secret_management_client)
            .await
            .expect("Failed to decrypt api_keys configs");

    #[cfg(feature = "olap")]
    #[allow(clippy::expect_used)]
    let connector_onboarding = settings::ConnectorOnboarding::convert_to_raw_secret(
        conf.connector_onboarding,
        secret_management_client,
    )
    .await
    .expect("Failed to decrypt connector_onboarding configs");

    #[allow(clippy::expect_used)]
    let applepay_decrypt_keys = settings::ApplePayDecryptConfig::convert_to_raw_secret(
        conf.applepay_decrypt_keys,
        secret_management_client,
    )
    .await
    .expect("Failed to decrypt applepay decrypt configs");

    #[allow(clippy::expect_used)]
    let paze_decrypt_keys = if let Some(paze_keys) = conf.paze_decrypt_keys {
        Some(
            settings::PazeDecryptConfig::convert_to_raw_secret(paze_keys, secret_management_client)
                .await
                .expect("Failed to decrypt paze decrypt configs"),
        )
    } else {
        None
    };

    #[allow(clippy::expect_used)]
    let applepay_merchant_configs = settings::ApplepayMerchantConfigs::convert_to_raw_secret(
        conf.applepay_merchant_configs,
        secret_management_client,
    )
    .await
    .expect("Failed to decrypt applepay merchant configs");

    #[allow(clippy::expect_used)]
    let payment_method_auth = settings::PaymentMethodAuth::convert_to_raw_secret(
        conf.payment_method_auth,
        secret_management_client,
    )
    .await
    .expect("Failed to decrypt payment method auth configs");

    #[allow(clippy::expect_used)]
    let key_manager = settings::KeyManagerConfig::convert_to_raw_secret(
        conf.key_manager,
        secret_management_client,
    )
    .await
    .expect("Failed to decrypt keymanager configs");

    #[allow(clippy::expect_used)]
    let user_auth_methods = settings::UserAuthMethodSettings::convert_to_raw_secret(
        conf.user_auth_methods,
        secret_management_client,
    )
    .await
    .expect("Failed to decrypt user_auth_methods configs");

    #[allow(clippy::expect_used)]
    let network_tokenization_service = conf
        .network_tokenization_service
        .async_map(|network_tokenization_service| async {
            settings::NetworkTokenizationService::convert_to_raw_secret(
                network_tokenization_service,
                secret_management_client,
            )
            .await
            .expect("Failed to decrypt network tokenization service configs")
        })
        .await;

    let superposition = settings::Superposition::convert_to_raw_secret(
        conf.superposition,
        secret_management_client,
    )
    .await
    .expect("Failed to decrypt superposition configuration");

    Settings {
        server: conf.server,
        chat: conf.chat,
        master_database,
        redis: conf.redis,
        log: conf.log,
        #[cfg(feature = "kv_store")]
        drainer: conf.drainer,
        encryption_management: conf.encryption_management,
        secrets_management: conf.secrets_management,
        proxy: conf.proxy,
        env: conf.env,
        key_manager,
        #[cfg(feature = "olap")]
        replica_database,
        secrets,
        fallback_merchant_ids_api_key_auth: conf.fallback_merchant_ids_api_key_auth,
        locker: conf.locker,
        connectors: conf.connectors,
        forex_api,
        refund: conf.refund,
        eph_key: conf.eph_key,
        scheduler: conf.scheduler,
        jwekey,
        webhooks: conf.webhooks,
        pm_filters: conf.pm_filters,
        payout_method_filters: conf.payout_method_filters,
        bank_config: conf.bank_config,
        api_keys,
        file_storage: conf.file_storage,
        tokenization: conf.tokenization,
        connector_customer: conf.connector_customer,
        #[cfg(feature = "dummy_connector")]
        dummy_connector: conf.dummy_connector,
        #[cfg(feature = "email")]
        email: conf.email,
        user: conf.user,
        mandates: conf.mandates,
        zero_mandates: conf.zero_mandates,
        network_transaction_id_supported_connectors: conf
            .network_transaction_id_supported_connectors,
        list_dispute_supported_connectors: conf.list_dispute_supported_connectors,
        required_fields: conf.required_fields,
        delayed_session_response: conf.delayed_session_response,
        webhook_source_verification_call: conf.webhook_source_verification_call,
        billing_connectors_payment_sync: conf.billing_connectors_payment_sync,
        billing_connectors_invoice_sync: conf.billing_connectors_invoice_sync,
        payment_method_auth,
        connector_request_reference_id_config: conf.connector_request_reference_id_config,
        #[cfg(feature = "payouts")]
        payouts: conf.payouts,
        applepay_decrypt_keys,
        paze_decrypt_keys,
        google_pay_decrypt_keys: conf.google_pay_decrypt_keys,
        multiple_api_version_supported_connectors: conf.multiple_api_version_supported_connectors,
        applepay_merchant_configs,
        lock_settings: conf.lock_settings,
        temp_locker_enable_config: conf.temp_locker_enable_config,
        generic_link: conf.generic_link,
        payment_link: conf.payment_link,
        #[cfg(feature = "olap")]
        analytics,
        #[cfg(feature = "olap")]
        opensearch: conf.opensearch,
        #[cfg(feature = "kv_store")]
        kv_config: conf.kv_config,
        #[cfg(feature = "frm")]
        frm: conf.frm,
        #[cfg(feature = "olap")]
        report_download_config: conf.report_download_config,
        events: conf.events,
        #[cfg(feature = "olap")]
        connector_onboarding,
        cors: conf.cors,
        unmasked_headers: conf.unmasked_headers,
        saved_payment_methods: conf.saved_payment_methods,
        multitenancy: conf.multitenancy,
        user_auth_methods,
        decision: conf.decision,
        locker_based_open_banking_connectors: conf.locker_based_open_banking_connectors,
        grpc_client: conf.grpc_client,
        crm: conf.crm,
        #[cfg(feature = "v2")]
        cell_information: conf.cell_information,
        network_tokenization_supported_card_networks: conf
            .network_tokenization_supported_card_networks,
        network_tokenization_service,
        network_tokenization_supported_connectors: conf.network_tokenization_supported_connectors,
        theme: conf.theme,
        platform: conf.platform,
        l2_l3_data_config: conf.l2_l3_data_config,
        authentication_providers: conf.authentication_providers,
        open_router: conf.open_router,
        #[cfg(feature = "v2")]
        revenue_recovery: conf.revenue_recovery,
        debit_routing_config: conf.debit_routing_config,
        clone_connector_allowlist: conf.clone_connector_allowlist,
        merchant_id_auth: conf.merchant_id_auth,
        infra_values: conf.infra_values,
<<<<<<< HEAD
        superposition,
=======
        enhancement: conf.enhancement,
        proxy_status_mapping: conf.proxy_status_mapping,
>>>>>>> c90625a4
    }
}<|MERGE_RESOLUTION|>--- conflicted
+++ resolved
@@ -570,11 +570,8 @@
         clone_connector_allowlist: conf.clone_connector_allowlist,
         merchant_id_auth: conf.merchant_id_auth,
         infra_values: conf.infra_values,
-<<<<<<< HEAD
-        superposition,
-=======
         enhancement: conf.enhancement,
         proxy_status_mapping: conf.proxy_status_mapping,
->>>>>>> c90625a4
+        superposition,
     }
 }