--- conflicted
+++ resolved
@@ -814,15 +814,9 @@
 
         #[cfg(feature = "v2")]
         let config = {
-<<<<<<< HEAD
-            let required_fields_path_buf =
-                router_env::Config::get_config_directory().join(REQUIRED_FIELDS_CONFIG_FILE);
-            config.add_source(File::from(required_fields_path_buf).required(false))
-=======
             let required_fields_config_file =
                 router_env::Config::get_config_directory().join(REQUIRED_FIELDS_CONFIG_FILE);
             config.add_source(File::from(required_fields_config_file).required(false))
->>>>>>> 6a1f5a88
         };
 
         let config = config
