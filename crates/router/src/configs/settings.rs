--- conflicted
+++ resolved
@@ -114,12 +114,8 @@
     pub report_download_config: ReportConfig,
     pub events: EventsConfig,
     #[cfg(feature = "olap")]
-<<<<<<< HEAD
     pub connector_onboarding: SecretStateContainer<ConnectorOnboarding, S>,
-=======
-    pub connector_onboarding: ConnectorOnboarding,
     pub locker_open_banking_connectors: LockerBasedRecipientConnectorList,
->>>>>>> 5315345c
 }
 
 #[cfg(feature = "frm")]
