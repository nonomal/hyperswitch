// FIXME: Why were these data types grouped this way?
//
// Folder `types` is strange for Rust ecosystem, nevertheless it might be okay.
// But folder `enum` is even more strange I unlikely okay. Why should not we introduce folders `type`, `structs` and `traits`? :)
// Is it better to split data types according to business logic instead.
// For example, customers/address/dispute/mandate is "models".
// Separation of concerns instead of separation of forms.

pub mod api;
pub mod authentication;
pub mod domain;
#[cfg(feature = "frm")]
pub mod fraud_check;
pub mod payment_methods;
pub mod pm_auth;
use masking::Secret;
pub mod storage;
pub mod transformers;
use std::marker::PhantomData;

pub use api_models::{enums::Connector, mandates};
#[cfg(feature = "payouts")]
pub use api_models::{enums::PayoutConnectors, payouts as payout_types};
pub use common_utils::{pii, pii::Email, request::RequestContent, types::MinorUnit};
#[cfg(feature = "frm")]
pub use hyperswitch_domain_models::router_data_v2::FrmFlowData;
use hyperswitch_domain_models::router_flow_types::{
    self,
    access_token_auth::AccessTokenAuth,
    dispute::{Accept, Defend, Evidence},
    files::{Retrieve, Upload},
    mandate_revoke::MandateRevoke,
    payments::{
        Approve, Authorize, AuthorizeSessionToken, Balance, CalculateTax, Capture,
        CompleteAuthorize, CreateConnectorCustomer, IncrementalAuthorization, InitPayment, PSync,
        PostProcessing, PostSessionTokens, PreProcessing, Reject, SdkSessionUpdate, Session,
        SetupMandate, Void,
    },
    refunds::{Execute, RSync},
    webhooks::VerifyWebhookSource,
};
pub use hyperswitch_domain_models::{
    payment_address::PaymentAddress,
    router_data::{
        AccessToken, AdditionalPaymentMethodConnectorResponse, ApplePayCryptogramData,
        ApplePayPredecryptData, ConnectorAuthType, ConnectorResponseData, ErrorResponse,
        PaymentMethodBalance, PaymentMethodToken, RecurringMandatePaymentData, RouterData,
    },
    router_data_v2::{
        AccessTokenFlowData, DisputesFlowData, ExternalAuthenticationFlowData, FilesFlowData,
        MandateRevokeFlowData, PaymentFlowData, RefundFlowData, RouterDataV2, UasFlowData,
        WebhookSourceVerifyData,
    },
    router_request_types::{
        unified_authentication_service::{
            UasAuthenticationResponseData, UasPostAuthenticationRequestData,
            UasPreAuthenticationRequestData,
        },
        AcceptDisputeRequestData, AccessTokenRequestData, AuthorizeSessionTokenData,
        BrowserInformation, ChargeRefunds, ChargeRefundsOptions, CompleteAuthorizeData,
        CompleteAuthorizeRedirectResponse, ConnectorCustomerData, DefendDisputeRequestData,
        DestinationChargeRefund, DirectChargeRefund, MandateRevokeRequestData,
        MultipleCaptureRequestData, PaymentMethodTokenizationData, PaymentsApproveData,
        PaymentsAuthorizeData, PaymentsCancelData, PaymentsCaptureData,
        PaymentsIncrementalAuthorizationData, PaymentsPostProcessingData,
        PaymentsPostSessionTokensData, PaymentsPreProcessingData, PaymentsRejectData,
        PaymentsSessionData, PaymentsSyncData, PaymentsTaxCalculationData, RefundsData, ResponseId,
        RetrieveFileRequestData, SdkPaymentsSessionUpdateData, SetupMandateRequestData,
        SubmitEvidenceRequestData, SyncRequestType, UploadFileRequestData,
        VerifyWebhookSourceRequestData,
    },
    router_response_types::{
        AcceptDisputeResponse, CaptureSyncResponse, DefendDisputeResponse, MandateReference,
        MandateRevokeResponseData, PaymentsResponseData, PreprocessingResponseId,
        RefundsResponseData, RetrieveFileResponse, SubmitEvidenceResponse,
        TaxCalculationResponseData, UploadFileResponse, VerifyWebhookSourceResponseData,
        VerifyWebhookStatus,
    },
};
#[cfg(feature = "payouts")]
pub use hyperswitch_domain_models::{
    router_data_v2::PayoutFlowData, router_request_types::PayoutsData,
    router_response_types::PayoutsResponseData,
};
pub use hyperswitch_interfaces::types::{
    AcceptDisputeType, ConnectorCustomerType, DefendDisputeType, IncrementalAuthorizationType,
    MandateRevokeType, PaymentsAuthorizeType, PaymentsBalanceType, PaymentsCaptureType,
    PaymentsCompleteAuthorizeType, PaymentsInitType, PaymentsPostProcessingType,
    PaymentsPostSessionTokensType, PaymentsPreAuthorizeType, PaymentsPreProcessingType,
    PaymentsSessionType, PaymentsSyncType, PaymentsVoidType, RefreshTokenType, RefundExecuteType,
    RefundSyncType, Response, RetrieveFileType, SdkSessionUpdateType, SetupMandateType,
    SubmitEvidenceType, TokenizationType, UploadFileType, VerifyWebhookSourceType,
};
#[cfg(feature = "payouts")]
pub use hyperswitch_interfaces::types::{
    PayoutCancelType, PayoutCreateType, PayoutEligibilityType, PayoutFulfillType, PayoutQuoteType,
    PayoutRecipientAccountType, PayoutRecipientType, PayoutSyncType,
};

pub use crate::core::payments::CustomerDetails;
#[cfg(feature = "payouts")]
use crate::{
    connector::utils::missing_field_err,
    core::utils::IRRELEVANT_CONNECTOR_REQUEST_REFERENCE_ID_IN_PAYOUTS_FLOW,
};
use crate::{
    consts,
    core::{
        errors::{self},
        payments::{OperationSessionGetters, PaymentData},
    },
    services,
    types::transformers::{ForeignFrom, ForeignTryFrom},
};

pub type PaymentsAuthorizeRouterData =
    RouterData<Authorize, PaymentsAuthorizeData, PaymentsResponseData>;
pub type PaymentsPreProcessingRouterData =
    RouterData<PreProcessing, PaymentsPreProcessingData, PaymentsResponseData>;
pub type PaymentsPostProcessingRouterData =
    RouterData<PostProcessing, PaymentsPostProcessingData, PaymentsResponseData>;
pub type PaymentsAuthorizeSessionTokenRouterData =
    RouterData<AuthorizeSessionToken, AuthorizeSessionTokenData, PaymentsResponseData>;
pub type PaymentsCompleteAuthorizeRouterData =
    RouterData<CompleteAuthorize, CompleteAuthorizeData, PaymentsResponseData>;
pub type PaymentsInitRouterData =
    RouterData<InitPayment, PaymentsAuthorizeData, PaymentsResponseData>;
pub type PaymentsBalanceRouterData =
    RouterData<Balance, PaymentsAuthorizeData, PaymentsResponseData>;
pub type PaymentsSyncRouterData = RouterData<PSync, PaymentsSyncData, PaymentsResponseData>;
pub type PaymentsCaptureRouterData = RouterData<Capture, PaymentsCaptureData, PaymentsResponseData>;
pub type PaymentsIncrementalAuthorizationRouterData = RouterData<
    IncrementalAuthorization,
    PaymentsIncrementalAuthorizationData,
    PaymentsResponseData,
>;
pub type PaymentsTaxCalculationRouterData =
    RouterData<CalculateTax, PaymentsTaxCalculationData, TaxCalculationResponseData>;

pub type SdkSessionUpdateRouterData =
    RouterData<SdkSessionUpdate, SdkPaymentsSessionUpdateData, PaymentsResponseData>;

pub type PaymentsPostSessionTokensRouterData =
    RouterData<PostSessionTokens, PaymentsPostSessionTokensData, PaymentsResponseData>;

pub type PaymentsCancelRouterData = RouterData<Void, PaymentsCancelData, PaymentsResponseData>;
pub type PaymentsRejectRouterData = RouterData<Reject, PaymentsRejectData, PaymentsResponseData>;
pub type PaymentsApproveRouterData = RouterData<Approve, PaymentsApproveData, PaymentsResponseData>;
pub type PaymentsSessionRouterData = RouterData<Session, PaymentsSessionData, PaymentsResponseData>;
pub type RefundsRouterData<F> = RouterData<F, RefundsData, RefundsResponseData>;
pub type RefundExecuteRouterData = RouterData<Execute, RefundsData, RefundsResponseData>;
pub type RefundSyncRouterData = RouterData<RSync, RefundsData, RefundsResponseData>;
pub type TokenizationRouterData = RouterData<
    router_flow_types::PaymentMethodToken,
    PaymentMethodTokenizationData,
    PaymentsResponseData,
>;
pub type ConnectorCustomerRouterData =
    RouterData<CreateConnectorCustomer, ConnectorCustomerData, PaymentsResponseData>;

pub type RefreshTokenRouterData = RouterData<AccessTokenAuth, AccessTokenRequestData, AccessToken>;

pub type PaymentsResponseRouterData<R> =
    ResponseRouterData<Authorize, R, PaymentsAuthorizeData, PaymentsResponseData>;
pub type PaymentsCancelResponseRouterData<R> =
    ResponseRouterData<Void, R, PaymentsCancelData, PaymentsResponseData>;
pub type PaymentsBalanceResponseRouterData<R> =
    ResponseRouterData<Balance, R, PaymentsAuthorizeData, PaymentsResponseData>;
pub type PaymentsSyncResponseRouterData<R> =
    ResponseRouterData<PSync, R, PaymentsSyncData, PaymentsResponseData>;
pub type PaymentsSessionResponseRouterData<R> =
    ResponseRouterData<Session, R, PaymentsSessionData, PaymentsResponseData>;
pub type PaymentsInitResponseRouterData<R> =
    ResponseRouterData<InitPayment, R, PaymentsAuthorizeData, PaymentsResponseData>;
pub type SdkSessionUpdateResponseRouterData<R> =
    ResponseRouterData<SdkSessionUpdate, R, SdkPaymentsSessionUpdateData, PaymentsResponseData>;
pub type PaymentsCaptureResponseRouterData<R> =
    ResponseRouterData<Capture, R, PaymentsCaptureData, PaymentsResponseData>;
pub type PaymentsPreprocessingResponseRouterData<R> =
    ResponseRouterData<PreProcessing, R, PaymentsPreProcessingData, PaymentsResponseData>;
pub type TokenizationResponseRouterData<R> =
    ResponseRouterData<PaymentMethodToken, R, PaymentMethodTokenizationData, PaymentsResponseData>;
pub type ConnectorCustomerResponseRouterData<R> =
    ResponseRouterData<CreateConnectorCustomer, R, ConnectorCustomerData, PaymentsResponseData>;

pub type RefundsResponseRouterData<F, R> =
    ResponseRouterData<F, R, RefundsData, RefundsResponseData>;

pub type SetupMandateRouterData =
    RouterData<SetupMandate, SetupMandateRequestData, PaymentsResponseData>;

pub type AcceptDisputeRouterData =
    RouterData<Accept, AcceptDisputeRequestData, AcceptDisputeResponse>;

pub type VerifyWebhookSourceRouterData = RouterData<
    VerifyWebhookSource,
    VerifyWebhookSourceRequestData,
    VerifyWebhookSourceResponseData,
>;

pub type SubmitEvidenceRouterData =
    RouterData<Evidence, SubmitEvidenceRequestData, SubmitEvidenceResponse>;

pub type UploadFileRouterData = RouterData<Upload, UploadFileRequestData, UploadFileResponse>;

pub type RetrieveFileRouterData =
    RouterData<Retrieve, RetrieveFileRequestData, RetrieveFileResponse>;

pub type DefendDisputeRouterData =
    RouterData<Defend, DefendDisputeRequestData, DefendDisputeResponse>;

pub type MandateRevokeRouterData =
    RouterData<MandateRevoke, MandateRevokeRequestData, MandateRevokeResponseData>;

#[cfg(feature = "payouts")]
pub type PayoutsRouterData<F> = RouterData<F, PayoutsData, PayoutsResponseData>;

#[cfg(feature = "payouts")]
pub type PayoutsResponseRouterData<F, R> =
    ResponseRouterData<F, R, PayoutsData, PayoutsResponseData>;

#[cfg(feature = "payouts")]
pub type PayoutActionData = Vec<(
    storage::Payouts,
    storage::PayoutAttempt,
    Option<domain::Customer>,
    Option<api_models::payments::Address>,
)>;

#[cfg(feature = "payouts")]
pub trait PayoutIndividualDetailsExt {
    type Error;
    fn get_external_account_account_holder_type(&self) -> Result<String, Self::Error>;
}

#[cfg(feature = "payouts")]
impl PayoutIndividualDetailsExt for api_models::payouts::PayoutIndividualDetails {
    type Error = error_stack::Report<errors::ConnectorError>;
    fn get_external_account_account_holder_type(&self) -> Result<String, Self::Error> {
        self.external_account_account_holder_type
            .clone()
            .ok_or_else(missing_field_err("external_account_account_holder_type"))
    }
}

pub trait Capturable {
    fn get_captured_amount<F>(&self, _payment_data: &PaymentData<F>) -> Option<i64>
    where
        F: Clone,
    {
        None
    }
    fn get_amount_capturable<F>(
        &self,
        _payment_data: &PaymentData<F>,
        _attempt_status: common_enums::AttemptStatus,
    ) -> Option<i64>
    where
        F: Clone,
    {
        None
    }
}

#[cfg(feature = "v1")]
impl Capturable for PaymentsAuthorizeData {
    fn get_captured_amount<F>(&self, payment_data: &PaymentData<F>) -> Option<i64>
    where
        F: Clone,
    {
        Some(
            payment_data
                .payment_attempt
                .get_total_amount()
                .get_amount_as_i64(),
        )
    }

    fn get_amount_capturable<F>(
        &self,
        payment_data: &PaymentData<F>,
        attempt_status: common_enums::AttemptStatus,
    ) -> Option<i64>
    where
        F: Clone,
    {
        match payment_data.get_capture_method().unwrap_or_default()
        {
            common_enums::CaptureMethod::Automatic => {
                let intent_status = common_enums::IntentStatus::foreign_from(attempt_status);
                match intent_status {
                    common_enums::IntentStatus::Succeeded
                    | common_enums::IntentStatus::Failed
                    | common_enums::IntentStatus::Processing => Some(0),
                    common_enums::IntentStatus::Cancelled
                    | common_enums::IntentStatus::PartiallyCaptured
                    | common_enums::IntentStatus::RequiresCustomerAction
                    | common_enums::IntentStatus::RequiresMerchantAction
                    | common_enums::IntentStatus::RequiresPaymentMethod
                    | common_enums::IntentStatus::RequiresConfirmation
                    | common_enums::IntentStatus::RequiresCapture
                    | common_enums::IntentStatus::PartiallyCapturedAndCapturable => None,
                }
            },
            common_enums::CaptureMethod::Manual => Some(payment_data.payment_attempt.get_total_amount().get_amount_as_i64()),
            // In case of manual multiple, amount capturable must be inferred from all captures.
            common_enums::CaptureMethod::ManualMultiple |
            // Scheduled capture is not supported as of now
            common_enums::CaptureMethod::Scheduled => None,
        }
    }
}

#[cfg(feature = "v1")]
impl Capturable for PaymentsCaptureData {
    fn get_captured_amount<F>(&self, _payment_data: &PaymentData<F>) -> Option<i64>
    where
        F: Clone,
    {
        Some(self.amount_to_capture)
    }
    fn get_amount_capturable<F>(
        &self,
        _payment_data: &PaymentData<F>,
        attempt_status: common_enums::AttemptStatus,
    ) -> Option<i64>
    where
        F: Clone,
    {
        let intent_status = common_enums::IntentStatus::foreign_from(attempt_status);
        match intent_status {
            common_enums::IntentStatus::Succeeded
            | common_enums::IntentStatus::PartiallyCaptured => Some(0),
            common_enums::IntentStatus::Processing
            | common_enums::IntentStatus::Cancelled
            | common_enums::IntentStatus::Failed
            | common_enums::IntentStatus::RequiresCustomerAction
            | common_enums::IntentStatus::RequiresMerchantAction
            | common_enums::IntentStatus::RequiresPaymentMethod
            | common_enums::IntentStatus::RequiresConfirmation
            | common_enums::IntentStatus::RequiresCapture
            | common_enums::IntentStatus::PartiallyCapturedAndCapturable => None,
        }
    }
}

#[cfg(feature = "v1")]
impl Capturable for CompleteAuthorizeData {
    fn get_captured_amount<F>(&self, payment_data: &PaymentData<F>) -> Option<i64>
    where
        F: Clone,
    {
        Some(
            payment_data
                .payment_attempt
                .get_total_amount()
                .get_amount_as_i64(),
        )
    }
    fn get_amount_capturable<F>(
        &self,
        payment_data: &PaymentData<F>,
        attempt_status: common_enums::AttemptStatus,
    ) -> Option<i64>
    where
        F: Clone,
    {
        match payment_data
            .get_capture_method()
            .unwrap_or_default()
        {
            common_enums::CaptureMethod::Automatic => {
                let intent_status = common_enums::IntentStatus::foreign_from(attempt_status);
                match intent_status {
                    common_enums::IntentStatus::Succeeded|
                    common_enums::IntentStatus::Failed|
                    common_enums::IntentStatus::Processing => Some(0),
                    common_enums::IntentStatus::Cancelled
                    | common_enums::IntentStatus::PartiallyCaptured
                    | common_enums::IntentStatus::RequiresCustomerAction
                    | common_enums::IntentStatus::RequiresMerchantAction
                    | common_enums::IntentStatus::RequiresPaymentMethod
                    | common_enums::IntentStatus::RequiresConfirmation
                    | common_enums::IntentStatus::RequiresCapture
                    | common_enums::IntentStatus::PartiallyCapturedAndCapturable => None,
                }
            },
            common_enums::CaptureMethod::Manual => Some(payment_data.payment_attempt.get_total_amount().get_amount_as_i64()),
            // In case of manual multiple, amount capturable must be inferred from all captures.
            common_enums::CaptureMethod::ManualMultiple |
            // Scheduled capture is not supported as of now
            common_enums::CaptureMethod::Scheduled => None,
        }
    }
}

impl Capturable for SetupMandateRequestData {}
impl Capturable for PaymentsTaxCalculationData {}
impl Capturable for SdkPaymentsSessionUpdateData {}
impl Capturable for PaymentsPostSessionTokensData {}
impl Capturable for PaymentsCancelData {
    fn get_captured_amount<F>(&self, payment_data: &PaymentData<F>) -> Option<i64>
    where
        F: Clone,
    {
        // return previously captured amount
        payment_data
            .payment_intent
            .amount_captured
            .map(|amt| amt.get_amount_as_i64())
    }
    fn get_amount_capturable<F>(
        &self,
        _payment_data: &PaymentData<F>,
        attempt_status: common_enums::AttemptStatus,
    ) -> Option<i64>
    where
        F: Clone,
    {
        let intent_status = common_enums::IntentStatus::foreign_from(attempt_status);
        match intent_status {
            common_enums::IntentStatus::Cancelled
            | common_enums::IntentStatus::Processing
            | common_enums::IntentStatus::PartiallyCaptured => Some(0),
            common_enums::IntentStatus::Succeeded
            | common_enums::IntentStatus::Failed
            | common_enums::IntentStatus::RequiresCustomerAction
            | common_enums::IntentStatus::RequiresMerchantAction
            | common_enums::IntentStatus::RequiresPaymentMethod
            | common_enums::IntentStatus::RequiresConfirmation
            | common_enums::IntentStatus::RequiresCapture
            | common_enums::IntentStatus::PartiallyCapturedAndCapturable => None,
        }
    }
}
impl Capturable for PaymentsApproveData {}
impl Capturable for PaymentsRejectData {}
impl Capturable for PaymentsSessionData {}
impl Capturable for PaymentsIncrementalAuthorizationData {
    fn get_amount_capturable<F>(
        &self,
        _payment_data: &PaymentData<F>,
        _attempt_status: common_enums::AttemptStatus,
    ) -> Option<i64>
    where
        F: Clone,
    {
        Some(self.total_amount)
    }
}
impl Capturable for PaymentsSyncData {
    #[cfg(feature = "v1")]
    fn get_captured_amount<F>(&self, payment_data: &PaymentData<F>) -> Option<i64>
    where
        F: Clone,
    {
        payment_data
            .payment_attempt
            .amount_to_capture
            .or_else(|| Some(payment_data.payment_attempt.get_total_amount()))
            .map(|amt| amt.get_amount_as_i64())
    }

    #[cfg(feature = "v2")]
    fn get_captured_amount<F>(&self, payment_data: &PaymentData<F>) -> Option<i64>
    where
        F: Clone,
    {
        // TODO: add a getter for this
        payment_data
            .payment_attempt
            .amount_details
            .amount_to_capture
            .or_else(|| Some(payment_data.payment_attempt.get_total_amount()))
            .map(|amt| amt.get_amount_as_i64())
    }

    fn get_amount_capturable<F>(
        &self,
        _payment_data: &PaymentData<F>,
        attempt_status: common_enums::AttemptStatus,
    ) -> Option<i64>
    where
        F: Clone,
    {
        if attempt_status.is_terminal_status() {
            Some(0)
        } else {
            None
        }
    }
}

pub struct AddAccessTokenResult {
    pub access_token_result: Result<Option<AccessToken>, ErrorResponse>,
    pub connector_supports_access_token: bool,
}

pub struct PaymentMethodTokenResult {
    pub payment_method_token_result: Result<Option<String>, ErrorResponse>,
    pub is_payment_method_tokenization_performed: bool,
}

#[derive(Debug, Clone, Copy)]
pub enum Redirection {
    Redirect,
    NoRedirect,
}

#[derive(Debug, Clone, serde::Deserialize, serde::Serialize)]
pub struct PollConfig {
    pub delay_in_secs: i8,
    pub frequency: i8,
}

impl PollConfig {
    pub fn get_poll_config_key(connector: String) -> String {
        format!("poll_config_external_three_ds_{connector}")
    }
}

impl Default for PollConfig {
    fn default() -> Self {
        Self {
            delay_in_secs: consts::DEFAULT_POLL_DELAY_IN_SECS,
            frequency: consts::DEFAULT_POLL_FREQUENCY,
        }
    }
}

#[cfg(feature = "v1")]
#[derive(Clone, Debug)]
pub struct RedirectPaymentFlowResponse {
    pub payments_response: api_models::payments::PaymentsResponse,
    pub business_profile: domain::Profile,
}

#[cfg(feature = "v2")]
#[derive(Clone, Debug)]
pub struct RedirectPaymentFlowResponse<D> {
    pub payment_data: D,
    pub profile: domain::Profile,
}

#[derive(Clone, Debug)]
pub struct AuthenticatePaymentFlowResponse {
    pub payments_response: api_models::payments::PaymentsResponse,
    pub poll_config: PollConfig,
    pub business_profile: domain::Profile,
}

#[derive(Debug, Clone, Default, serde::Deserialize, serde::Serialize)]
pub struct ConnectorResponse {
    pub merchant_id: common_utils::id_type::MerchantId,
    pub connector: String,
    pub payment_id: common_utils::id_type::PaymentId,
    pub amount: i64,
    pub connector_transaction_id: String,
    pub return_url: Option<String>,
    pub three_ds_form: Option<services::RedirectForm>,
}

pub struct ResponseRouterData<Flow, R, Request, Response> {
    pub response: R,
    pub data: RouterData<Flow, Request, Response>,
    pub http_code: u16,
}

#[derive(Debug, Clone, serde::Deserialize, serde::Serialize)]
pub enum RecipientIdType {
    ConnectorId(Secret<String>),
    LockerId(Secret<String>),
}

#[derive(Debug, Clone, serde::Deserialize, serde::Serialize)]
#[serde(rename_all = "snake_case")]
pub enum MerchantAccountData {
    Iban {
        iban: Secret<String>,
        name: String,
        connector_recipient_id: Option<RecipientIdType>,
    },
    Bacs {
        account_number: Secret<String>,
        sort_code: Secret<String>,
        name: String,
        connector_recipient_id: Option<RecipientIdType>,
    },
}

impl ForeignFrom<MerchantAccountData> for api_models::admin::MerchantAccountData {
    fn foreign_from(from: MerchantAccountData) -> Self {
        match from {
            MerchantAccountData::Iban {
                iban,
                name,
                connector_recipient_id,
            } => Self::Iban {
                iban,
                name,
                connector_recipient_id: match connector_recipient_id {
                    Some(RecipientIdType::ConnectorId(id)) => Some(id.clone()),
                    _ => None,
                },
            },
            MerchantAccountData::Bacs {
                account_number,
                sort_code,
                name,
                connector_recipient_id,
            } => Self::Bacs {
                account_number,
                sort_code,
                name,
                connector_recipient_id: match connector_recipient_id {
                    Some(RecipientIdType::ConnectorId(id)) => Some(id.clone()),
                    _ => None,
                },
            },
        }
    }
}

impl From<api_models::admin::MerchantAccountData> for MerchantAccountData {
    fn from(from: api_models::admin::MerchantAccountData) -> Self {
        match from {
            api_models::admin::MerchantAccountData::Iban {
                iban,
                name,
                connector_recipient_id,
            } => Self::Iban {
                iban,
                name,
                connector_recipient_id: connector_recipient_id.map(RecipientIdType::ConnectorId),
            },
            api_models::admin::MerchantAccountData::Bacs {
                account_number,
                sort_code,
                name,
                connector_recipient_id,
            } => Self::Bacs {
                account_number,
                sort_code,
                name,
                connector_recipient_id: connector_recipient_id.map(RecipientIdType::ConnectorId),
            },
        }
    }
}

#[derive(Debug, Clone, serde::Deserialize, serde::Serialize)]
#[serde(rename_all = "snake_case")]
pub enum MerchantRecipientData {
    ConnectorRecipientId(Secret<String>),
    WalletId(Secret<String>),
    AccountData(MerchantAccountData),
}

impl ForeignFrom<MerchantRecipientData> for api_models::admin::MerchantRecipientData {
    fn foreign_from(value: MerchantRecipientData) -> Self {
        match value {
            MerchantRecipientData::ConnectorRecipientId(id) => Self::ConnectorRecipientId(id),
            MerchantRecipientData::WalletId(id) => Self::WalletId(id),
            MerchantRecipientData::AccountData(data) => {
                Self::AccountData(api_models::admin::MerchantAccountData::foreign_from(data))
            }
        }
    }
}

impl From<api_models::admin::MerchantRecipientData> for MerchantRecipientData {
    fn from(value: api_models::admin::MerchantRecipientData) -> Self {
        match value {
            api_models::admin::MerchantRecipientData::ConnectorRecipientId(id) => {
                Self::ConnectorRecipientId(id)
            }
            api_models::admin::MerchantRecipientData::WalletId(id) => Self::WalletId(id),
            api_models::admin::MerchantRecipientData::AccountData(data) => {
                Self::AccountData(data.into())
            }
        }
    }
}

#[derive(Debug, Clone, serde::Deserialize, serde::Serialize)]
#[serde(rename_all = "snake_case")]
pub enum AdditionalMerchantData {
    OpenBankingRecipientData(MerchantRecipientData),
}

impl ForeignFrom<api_models::admin::AdditionalMerchantData> for AdditionalMerchantData {
    fn foreign_from(value: api_models::admin::AdditionalMerchantData) -> Self {
        match value {
            api_models::admin::AdditionalMerchantData::OpenBankingRecipientData(data) => {
                Self::OpenBankingRecipientData(MerchantRecipientData::from(data))
            }
        }
    }
}

impl ForeignFrom<AdditionalMerchantData> for api_models::admin::AdditionalMerchantData {
    fn foreign_from(value: AdditionalMerchantData) -> Self {
        match value {
            AdditionalMerchantData::OpenBankingRecipientData(data) => {
                Self::OpenBankingRecipientData(
                    api_models::admin::MerchantRecipientData::foreign_from(data),
                )
            }
        }
    }
}

impl ForeignFrom<api_models::admin::ConnectorAuthType> for ConnectorAuthType {
    fn foreign_from(value: api_models::admin::ConnectorAuthType) -> Self {
        match value {
            api_models::admin::ConnectorAuthType::TemporaryAuth => Self::TemporaryAuth,
            api_models::admin::ConnectorAuthType::HeaderKey { api_key } => {
                Self::HeaderKey { api_key }
            }
            api_models::admin::ConnectorAuthType::BodyKey { api_key, key1 } => {
                Self::BodyKey { api_key, key1 }
            }
            api_models::admin::ConnectorAuthType::SignatureKey {
                api_key,
                key1,
                api_secret,
            } => Self::SignatureKey {
                api_key,
                key1,
                api_secret,
            },
            api_models::admin::ConnectorAuthType::MultiAuthKey {
                api_key,
                key1,
                api_secret,
                key2,
            } => Self::MultiAuthKey {
                api_key,
                key1,
                api_secret,
                key2,
            },
            api_models::admin::ConnectorAuthType::CurrencyAuthKey { auth_key_map } => {
                Self::CurrencyAuthKey { auth_key_map }
            }
            api_models::admin::ConnectorAuthType::NoKey => Self::NoKey,
            api_models::admin::ConnectorAuthType::CertificateAuth {
                certificate,
                private_key,
            } => Self::CertificateAuth {
                certificate,
                private_key,
            },
        }
    }
}

impl ForeignFrom<ConnectorAuthType> for api_models::admin::ConnectorAuthType {
    fn foreign_from(from: ConnectorAuthType) -> Self {
        match from {
            ConnectorAuthType::TemporaryAuth => Self::TemporaryAuth,
            ConnectorAuthType::HeaderKey { api_key } => Self::HeaderKey { api_key },
            ConnectorAuthType::BodyKey { api_key, key1 } => Self::BodyKey { api_key, key1 },
            ConnectorAuthType::SignatureKey {
                api_key,
                key1,
                api_secret,
            } => Self::SignatureKey {
                api_key,
                key1,
                api_secret,
            },
            ConnectorAuthType::MultiAuthKey {
                api_key,
                key1,
                api_secret,
                key2,
            } => Self::MultiAuthKey {
                api_key,
                key1,
                api_secret,
                key2,
            },
            ConnectorAuthType::CurrencyAuthKey { auth_key_map } => {
                Self::CurrencyAuthKey { auth_key_map }
            }
            ConnectorAuthType::NoKey => Self::NoKey,
            ConnectorAuthType::CertificateAuth {
                certificate,
                private_key,
            } => Self::CertificateAuth {
                certificate,
                private_key,
            },
        }
    }
}

#[derive(Debug, Clone, serde::Serialize, serde::Deserialize)]
pub struct ConnectorsList {
    pub connectors: Vec<String>,
}

impl ForeignTryFrom<ConnectorAuthType> for AccessTokenRequestData {
    type Error = errors::ApiErrorResponse;
    fn foreign_try_from(connector_auth: ConnectorAuthType) -> Result<Self, Self::Error> {
        match connector_auth {
            ConnectorAuthType::HeaderKey { api_key } => Ok(Self {
                app_id: api_key,
                id: None,
            }),
            ConnectorAuthType::BodyKey { api_key, key1 } => Ok(Self {
                app_id: api_key,
                id: Some(key1),
            }),
            ConnectorAuthType::SignatureKey { api_key, key1, .. } => Ok(Self {
                app_id: api_key,
                id: Some(key1),
            }),
            ConnectorAuthType::MultiAuthKey { api_key, key1, .. } => Ok(Self {
                app_id: api_key,
                id: Some(key1),
            }),

            _ => Err(errors::ApiErrorResponse::InvalidDataValue {
                field_name: "connector_account_details",
            }),
        }
    }
}

impl ForeignFrom<&PaymentsAuthorizeRouterData> for AuthorizeSessionTokenData {
    fn foreign_from(data: &PaymentsAuthorizeRouterData) -> Self {
        Self {
            amount_to_capture: data.amount_captured,
            currency: data.request.currency,
            connector_transaction_id: data.payment_id.clone(),
            amount: Some(data.request.amount),
        }
    }
}

pub trait Tokenizable {
    fn set_session_token(&mut self, token: Option<String>);
}

impl Tokenizable for SetupMandateRequestData {
    fn set_session_token(&mut self, _token: Option<String>) {}
}

impl Tokenizable for PaymentsAuthorizeData {
    fn set_session_token(&mut self, token: Option<String>) {
        self.session_token = token;
    }
}

impl Tokenizable for CompleteAuthorizeData {
    fn set_session_token(&mut self, _token: Option<String>) {}
}

impl ForeignFrom<&SetupMandateRouterData> for PaymentsAuthorizeData {
    fn foreign_from(data: &SetupMandateRouterData) -> Self {
        Self {
            currency: data.request.currency,
            payment_method_data: data.request.payment_method_data.clone(),
            confirm: data.request.confirm,
            statement_descriptor_suffix: data.request.statement_descriptor_suffix.clone(),
            mandate_id: data.request.mandate_id.clone(),
            setup_future_usage: data.request.setup_future_usage,
            off_session: data.request.off_session,
            setup_mandate_details: data.request.setup_mandate_details.clone(),
            router_return_url: data.request.router_return_url.clone(),
            email: data.request.email.clone(),
            customer_name: data.request.customer_name.clone(),
            amount: 0,
            minor_amount: MinorUnit::new(0),
            statement_descriptor: None,
            capture_method: None,
            webhook_url: None,
            complete_authorize_url: None,
            browser_info: data.request.browser_info.clone(),
            order_details: None,
            order_category: None,
            session_token: None,
            enrolled_for_3ds: true,
            related_transaction_id: None,
            payment_experience: None,
            payment_method_type: None,
            customer_id: None,
            surcharge_details: None,
            request_incremental_authorization: data.request.request_incremental_authorization,
            metadata: None,
            authentication_data: None,
            customer_acceptance: data.request.customer_acceptance.clone(),
            charges: None, // TODO: allow charges on mandates?
            merchant_order_reference_id: None,
            integrity_object: None,
            additional_payment_method_data: None,
            shipping_cost: data.request.shipping_cost,
        }
    }
}

impl<F1, F2, T1, T2> ForeignFrom<(&RouterData<F1, T1, PaymentsResponseData>, T2)>
    for RouterData<F2, T2, PaymentsResponseData>
{
    fn foreign_from(item: (&RouterData<F1, T1, PaymentsResponseData>, T2)) -> Self {
        let data = item.0;
        let request = item.1;
        Self {
            flow: PhantomData,
            request,
            merchant_id: data.merchant_id.clone(),
            connector: data.connector.clone(),
            attempt_id: data.attempt_id.clone(),
            status: data.status,
            payment_method: data.payment_method,
            connector_auth_type: data.connector_auth_type.clone(),
            description: data.description.clone(),
            return_url: data.return_url.clone(),
            address: data.address.clone(),
            auth_type: data.auth_type,
            connector_meta_data: data.connector_meta_data.clone(),
            connector_wallets_details: data.connector_wallets_details.clone(),
            amount_captured: data.amount_captured,
            minor_amount_captured: data.minor_amount_captured,
            access_token: data.access_token.clone(),
            response: data.response.clone(),
            payment_id: data.payment_id.clone(),
            session_token: data.session_token.clone(),
            reference_id: data.reference_id.clone(),
            customer_id: data.customer_id.clone(),
            payment_method_token: None,
            preprocessing_id: None,
            connector_customer: data.connector_customer.clone(),
            recurring_mandate_payment_data: data.recurring_mandate_payment_data.clone(),
            connector_request_reference_id: data.connector_request_reference_id.clone(),
            #[cfg(feature = "payouts")]
            payout_method_data: data.payout_method_data.clone(),
            #[cfg(feature = "payouts")]
            quote_id: data.quote_id.clone(),
            test_mode: data.test_mode,
            payment_method_status: None,
            payment_method_balance: data.payment_method_balance.clone(),
            connector_api_version: data.connector_api_version.clone(),
            connector_http_status_code: data.connector_http_status_code,
            external_latency: data.external_latency,
            apple_pay_flow: data.apple_pay_flow.clone(),
            frm_metadata: data.frm_metadata.clone(),
            dispute_id: data.dispute_id.clone(),
            refund_id: data.refund_id.clone(),
            connector_response: data.connector_response.clone(),
            integrity_check: Ok(()),
            additional_merchant_data: data.additional_merchant_data.clone(),
            header_payload: data.header_payload.clone(),
            connector_mandate_request_reference_id: data
                .connector_mandate_request_reference_id
                .clone(),
<<<<<<< HEAD
            psd2_sca_exemption_type: data.psd2_sca_exemption_type,
=======
            authentication_id: None,
>>>>>>> 34a5f6e3
        }
    }
}

#[cfg(feature = "payouts")]
impl<F1, F2>
    ForeignFrom<(
        &RouterData<F1, PayoutsData, PayoutsResponseData>,
        PayoutsData,
    )> for RouterData<F2, PayoutsData, PayoutsResponseData>
{
    fn foreign_from(
        item: (
            &RouterData<F1, PayoutsData, PayoutsResponseData>,
            PayoutsData,
        ),
    ) -> Self {
        let data = item.0;
        let request = item.1;
        Self {
            flow: PhantomData,
            request,
            merchant_id: data.merchant_id.clone(),
            connector: data.connector.clone(),
            attempt_id: data.attempt_id.clone(),
            status: data.status,
            payment_method: data.payment_method,
            connector_auth_type: data.connector_auth_type.clone(),
            description: data.description.clone(),
            return_url: data.return_url.clone(),
            address: data.address.clone(),
            auth_type: data.auth_type,
            connector_meta_data: data.connector_meta_data.clone(),
            connector_wallets_details: data.connector_wallets_details.clone(),
            amount_captured: data.amount_captured,
            minor_amount_captured: data.minor_amount_captured,
            access_token: data.access_token.clone(),
            response: data.response.clone(),
            payment_id: data.payment_id.clone(),
            session_token: data.session_token.clone(),
            reference_id: data.reference_id.clone(),
            customer_id: data.customer_id.clone(),
            payment_method_token: None,
            recurring_mandate_payment_data: None,
            preprocessing_id: None,
            connector_customer: data.connector_customer.clone(),
            connector_request_reference_id:
                IRRELEVANT_CONNECTOR_REQUEST_REFERENCE_ID_IN_PAYOUTS_FLOW.to_string(),
            payout_method_data: data.payout_method_data.clone(),
            quote_id: data.quote_id.clone(),
            test_mode: data.test_mode,
            payment_method_balance: None,
            payment_method_status: None,
            connector_api_version: None,
            connector_http_status_code: data.connector_http_status_code,
            external_latency: data.external_latency,
            apple_pay_flow: None,
            frm_metadata: None,
            refund_id: None,
            dispute_id: None,
            connector_response: data.connector_response.clone(),
            integrity_check: Ok(()),
            additional_merchant_data: data.additional_merchant_data.clone(),
            header_payload: data.header_payload.clone(),
            connector_mandate_request_reference_id: None,
<<<<<<< HEAD
            psd2_sca_exemption_type: None,
=======
            authentication_id: None,
>>>>>>> 34a5f6e3
        }
    }
}<|MERGE_RESOLUTION|>--- conflicted
+++ resolved
@@ -956,11 +956,7 @@
             connector_mandate_request_reference_id: data
                 .connector_mandate_request_reference_id
                 .clone(),
-<<<<<<< HEAD
-            psd2_sca_exemption_type: data.psd2_sca_exemption_type,
-=======
             authentication_id: None,
->>>>>>> 34a5f6e3
         }
     }
 }
@@ -1026,11 +1022,6 @@
             additional_merchant_data: data.additional_merchant_data.clone(),
             header_payload: data.header_payload.clone(),
             connector_mandate_request_reference_id: None,
-<<<<<<< HEAD
-            psd2_sca_exemption_type: None,
-=======
-            authentication_id: None,
->>>>>>> 34a5f6e3
         }
     }
 }