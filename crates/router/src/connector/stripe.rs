mod transformers;

use std::{collections::HashMap, fmt::Debug, ops::Deref};

use error_stack::{IntoReport, ResultExt};
use router_env::{instrument, tracing};
use storage_models::enums;

use self::transformers as stripe;
use super::utils::RefundsRequestData;
use crate::{
    configs::settings,
    connector::utils as conn_utils,
    consts,
    core::{
        errors::{self, CustomResult},
        payments,
    },
    db::StorageInterface,
    headers,
    services::{
        self,
        request::{self, Mask},
    },
    types::{
        self,
        api::{self, ConnectorCommon},
    },
    utils::{self, crypto, ByteSliceExt, BytesExt, OptionExt},
};

#[derive(Debug, Clone)]
pub struct Stripe;

impl ConnectorCommon for Stripe {
    fn id(&self) -> &'static str {
        "stripe"
    }

    fn common_get_content_type(&self) -> &'static str {
        "application/x-www-form-urlencoded"
    }

    fn base_url<'a>(&self, connectors: &'a settings::Connectors) -> &'a str {
        // &self.base_url
        connectors.stripe.base_url.as_ref()
    }

    fn get_auth_header(
        &self,
        auth_type: &types::ConnectorAuthType,
    ) -> CustomResult<Vec<(String, request::Maskable<String>)>, errors::ConnectorError> {
        let auth: stripe::StripeAuthType = auth_type
            .try_into()
            .change_context(errors::ConnectorError::FailedToObtainAuthType)?;
        Ok(vec![(
            headers::AUTHORIZATION.to_string(),
            format!("Bearer {}", auth.api_key).into_masked(),
        )])
    }
}

impl api::Payment for Stripe {}

impl api::PaymentAuthorize for Stripe {}
impl api::PaymentSync for Stripe {}
impl api::PaymentVoid for Stripe {}
impl api::PaymentCapture for Stripe {}
impl api::PaymentSession for Stripe {}
impl api::ConnectorAccessToken for Stripe {}

impl
    services::ConnectorIntegration<
        api::AccessTokenAuth,
        types::AccessTokenRequestData,
        types::AccessToken,
    > for Stripe
{
    // Not Implemented (R)
}

impl
    services::ConnectorIntegration<
        api::Session,
        types::PaymentsSessionData,
        types::PaymentsResponseData,
    > for Stripe
{
    // Not Implemented (R)
}

impl api::PaymentsPreProcessing for Stripe {}

impl
    services::ConnectorIntegration<
        api::PreProcessing,
        types::PaymentsPreProcessingData,
        types::PaymentsResponseData,
    > for Stripe
{
    fn get_headers(
        &self,
        req: &types::PaymentsPreProcessingRouterData,
        _connectors: &settings::Connectors,
    ) -> CustomResult<Vec<(String, request::Maskable<String>)>, errors::ConnectorError> {
        let mut header = vec![(
            headers::CONTENT_TYPE.to_string(),
            types::PaymentsPreProcessingType::get_content_type(self)
                .to_string()
                .into(),
        )];
        let mut api_key = self.get_auth_header(&req.connector_auth_type)?;
        header.append(&mut api_key);
        Ok(header)
    }

    fn get_content_type(&self) -> &'static str {
        self.common_get_content_type()
    }

    fn get_url(
        &self,
        _req: &types::PaymentsPreProcessingRouterData,
        connectors: &settings::Connectors,
    ) -> CustomResult<String, errors::ConnectorError> {
        Ok(format!("{}{}", self.base_url(connectors), "v1/sources"))
    }

    fn get_request_body(
        &self,
        req: &types::PaymentsPreProcessingRouterData,
    ) -> CustomResult<Option<String>, errors::ConnectorError> {
        let req = stripe::StripeCreditTransferSourceRequest::try_from(req)?;
        let pre_processing_request =
            utils::Encode::<stripe::StripeCreditTransferSourceRequest>::url_encode(&req)
                .change_context(errors::ConnectorError::RequestEncodingFailed)?;

        Ok(Some(pre_processing_request))
    }

    fn build_request(
        &self,
        req: &types::PaymentsPreProcessingRouterData,
        connectors: &settings::Connectors,
    ) -> CustomResult<Option<services::Request>, errors::ConnectorError> {
        Ok(Some(
            services::RequestBuilder::new()
                .method(services::Method::Post)
                .url(&types::PaymentsPreProcessingType::get_url(
                    self, req, connectors,
                )?)
                .attach_default_headers()
                .headers(types::PaymentsPreProcessingType::get_headers(
                    self, req, connectors,
                )?)
                .body(types::PaymentsPreProcessingType::get_request_body(
                    self, req,
                )?)
                .build(),
        ))
    }

    fn handle_response(
        &self,
        data: &types::PaymentsPreProcessingRouterData,
        res: types::Response,
    ) -> CustomResult<types::PaymentsPreProcessingRouterData, errors::ConnectorError> {
        let response: stripe::StripeSourceResponse = res
            .response
            .parse_struct("StripeSourceResponse")
            .change_context(errors::ConnectorError::ResponseDeserializationFailed)?;

        types::RouterData::try_from(types::ResponseRouterData {
            response,
            data: data.clone(),
            http_code: res.status_code,
        })
        .change_context(errors::ConnectorError::ResponseHandlingFailed)
    }

    fn get_error_response(
        &self,
        res: types::Response,
    ) -> CustomResult<types::ErrorResponse, errors::ConnectorError> {
        let response: stripe::ErrorResponse = res
            .response
            .parse_struct("ErrorResponse")
            .change_context(errors::ConnectorError::ResponseDeserializationFailed)?;
        Ok(types::ErrorResponse {
            status_code: res.status_code,
            code: response
                .error
                .code
                .unwrap_or_else(|| consts::NO_ERROR_CODE.to_string()),
            message: response
                .error
                .message
                .unwrap_or_else(|| consts::NO_ERROR_MESSAGE.to_string()),
            reason: None,
        })
    }
}

impl api::ConnectorCustomer for Stripe {}

impl
    services::ConnectorIntegration<
        api::CreateConnectorCustomer,
        types::ConnectorCustomerData,
        types::PaymentsResponseData,
    > for Stripe
{
    fn get_headers(
        &self,
        req: &types::ConnectorCustomerRouterData,
        _connectors: &settings::Connectors,
    ) -> CustomResult<Vec<(String, request::Maskable<String>)>, errors::ConnectorError> {
        let mut header = vec![(
            headers::CONTENT_TYPE.to_string(),
            types::ConnectorCustomerType::get_content_type(self)
                .to_string()
                .into(),
        )];
        let mut api_key = self.get_auth_header(&req.connector_auth_type)?;
        header.append(&mut api_key);
        Ok(header)
    }

    fn get_content_type(&self) -> &'static str {
        self.common_get_content_type()
    }

    fn get_url(
        &self,
        _req: &types::ConnectorCustomerRouterData,
        connectors: &settings::Connectors,
    ) -> CustomResult<String, errors::ConnectorError> {
        Ok(format!("{}{}", self.base_url(connectors), "v1/customers"))
    }

    fn get_request_body(
        &self,
        req: &types::ConnectorCustomerRouterData,
    ) -> CustomResult<Option<String>, errors::ConnectorError> {
        let connector_request = stripe::CustomerRequest::try_from(req)?;
        let stripe_req = utils::Encode::<stripe::CustomerRequest>::url_encode(&connector_request)
            .change_context(errors::ConnectorError::RequestEncodingFailed)?;

        Ok(Some(stripe_req))
    }

    fn build_request(
        &self,
        req: &types::ConnectorCustomerRouterData,
        connectors: &settings::Connectors,
    ) -> CustomResult<Option<services::Request>, errors::ConnectorError> {
        Ok(Some(
            services::RequestBuilder::new()
                .method(services::Method::Post)
                .url(&types::ConnectorCustomerType::get_url(
                    self, req, connectors,
                )?)
                .attach_default_headers()
                .headers(types::ConnectorCustomerType::get_headers(
                    self, req, connectors,
                )?)
                .body(types::ConnectorCustomerType::get_request_body(self, req)?)
                .build(),
        ))
    }

    fn handle_response(
        &self,
        data: &types::ConnectorCustomerRouterData,
        res: types::Response,
    ) -> CustomResult<types::ConnectorCustomerRouterData, errors::ConnectorError>
    where
        types::PaymentsResponseData: Clone,
    {
        let response: stripe::StripeCustomerResponse = res
            .response
            .parse_struct("StripeCustomerResponse")
            .change_context(errors::ConnectorError::ResponseDeserializationFailed)?;

        types::RouterData::try_from(types::ResponseRouterData {
            response,
            data: data.clone(),
            http_code: res.status_code,
        })
        .change_context(errors::ConnectorError::ResponseHandlingFailed)
    }

    fn get_error_response(
        &self,
        res: types::Response,
    ) -> CustomResult<types::ErrorResponse, errors::ConnectorError> {
        let response: stripe::ErrorResponse = res
            .response
            .parse_struct("ErrorResponse")
            .change_context(errors::ConnectorError::ResponseDeserializationFailed)?;

        Ok(types::ErrorResponse {
            status_code: res.status_code,
            code: response
                .error
                .code
                .unwrap_or_else(|| consts::NO_ERROR_CODE.to_string()),
            message: response
                .error
                .message
                .unwrap_or_else(|| consts::NO_ERROR_MESSAGE.to_string()),
            reason: None,
        })
    }
}

impl api::PaymentToken for Stripe {}

impl
    services::ConnectorIntegration<
        api::PaymentMethodToken,
        types::PaymentMethodTokenizationData,
        types::PaymentsResponseData,
    > for Stripe
{
    fn get_headers(
        &self,
        req: &types::TokenizationRouterData,
        _connectors: &settings::Connectors,
    ) -> CustomResult<Vec<(String, request::Maskable<String>)>, errors::ConnectorError> {
        let mut header = vec![(
            headers::CONTENT_TYPE.to_string(),
            types::TokenizationType::get_content_type(self)
                .to_string()
                .into(),
        )];
        let mut api_key = self.get_auth_header(&req.connector_auth_type)?;
        header.append(&mut api_key);
        Ok(header)
    }

    fn get_content_type(&self) -> &'static str {
        self.common_get_content_type()
    }

    fn get_url(
        &self,
        _req: &types::TokenizationRouterData,
        connectors: &settings::Connectors,
    ) -> CustomResult<String, errors::ConnectorError> {
        Ok(format!("{}{}", self.base_url(connectors), "v1/tokens"))
    }

    fn get_request_body(
        &self,
        req: &types::TokenizationRouterData,
    ) -> CustomResult<Option<String>, errors::ConnectorError> {
        let connector_request = stripe::TokenRequest::try_from(req)?;
        let stripe_req = utils::Encode::<stripe::TokenRequest>::url_encode(&connector_request)
            .change_context(errors::ConnectorError::RequestEncodingFailed)?;

        Ok(Some(stripe_req))
    }

    fn build_request(
        &self,
        req: &types::TokenizationRouterData,
        connectors: &settings::Connectors,
    ) -> CustomResult<Option<services::Request>, errors::ConnectorError> {
        Ok(Some(
            services::RequestBuilder::new()
                .method(services::Method::Post)
                .url(&types::TokenizationType::get_url(self, req, connectors)?)
                .attach_default_headers()
                .headers(types::TokenizationType::get_headers(self, req, connectors)?)
                .body(types::TokenizationType::get_request_body(self, req)?)
                .build(),
        ))
    }

    fn handle_response(
        &self,
        data: &types::TokenizationRouterData,
        res: types::Response,
    ) -> CustomResult<types::TokenizationRouterData, errors::ConnectorError>
    where
        types::PaymentsResponseData: Clone,
    {
        let response: stripe::StripeTokenResponse = res
            .response
            .parse_struct("StripeTokenResponse")
            .change_context(errors::ConnectorError::ResponseDeserializationFailed)?;

        types::RouterData::try_from(types::ResponseRouterData {
            response,
            data: data.clone(),
            http_code: res.status_code,
        })
        .change_context(errors::ConnectorError::ResponseHandlingFailed)
    }

    fn get_error_response(
        &self,
        res: types::Response,
    ) -> CustomResult<types::ErrorResponse, errors::ConnectorError> {
        let response: stripe::ErrorResponse = res
            .response
            .parse_struct("ErrorResponse")
            .change_context(errors::ConnectorError::ResponseDeserializationFailed)?;

        Ok(types::ErrorResponse {
            status_code: res.status_code,
            code: response
                .error
                .code
                .unwrap_or_else(|| consts::NO_ERROR_CODE.to_string()),
            message: response
                .error
                .message
                .unwrap_or_else(|| consts::NO_ERROR_MESSAGE.to_string()),
            reason: None,
        })
    }
}

impl api::PreVerify for Stripe {}

impl
    services::ConnectorIntegration<
        api::Capture,
        types::PaymentsCaptureData,
        types::PaymentsResponseData,
    > for Stripe
{
    fn get_headers(
        &self,
        req: &types::PaymentsCaptureRouterData,
        _connectors: &settings::Connectors,
    ) -> CustomResult<Vec<(String, request::Maskable<String>)>, errors::ConnectorError> {
        let mut header = vec![(
            headers::CONTENT_TYPE.to_string(),
            Self::common_get_content_type(self).to_string().into(),
        )];
        let mut api_key = self.get_auth_header(&req.connector_auth_type)?;
        header.append(&mut api_key);
        Ok(header)
    }

    fn get_content_type(&self) -> &'static str {
        self.common_get_content_type()
    }

    fn get_url(
        &self,
        req: &types::PaymentsCaptureRouterData,

        connectors: &settings::Connectors,
    ) -> CustomResult<String, errors::ConnectorError> {
        let id = req.request.connector_transaction_id.as_str();

        Ok(format!(
            "{}{}/{}/capture",
            self.base_url(connectors),
            "v1/payment_intents",
            id
        ))
    }

    fn get_request_body(
        &self,
        req: &types::PaymentsCaptureRouterData,
    ) -> CustomResult<Option<String>, errors::ConnectorError> {
        let stripe_req = utils::Encode::<stripe::CaptureRequest>::convert_and_url_encode(req)
            .change_context(errors::ConnectorError::RequestEncodingFailed)?;
        Ok(Some(stripe_req))
    }

    fn build_request(
        &self,
        req: &types::PaymentsCaptureRouterData,
        connectors: &settings::Connectors,
    ) -> CustomResult<Option<services::Request>, errors::ConnectorError> {
        Ok(Some(
            services::RequestBuilder::new()
                .method(services::Method::Post)
                .url(&types::PaymentsCaptureType::get_url(self, req, connectors)?)
                .attach_default_headers()
                .headers(types::PaymentsCaptureType::get_headers(
                    self, req, connectors,
                )?)
                .body(types::PaymentsCaptureType::get_request_body(self, req)?)
                .build(),
        ))
    }

    fn handle_response(
        &self,
        data: &types::PaymentsCaptureRouterData,
        res: types::Response,
    ) -> CustomResult<types::PaymentsCaptureRouterData, errors::ConnectorError>
    where
        types::PaymentsCaptureData: Clone,
        types::PaymentsResponseData: Clone,
    {
        let response: stripe::PaymentIntentSyncResponse = res
            .response
            .parse_struct("PaymentIntentSyncResponse")
            .change_context(errors::ConnectorError::ResponseDeserializationFailed)?;
        types::RouterData::try_from(types::ResponseRouterData {
            response,
            data: data.clone(),
            http_code: res.status_code,
        })
        .change_context(errors::ConnectorError::ResponseHandlingFailed)
    }

    fn get_error_response(
        &self,
        res: types::Response,
    ) -> CustomResult<types::ErrorResponse, errors::ConnectorError> {
        let response: stripe::ErrorResponse = res
            .response
            .parse_struct("ErrorResponse")
            .change_context(errors::ConnectorError::ResponseDeserializationFailed)?;

        Ok(types::ErrorResponse {
            status_code: res.status_code,
            code: response
                .error
                .code
                .unwrap_or_else(|| consts::NO_ERROR_CODE.to_string()),
            message: response
                .error
                .message
                .unwrap_or_else(|| consts::NO_ERROR_MESSAGE.to_string()),
            reason: None,
        })
    }
}

impl
    services::ConnectorIntegration<api::PSync, types::PaymentsSyncData, types::PaymentsResponseData>
    for Stripe
{
    fn get_headers(
        &self,
        req: &types::PaymentsSyncRouterData,
        _connectors: &settings::Connectors,
    ) -> CustomResult<Vec<(String, request::Maskable<String>)>, errors::ConnectorError> {
        let mut header = vec![(
            headers::CONTENT_TYPE.to_string(),
            types::PaymentsSyncType::get_content_type(self)
                .to_string()
                .into(),
        )];
        let mut api_key = self.get_auth_header(&req.connector_auth_type)?;
        header.append(&mut api_key);
        Ok(header)
    }

    fn get_content_type(&self) -> &'static str {
        self.common_get_content_type()
    }

    fn get_url(
        &self,
        req: &types::PaymentsSyncRouterData,
        connectors: &settings::Connectors,
    ) -> CustomResult<String, errors::ConnectorError> {
        let id = req.request.connector_transaction_id.clone();

        match id.get_connector_transaction_id() {
            Ok(x) if x.starts_with("set") => Ok(format!(
                "{}{}/{}",
                self.base_url(connectors),
                "v1/setup_intents",
                x
            )),
            Ok(x) => Ok(format!(
                "{}{}/{}",
                self.base_url(connectors),
                "v1/payment_intents",
                x
            )),
            x => x.change_context(errors::ConnectorError::MissingConnectorTransactionID),
        }
    }

    fn build_request(
        &self,
        req: &types::PaymentsSyncRouterData,
        connectors: &settings::Connectors,
    ) -> CustomResult<Option<services::Request>, errors::ConnectorError> {
        Ok(Some(
            services::RequestBuilder::new()
                .method(services::Method::Get)
                .url(&types::PaymentsSyncType::get_url(self, req, connectors)?)
                .attach_default_headers()
                .headers(types::PaymentsSyncType::get_headers(self, req, connectors)?)
                .body(types::PaymentsSyncType::get_request_body(self, req)?)
                .build(),
        ))
    }

    fn handle_response(
        &self,
        data: &types::PaymentsSyncRouterData,
        res: types::Response,
    ) -> CustomResult<types::PaymentsSyncRouterData, errors::ConnectorError>
    where
        types::PaymentsAuthorizeData: Clone,
        types::PaymentsResponseData: Clone,
    {
        let id = data.request.connector_transaction_id.clone();
        match id.get_connector_transaction_id() {
            Ok(x) if x.starts_with("set") => {
                let response: stripe::SetupIntentResponse = res
                    .response
                    .parse_struct("SetupIntentSyncResponse")
                    .change_context(errors::ConnectorError::ResponseDeserializationFailed)?;
                types::RouterData::try_from(types::ResponseRouterData {
                    response,
                    data: data.clone(),
                    http_code: res.status_code,
                })
            }
            Ok(_) => {
                let response: stripe::PaymentIntentSyncResponse = res
                    .response
                    .parse_struct("PaymentIntentSyncResponse")
                    .change_context(errors::ConnectorError::ResponseDeserializationFailed)?;
                types::RouterData::try_from(types::ResponseRouterData {
                    response,
                    data: data.clone(),
                    http_code: res.status_code,
                })
            }
            Err(err) => {
                Err(err).change_context(errors::ConnectorError::MissingConnectorTransactionID)
            }
        }
    }

    fn get_error_response(
        &self,
        res: types::Response,
    ) -> CustomResult<types::ErrorResponse, errors::ConnectorError> {
        let response: stripe::ErrorResponse = res
            .response
            .parse_struct("ErrorResponse")
            .change_context(errors::ConnectorError::ResponseDeserializationFailed)?;

        Ok(types::ErrorResponse {
            status_code: res.status_code,
            code: response
                .error
                .code
                .unwrap_or_else(|| consts::NO_ERROR_CODE.to_string()),
            message: response
                .error
                .message
                .unwrap_or_else(|| consts::NO_ERROR_MESSAGE.to_string()),
            reason: None,
        })
    }
}

#[async_trait::async_trait]
impl
    services::ConnectorIntegration<
        api::Authorize,
        types::PaymentsAuthorizeData,
        types::PaymentsResponseData,
    > for Stripe
{
    fn get_headers(
        &self,
        req: &types::PaymentsAuthorizeRouterData,
        _connectors: &settings::Connectors,
    ) -> CustomResult<Vec<(String, request::Maskable<String>)>, errors::ConnectorError> {
        let mut header = vec![(
            headers::CONTENT_TYPE.to_string(),
            types::PaymentsAuthorizeType::get_content_type(self)
                .to_string()
                .into(),
        )];
        let mut api_key = self.get_auth_header(&req.connector_auth_type)?;
        header.append(&mut api_key);
        Ok(header)
    }

    fn get_content_type(&self) -> &'static str {
        self.common_get_content_type()
    }

    fn get_url(
        &self,
        req: &types::PaymentsAuthorizeRouterData,
        connectors: &settings::Connectors,
    ) -> CustomResult<String, errors::ConnectorError> {
        match &req.request.payment_method_data {
            api_models::payments::PaymentMethodData::BankTransfer(bank_transfer_data) => {
                match bank_transfer_data.deref() {
                    api_models::payments::BankTransferData::AchBankTransfer { .. }
                    | api_models::payments::BankTransferData::MultibancoBankTransfer { .. } => {
                        Ok(format!("{}{}", self.base_url(connectors), "v1/charges"))
                    }
                    _ => Ok(format!(
                        "{}{}",
                        self.base_url(connectors),
                        "v1/payment_intents"
                    )),
                }
            }
            _ => Ok(format!(
                "{}{}",
                self.base_url(connectors),
                "v1/payment_intents"
            )),
        }
    }

    fn get_request_body(
        &self,
        req: &types::PaymentsAuthorizeRouterData,
    ) -> CustomResult<Option<String>, errors::ConnectorError> {
        match &req.request.payment_method_data {
            api_models::payments::PaymentMethodData::BankTransfer(bank_transfer_data) => {
                stripe::get_bank_transfer_request_data(req, bank_transfer_data.deref())
            }
            _ => {
                let req = stripe::PaymentIntentRequest::try_from(req)?;
                let request = utils::Encode::<stripe::PaymentIntentRequest>::url_encode(&req)
                    .change_context(errors::ConnectorError::RequestEncodingFailed)?;
                Ok(Some(request))
            }
        }
    }

    fn build_request(
        &self,
        req: &types::PaymentsAuthorizeRouterData,
        connectors: &settings::Connectors,
    ) -> CustomResult<Option<services::Request>, errors::ConnectorError> {
        Ok(Some(
            services::RequestBuilder::new()
                .method(services::Method::Post)
                .url(&types::PaymentsAuthorizeType::get_url(
                    self, req, connectors,
                )?)
                .attach_default_headers()
                .headers(types::PaymentsAuthorizeType::get_headers(
                    self, req, connectors,
                )?)
                .body(types::PaymentsAuthorizeType::get_request_body(self, req)?)
                .build(),
        ))
    }

    fn handle_response(
        &self,
        data: &types::PaymentsAuthorizeRouterData,
        res: types::Response,
    ) -> CustomResult<types::PaymentsAuthorizeRouterData, errors::ConnectorError> {
        match &data.request.payment_method_data {
            api_models::payments::PaymentMethodData::BankTransfer(bank_transfer_data) => {
                stripe::get_bank_transfer_authorize_response(data, res, bank_transfer_data.deref())
            }
            _ => {
                let response: stripe::PaymentIntentResponse = res
                    .response
                    .parse_struct("PaymentIntentResponse")
                    .change_context(errors::ConnectorError::ResponseDeserializationFailed)?;

                types::RouterData::try_from(types::ResponseRouterData {
                    response,
                    data: data.clone(),
                    http_code: res.status_code,
                })
                .change_context(errors::ConnectorError::ResponseHandlingFailed)
            }
        }
    }

    fn get_error_response(
        &self,
        res: types::Response,
    ) -> CustomResult<types::ErrorResponse, errors::ConnectorError> {
        let response: stripe::ErrorResponse = res
            .response
            .parse_struct("ErrorResponse")
            .change_context(errors::ConnectorError::ResponseDeserializationFailed)?;
        Ok(types::ErrorResponse {
            status_code: res.status_code,
            code: response
                .error
                .code
                .unwrap_or_else(|| consts::NO_ERROR_CODE.to_string()),
            message: response
                .error
                .message
                .unwrap_or_else(|| consts::NO_ERROR_MESSAGE.to_string()),
            reason: None,
        })
    }
}

impl
    services::ConnectorIntegration<
        api::Void,
        types::PaymentsCancelData,
        types::PaymentsResponseData,
    > for Stripe
{
    fn get_headers(
        &self,
        req: &types::PaymentsCancelRouterData,
        _connectors: &settings::Connectors,
    ) -> CustomResult<Vec<(String, request::Maskable<String>)>, errors::ConnectorError> {
        let mut header = vec![(
            headers::CONTENT_TYPE.to_string(),
            types::PaymentsVoidType::get_content_type(self)
                .to_string()
                .into(),
        )];
        let mut api_key = self.get_auth_header(&req.connector_auth_type)?;
        header.append(&mut api_key);
        Ok(header)
    }

    fn get_content_type(&self) -> &'static str {
        self.common_get_content_type()
    }

    fn get_url(
        &self,
        req: &types::PaymentsCancelRouterData,
        connectors: &settings::Connectors,
    ) -> CustomResult<String, errors::ConnectorError> {
        let payment_id = &req.request.connector_transaction_id;
        Ok(format!(
            "{}v1/payment_intents/{}/cancel",
            self.base_url(connectors),
            payment_id
        ))
    }

    fn get_request_body(
        &self,
        req: &types::PaymentsCancelRouterData,
    ) -> CustomResult<Option<String>, errors::ConnectorError> {
        let stripe_req = utils::Encode::<stripe::CancelRequest>::convert_and_url_encode(req)
            .change_context(errors::ConnectorError::RequestEncodingFailed)?;
        Ok(Some(stripe_req))
    }

    fn build_request(
        &self,
        req: &types::PaymentsCancelRouterData,
        connectors: &settings::Connectors,
    ) -> CustomResult<Option<services::Request>, errors::ConnectorError> {
        let request = services::RequestBuilder::new()
            .method(services::Method::Post)
            .url(&types::PaymentsVoidType::get_url(self, req, connectors)?)
            .attach_default_headers()
            .headers(types::PaymentsVoidType::get_headers(self, req, connectors)?)
            .body(types::PaymentsVoidType::get_request_body(self, req)?)
            .build();
        Ok(Some(request))
    }

    fn handle_response(
        &self,
        data: &types::PaymentsCancelRouterData,
        res: types::Response,
    ) -> CustomResult<types::PaymentsCancelRouterData, errors::ConnectorError> {
        let response: stripe::PaymentIntentResponse = res
            .response
            .parse_struct("PaymentIntentResponse")
            .change_context(errors::ConnectorError::ResponseDeserializationFailed)?;
        types::RouterData::try_from(types::ResponseRouterData {
            response,
            data: data.clone(),
            http_code: res.status_code,
        })
        .change_context(errors::ConnectorError::ResponseHandlingFailed)
    }

    fn get_error_response(
        &self,
        res: types::Response,
    ) -> CustomResult<types::ErrorResponse, errors::ConnectorError> {
        let response: stripe::ErrorResponse = res
            .response
            .parse_struct("ErrorResponse")
            .change_context(errors::ConnectorError::ResponseDeserializationFailed)?;
        Ok(types::ErrorResponse {
            status_code: res.status_code,
            code: response
                .error
                .code
                .unwrap_or_else(|| consts::NO_ERROR_CODE.to_string()),
            message: response
                .error
                .message
                .unwrap_or_else(|| consts::NO_ERROR_MESSAGE.to_string()),
            reason: None,
        })
    }
}

type Verify = dyn services::ConnectorIntegration<
    api::Verify,
    types::VerifyRequestData,
    types::PaymentsResponseData,
>;
impl
    services::ConnectorIntegration<
        api::Verify,
        types::VerifyRequestData,
        types::PaymentsResponseData,
    > for Stripe
{
    fn get_headers(
        &self,
        req: &types::RouterData<api::Verify, types::VerifyRequestData, types::PaymentsResponseData>,
        _connectors: &settings::Connectors,
    ) -> CustomResult<Vec<(String, request::Maskable<String>)>, errors::ConnectorError> {
        let mut header = vec![(
            headers::CONTENT_TYPE.to_string(),
            Verify::get_content_type(self).to_string().into(),
        )];
        let mut api_key = self.get_auth_header(&req.connector_auth_type)?;
        header.append(&mut api_key);
        Ok(header)
    }

    fn get_content_type(&self) -> &'static str {
        self.common_get_content_type()
    }

    fn get_url(
        &self,
        _req: &types::RouterData<
            api::Verify,
            types::VerifyRequestData,
            types::PaymentsResponseData,
        >,
        connectors: &settings::Connectors,
    ) -> CustomResult<String, errors::ConnectorError> {
        Ok(format!(
            "{}{}",
            self.base_url(connectors),
            "v1/setup_intents"
        ))
    }

    fn get_request_body(
        &self,
        req: &types::RouterData<api::Verify, types::VerifyRequestData, types::PaymentsResponseData>,
    ) -> CustomResult<Option<String>, errors::ConnectorError> {
        let req = stripe::SetupIntentRequest::try_from(req)?;
        let stripe_req = utils::Encode::<stripe::SetupIntentRequest>::url_encode(&req)
            .change_context(errors::ConnectorError::RequestEncodingFailed)?;
        Ok(Some(stripe_req))
    }

    fn build_request(
        &self,
        req: &types::RouterData<api::Verify, types::VerifyRequestData, types::PaymentsResponseData>,
        connectors: &settings::Connectors,
    ) -> CustomResult<Option<services::Request>, errors::ConnectorError> {
        Ok(Some(
            services::RequestBuilder::new()
                .method(services::Method::Post)
                .url(&Verify::get_url(self, req, connectors)?)
                .attach_default_headers()
                .headers(Verify::get_headers(self, req, connectors)?)
                .body(Verify::get_request_body(self, req)?)
                .build(),
        ))
    }

    fn handle_response(
        &self,
        data: &types::RouterData<
            api::Verify,
            types::VerifyRequestData,
            types::PaymentsResponseData,
        >,
        res: types::Response,
    ) -> CustomResult<
        types::RouterData<api::Verify, types::VerifyRequestData, types::PaymentsResponseData>,
        errors::ConnectorError,
    >
    where
        api::Verify: Clone,
        types::VerifyRequestData: Clone,
        types::PaymentsResponseData: Clone,
    {
        let response: stripe::SetupIntentResponse = res
            .response
            .parse_struct("SetupIntentResponse")
            .change_context(errors::ConnectorError::ResponseDeserializationFailed)?;
        types::RouterData::try_from(types::ResponseRouterData {
            response,
            data: data.clone(),
            http_code: res.status_code,
        })
        .change_context(errors::ConnectorError::ResponseHandlingFailed)
    }

    fn get_error_response(
        &self,
        res: types::Response,
    ) -> CustomResult<types::ErrorResponse, errors::ConnectorError> {
        let response: stripe::ErrorResponse = res
            .response
            .parse_struct("ErrorResponse")
            .change_context(errors::ConnectorError::ResponseDeserializationFailed)?;
        Ok(types::ErrorResponse {
            status_code: res.status_code,
            code: response
                .error
                .code
                .unwrap_or_else(|| consts::NO_ERROR_CODE.to_string()),
            message: response
                .error
                .message
                .unwrap_or_else(|| consts::NO_ERROR_MESSAGE.to_string()),
            reason: None,
        })
    }
}

impl api::Refund for Stripe {}
impl api::RefundExecute for Stripe {}
impl api::RefundSync for Stripe {}

impl services::ConnectorIntegration<api::Execute, types::RefundsData, types::RefundsResponseData>
    for Stripe
{
    fn get_headers(
        &self,
        req: &types::RefundsRouterData<api::Execute>,
        _connectors: &settings::Connectors,
    ) -> CustomResult<Vec<(String, request::Maskable<String>)>, errors::ConnectorError> {
        let mut header = vec![(
            headers::CONTENT_TYPE.to_string(),
            types::RefundExecuteType::get_content_type(self)
                .to_string()
                .into(),
        )];
        let mut api_key = self.get_auth_header(&req.connector_auth_type)?;
        header.append(&mut api_key);
        Ok(header)
    }

    fn get_content_type(&self) -> &'static str {
        "application/x-www-form-urlencoded"
    }

    fn get_url(
        &self,
        _req: &types::RefundsRouterData<api::Execute>,
        connectors: &settings::Connectors,
    ) -> CustomResult<String, errors::ConnectorError> {
        Ok(format!("{}{}", self.base_url(connectors), "v1/refunds"))
    }

    fn get_request_body(
        &self,
        req: &types::RefundsRouterData<api::Execute>,
    ) -> CustomResult<Option<String>, errors::ConnectorError> {
        let stripe_req = utils::Encode::<stripe::RefundRequest>::convert_and_url_encode(req)
            .change_context(errors::ConnectorError::RequestEncodingFailed)?;
        Ok(Some(stripe_req))
    }

    fn build_request(
        &self,
        req: &types::RefundsRouterData<api::Execute>,
        connectors: &settings::Connectors,
    ) -> CustomResult<Option<services::Request>, errors::ConnectorError> {
        let request = services::RequestBuilder::new()
            .method(services::Method::Post)
            .url(&types::RefundExecuteType::get_url(self, req, connectors)?)
            .attach_default_headers()
            .headers(types::RefundExecuteType::get_headers(
                self, req, connectors,
            )?)
            .body(types::RefundExecuteType::get_request_body(self, req)?)
            .build();
        Ok(Some(request))
    }

    #[instrument(skip_all)]
    fn handle_response(
        &self,
        data: &types::RefundsRouterData<api::Execute>,
        res: types::Response,
    ) -> CustomResult<types::RefundsRouterData<api::Execute>, errors::ConnectorError> {
        let response: stripe::RefundResponse =
            res.response
                .parse_struct("Stripe RefundResponse")
                .change_context(errors::ConnectorError::ResponseDeserializationFailed)?;
        types::RouterData::try_from(types::ResponseRouterData {
            response,
            data: data.clone(),
            http_code: res.status_code,
        })
        .change_context(errors::ConnectorError::ResponseHandlingFailed)
    }

    fn get_error_response(
        &self,
        res: types::Response,
    ) -> CustomResult<types::ErrorResponse, errors::ConnectorError> {
        let response: stripe::ErrorResponse = res
            .response
            .parse_struct("ErrorResponse")
            .change_context(errors::ConnectorError::ResponseDeserializationFailed)?;
        Ok(types::ErrorResponse {
            status_code: res.status_code,
            code: response
                .error
                .code
                .unwrap_or_else(|| consts::NO_ERROR_CODE.to_string()),
            message: response
                .error
                .message
                .unwrap_or_else(|| consts::NO_ERROR_MESSAGE.to_string()),
            reason: None,
        })
    }
}

impl services::ConnectorIntegration<api::RSync, types::RefundsData, types::RefundsResponseData>
    for Stripe
{
    fn get_headers(
        &self,
        req: &types::RouterData<api::RSync, types::RefundsData, types::RefundsResponseData>,
        _connectors: &settings::Connectors,
    ) -> CustomResult<Vec<(String, request::Maskable<String>)>, errors::ConnectorError> {
        let mut header = vec![(
            headers::CONTENT_TYPE.to_string(),
            types::RefundSyncType::get_content_type(self)
                .to_string()
                .into(),
        )];
        let mut api_key = self.get_auth_header(&req.connector_auth_type)?;
        header.append(&mut api_key);
        Ok(header)
    }

    fn get_content_type(&self) -> &'static str {
        "application/x-www-form-urlencoded"
    }

    fn get_url(
        &self,
        req: &types::RefundsRouterData<api::RSync>,
        connectors: &settings::Connectors,
    ) -> CustomResult<String, errors::ConnectorError> {
        let id = req.request.get_connector_refund_id()?;
        Ok(format!("{}v1/refunds/{}", self.base_url(connectors), id))
    }

    fn build_request(
        &self,
        req: &types::RefundsRouterData<api::RSync>,
        connectors: &settings::Connectors,
    ) -> CustomResult<Option<services::Request>, errors::ConnectorError> {
        Ok(Some(
            services::RequestBuilder::new()
                .method(services::Method::Post)
                .url(&types::RefundSyncType::get_url(self, req, connectors)?)
                .attach_default_headers()
                .headers(types::RefundSyncType::get_headers(self, req, connectors)?)
                .body(types::RefundSyncType::get_request_body(self, req)?)
                .build(),
        ))
    }

    #[instrument(skip_all)]
    fn handle_response(
        &self,
        data: &types::RefundsRouterData<api::RSync>,
        res: types::Response,
    ) -> CustomResult<
        types::RouterData<api::RSync, types::RefundsData, types::RefundsResponseData>,
        errors::ConnectorError,
    > {
        let response: stripe::RefundResponse =
            res.response
                .parse_struct("Stripe RefundResponse")
                .change_context(errors::ConnectorError::ResponseDeserializationFailed)?;
        types::RouterData::try_from(types::ResponseRouterData {
            response,
            data: data.clone(),
            http_code: res.status_code,
        })
        .change_context(errors::ConnectorError::ResponseHandlingFailed)
    }

    fn get_error_response(
        &self,
        res: types::Response,
    ) -> CustomResult<types::ErrorResponse, errors::ConnectorError> {
        let response: stripe::ErrorResponse = res
            .response
            .parse_struct("ErrorResponse")
            .change_context(errors::ConnectorError::ResponseDeserializationFailed)?;
        Ok(types::ErrorResponse {
            status_code: res.status_code,
            code: response
                .error
                .code
                .unwrap_or_else(|| consts::NO_ERROR_CODE.to_string()),
            message: response
                .error
                .message
                .unwrap_or_else(|| consts::NO_ERROR_MESSAGE.to_string()),
            reason: None,
        })
    }
}

impl api::UploadFile for Stripe {}

#[async_trait::async_trait]
impl api::FileUpload for Stripe {
    fn validate_file_upload(
        &self,
        purpose: api::FilePurpose,
        file_size: i32,
        file_type: mime::Mime,
    ) -> CustomResult<(), errors::ConnectorError> {
        match purpose {
            api::FilePurpose::DisputeEvidence => {
                let supported_file_types = vec!["image/jpeg", "image/png", "application/pdf"];
                // 5 Megabytes (MB)
                if file_size > 5000000 {
                    Err(errors::ConnectorError::FileValidationFailed {
                        reason: "file_size exceeded the max file size of 5MB".to_owned(),
                    })?
                }
                if !supported_file_types.contains(&file_type.to_string().as_str()) {
                    Err(errors::ConnectorError::FileValidationFailed {
                        reason: "file_type does not match JPEG, JPG, PNG, or PDF format".to_owned(),
                    })?
                }
            }
        }
        Ok(())
    }
}

impl
    services::ConnectorIntegration<
        api::Upload,
        types::UploadFileRequestData,
        types::UploadFileResponse,
    > for Stripe
{
    fn get_headers(
        &self,
        req: &types::RouterData<
            api::Upload,
            types::UploadFileRequestData,
            types::UploadFileResponse,
        >,
        _connectors: &settings::Connectors,
    ) -> CustomResult<Vec<(String, request::Maskable<String>)>, errors::ConnectorError> {
        self.get_auth_header(&req.connector_auth_type)
    }

    fn get_content_type(&self) -> &'static str {
        "multipart/form-data"
    }

    fn get_url(
        &self,
        _req: &types::UploadFileRouterData,
        connectors: &settings::Connectors,
    ) -> CustomResult<String, errors::ConnectorError> {
        Ok(format!(
            "{}{}",
            connectors.stripe.base_url_file_upload, "v1/files"
        ))
    }

    fn get_request_form_data(
        &self,
        req: &types::UploadFileRouterData,
    ) -> CustomResult<Option<reqwest::multipart::Form>, errors::ConnectorError> {
        let stripe_req = transformers::construct_file_upload_request(req.clone())?;
        Ok(Some(stripe_req))
    }

    fn build_request(
        &self,
        req: &types::UploadFileRouterData,
        connectors: &settings::Connectors,
    ) -> CustomResult<Option<services::Request>, errors::ConnectorError> {
        Ok(Some(
            services::RequestBuilder::new()
                .method(services::Method::Post)
                .url(&types::UploadFileType::get_url(self, req, connectors)?)
                .attach_default_headers()
                .headers(types::UploadFileType::get_headers(self, req, connectors)?)
                .form_data(types::UploadFileType::get_request_form_data(self, req)?)
                .content_type(services::request::ContentType::FormData)
                .build(),
        ))
    }

    #[instrument(skip_all)]
    fn handle_response(
        &self,
        data: &types::UploadFileRouterData,
        res: types::Response,
    ) -> CustomResult<
        types::RouterData<api::Upload, types::UploadFileRequestData, types::UploadFileResponse>,
        errors::ConnectorError,
    > {
        let response: stripe::FileUploadResponse = res
            .response
            .parse_struct("Stripe FileUploadResponse")
            .change_context(errors::ConnectorError::ResponseDeserializationFailed)?;
        Ok(types::UploadFileRouterData {
            response: Ok(types::UploadFileResponse {
                provider_file_id: response.file_id,
            }),
            ..data.clone()
        })
    }

    fn get_error_response(
        &self,
        res: types::Response,
    ) -> CustomResult<types::ErrorResponse, errors::ConnectorError> {
        let response: stripe::ErrorResponse = res
            .response
            .parse_struct("ErrorResponse")
            .change_context(errors::ConnectorError::ResponseDeserializationFailed)?;
        Ok(types::ErrorResponse {
            status_code: res.status_code,
            code: response
                .error
                .code
                .unwrap_or_else(|| consts::NO_ERROR_CODE.to_string()),
            message: response
                .error
                .message
                .unwrap_or_else(|| consts::NO_ERROR_MESSAGE.to_string()),
            reason: None,
        })
    }
}

impl api::RetrieveFile for Stripe {}

impl
    services::ConnectorIntegration<
        api::Retrieve,
        types::RetrieveFileRequestData,
        types::RetrieveFileResponse,
    > for Stripe
{
    fn get_headers(
        &self,
        req: &types::RouterData<
            api::Retrieve,
            types::RetrieveFileRequestData,
            types::RetrieveFileResponse,
        >,
        _connectors: &settings::Connectors,
    ) -> CustomResult<Vec<(String, request::Maskable<String>)>, errors::ConnectorError> {
        self.get_auth_header(&req.connector_auth_type)
    }

    fn get_url(
        &self,
        req: &types::RetrieveFileRouterData,
        connectors: &settings::Connectors,
    ) -> CustomResult<String, errors::ConnectorError> {
        Ok(format!(
            "{}v1/files/{}/contents",
            connectors.stripe.base_url_file_upload, req.request.provider_file_id
        ))
    }

    fn build_request(
        &self,
        req: &types::RetrieveFileRouterData,
        connectors: &settings::Connectors,
    ) -> CustomResult<Option<services::Request>, errors::ConnectorError> {
        Ok(Some(
            services::RequestBuilder::new()
                .method(services::Method::Get)
                .url(&types::RetrieveFileType::get_url(self, req, connectors)?)
                .attach_default_headers()
                .headers(types::RetrieveFileType::get_headers(self, req, connectors)?)
                .build(),
        ))
    }

    #[instrument(skip_all)]
    fn handle_response(
        &self,
        data: &types::RetrieveFileRouterData,
        res: types::Response,
    ) -> CustomResult<
        types::RouterData<
            api::Retrieve,
            types::RetrieveFileRequestData,
            types::RetrieveFileResponse,
        >,
        errors::ConnectorError,
    > {
        let response = res.response;
        Ok(types::RetrieveFileRouterData {
            response: Ok(types::RetrieveFileResponse {
                file_data: response.to_vec(),
            }),
            ..data.clone()
        })
    }

    fn get_error_response(
        &self,
        res: types::Response,
    ) -> CustomResult<types::ErrorResponse, errors::ConnectorError> {
        let response: stripe::ErrorResponse = res
            .response
            .parse_struct("ErrorResponse")
            .change_context(errors::ConnectorError::ResponseDeserializationFailed)?;
        Ok(types::ErrorResponse {
            status_code: res.status_code,
            code: response
                .error
                .code
                .unwrap_or_else(|| consts::NO_ERROR_CODE.to_string()),
            message: response
                .error
                .message
                .unwrap_or_else(|| consts::NO_ERROR_MESSAGE.to_string()),
            reason: None,
        })
    }
}

impl api::SubmitEvidence for Stripe {}

impl
    services::ConnectorIntegration<
        api::Evidence,
        types::SubmitEvidenceRequestData,
        types::SubmitEvidenceResponse,
    > for Stripe
{
    fn get_headers(
        &self,
        req: &types::SubmitEvidenceRouterData,
        _connectors: &settings::Connectors,
    ) -> CustomResult<Vec<(String, request::Maskable<String>)>, errors::ConnectorError> {
        let mut header = vec![(
            headers::CONTENT_TYPE.to_string(),
            types::SubmitEvidenceType::get_content_type(self)
                .to_string()
                .into(),
        )];
        let mut api_key = self.get_auth_header(&req.connector_auth_type)?;
        header.append(&mut api_key);
        Ok(header)
    }

    fn get_content_type(&self) -> &'static str {
        "application/x-www-form-urlencoded"
    }

    fn get_url(
        &self,
        req: &types::SubmitEvidenceRouterData,
        connectors: &settings::Connectors,
    ) -> CustomResult<String, errors::ConnectorError> {
        Ok(format!(
            "{}{}{}",
            self.base_url(connectors),
            "v1/disputes/",
            req.request.connector_dispute_id
        ))
    }

    fn get_request_body(
        &self,
        req: &types::SubmitEvidenceRouterData,
    ) -> CustomResult<Option<String>, errors::ConnectorError> {
        let stripe_req = stripe::Evidence::try_from(req)?;
        let stripe_req_string = utils::Encode::<stripe::Evidence>::url_encode(&stripe_req)
            .change_context(errors::ConnectorError::RequestEncodingFailed)?;
        Ok(Some(stripe_req_string))
    }

    fn build_request(
        &self,
        req: &types::SubmitEvidenceRouterData,
        connectors: &settings::Connectors,
    ) -> CustomResult<Option<services::Request>, errors::ConnectorError> {
        let request = services::RequestBuilder::new()
            .method(services::Method::Post)
            .url(&types::SubmitEvidenceType::get_url(self, req, connectors)?)
            .attach_default_headers()
            .headers(types::SubmitEvidenceType::get_headers(
                self, req, connectors,
            )?)
            .body(types::SubmitEvidenceType::get_request_body(self, req)?)
            .build();
        Ok(Some(request))
    }

    #[instrument(skip_all)]
    fn handle_response(
        &self,
        data: &types::SubmitEvidenceRouterData,
        res: types::Response,
    ) -> CustomResult<types::SubmitEvidenceRouterData, errors::ConnectorError> {
        let response: stripe::DisputeObj = res
            .response
            .parse_struct("Stripe DisputeObj")
            .change_context(errors::ConnectorError::ResponseDeserializationFailed)?;
        Ok(types::SubmitEvidenceRouterData {
            response: Ok(types::SubmitEvidenceResponse {
                dispute_status: api_models::enums::DisputeStatus::DisputeChallenged,
                connector_status: Some(response.status),
            }),
            ..data.clone()
        })
    }

    fn get_error_response(
        &self,
        res: types::Response,
    ) -> CustomResult<types::ErrorResponse, errors::ConnectorError> {
        let response: stripe::ErrorResponse = res
            .response
            .parse_struct("ErrorResponse")
            .change_context(errors::ConnectorError::ResponseDeserializationFailed)?;
        Ok(types::ErrorResponse {
            status_code: res.status_code,
            code: response
                .error
                .code
                .unwrap_or_else(|| consts::NO_ERROR_CODE.to_string()),
            message: response
                .error
                .message
                .unwrap_or_else(|| consts::NO_ERROR_MESSAGE.to_string()),
            reason: None,
        })
    }
}

fn get_signature_elements_from_header(
    headers: &actix_web::http::header::HeaderMap,
) -> CustomResult<HashMap<String, Vec<u8>>, errors::ConnectorError> {
    let security_header = headers
        .get("Stripe-Signature")
        .map(|header_value| {
            header_value
                .to_str()
                .map(String::from)
                .map_err(|_| errors::ConnectorError::WebhookSignatureNotFound)
                .into_report()
        })
        .ok_or(errors::ConnectorError::WebhookSignatureNotFound)
        .into_report()??;

    let props = security_header.split(',').collect::<Vec<&str>>();
    let mut security_header_kvs: HashMap<String, Vec<u8>> = HashMap::with_capacity(props.len());

    for prop_str in &props {
        let (prop_key, prop_value) = prop_str
            .split_once('=')
            .ok_or(errors::ConnectorError::WebhookSourceVerificationFailed)
            .into_report()?;

        security_header_kvs.insert(prop_key.to_string(), prop_value.bytes().collect());
    }

    Ok(security_header_kvs)
}

#[async_trait::async_trait]
impl api::IncomingWebhook for Stripe {
    fn get_webhook_source_verification_algorithm(
        &self,
        _request: &api::IncomingWebhookRequestDetails<'_>,
    ) -> CustomResult<Box<dyn crypto::VerifySignature + Send>, errors::ConnectorError> {
        Ok(Box::new(crypto::HmacSha256))
    }

    fn get_webhook_source_verification_signature(
        &self,
        request: &api::IncomingWebhookRequestDetails<'_>,
    ) -> CustomResult<Vec<u8>, errors::ConnectorError> {
        let mut security_header_kvs = get_signature_elements_from_header(request.headers)?;

        let signature = security_header_kvs
            .remove("v1")
            .ok_or(errors::ConnectorError::WebhookSignatureNotFound)
            .into_report()?;

        hex::decode(signature)
            .into_report()
            .change_context(errors::ConnectorError::WebhookSignatureNotFound)
    }

    fn get_webhook_source_verification_message(
        &self,
        request: &api::IncomingWebhookRequestDetails<'_>,
        _merchant_id: &str,
        _secret: &[u8],
    ) -> CustomResult<Vec<u8>, errors::ConnectorError> {
        let mut security_header_kvs = get_signature_elements_from_header(request.headers)?;

        let timestamp = security_header_kvs
            .remove("t")
            .ok_or(errors::ConnectorError::WebhookSignatureNotFound)
            .into_report()?;

        Ok(format!(
            "{}.{}",
            String::from_utf8_lossy(&timestamp),
            String::from_utf8_lossy(request.body)
        )
        .into_bytes())
    }

    async fn get_webhook_source_verification_merchant_secret(
        &self,
        db: &dyn StorageInterface,
        merchant_id: &str,
    ) -> CustomResult<Vec<u8>, errors::ConnectorError> {
        let key = conn_utils::get_webhook_merchant_secret_key(self.id(), merchant_id);
        let secret = match db.find_config_by_key(&key).await {
            Ok(config) => Some(config),
            Err(e) => {
                crate::logger::warn!("Unable to fetch merchant webhook secret from DB: {:#?}", e);
                None
            }
        };
        Ok(secret
            .map(|conf| conf.config.into_bytes())
            .unwrap_or_default())
    }

    fn get_webhook_object_reference_id(
        &self,
        request: &api::IncomingWebhookRequestDetails<'_>,
    ) -> CustomResult<api_models::webhooks::ObjectReferenceId, errors::ConnectorError> {
        let details: stripe::WebhookEvent = request
            .body
            .parse_struct("WebhookEvent")
            .change_context(errors::ConnectorError::WebhookReferenceIdNotFound)?;

        Ok(match details.event_data.event_object.object {
<<<<<<< HEAD
            stripe::WebhookEventObjectType::PaymentIntent
            | stripe::WebhookEventObjectType::Charge
            | stripe::WebhookEventObjectType::Dispute => {
=======
            stripe::WebhookEventObjectType::PaymentIntent => {
                api_models::webhooks::ObjectReferenceId::PaymentId(
                    api_models::payments::PaymentIdType::ConnectorTransactionId(
                        details.event_data.event_object.id,
                    ),
                )
            }

            stripe::WebhookEventObjectType::Charge | stripe::WebhookEventObjectType::Dispute => {
>>>>>>> 01ed215a
                api_models::webhooks::ObjectReferenceId::PaymentId(
                    api_models::payments::PaymentIdType::ConnectorTransactionId(
                        details
                            .event_data
                            .event_object
                            .payment_intent
                            .ok_or(errors::ConnectorError::WebhookReferenceIdNotFound)?,
                    ),
                )
            }
            stripe::WebhookEventObjectType::Source => {
                api_models::webhooks::ObjectReferenceId::PaymentId(
                    api_models::payments::PaymentIdType::PreprocessingId(
                        details.event_data.event_object.id,
                    ),
                )
            }
        })
    }

    fn get_webhook_event_type(
        &self,
        request: &api::IncomingWebhookRequestDetails<'_>,
    ) -> CustomResult<api::IncomingWebhookEvent, errors::ConnectorError> {
        let details: stripe::WebhookEventTypeBody = request
            .body
            .parse_struct("WebhookEvent")
            .change_context(errors::ConnectorError::WebhookReferenceIdNotFound)?;

        Ok(match details.event_type {
            stripe::WebhookEventType::PaymentIntentFailed => {
                api::IncomingWebhookEvent::PaymentIntentFailure
            }
            stripe::WebhookEventType::PaymentIntentSucceed => {
                api::IncomingWebhookEvent::PaymentIntentSuccess
            }
            stripe::WebhookEventType::ChargeSucceeded => {
                if let Some(stripe::WebhookPaymentMethodDetails {
                    payment_method: stripe::WebhookPaymentMethodType::AchCreditTransfer,
                }) = details.event_data.event_object.payment_method_details
                {
                    api::IncomingWebhookEvent::PaymentIntentSuccess
                } else {
                    api::IncomingWebhookEvent::EventNotSupported
                }
            }
            stripe::WebhookEventType::SourceChargeable => {
                api::IncomingWebhookEvent::SourceChargeable
            }
<<<<<<< HEAD
            stripe::WebhookEventType::ChargeSucceeded => {
                api::IncomingWebhookEvent::PaymentIntentSuccess
            }
=======
>>>>>>> 01ed215a
            stripe::WebhookEventType::DisputeCreated => api::IncomingWebhookEvent::DisputeOpened,
            stripe::WebhookEventType::DisputeClosed => api::IncomingWebhookEvent::DisputeCancelled,
            stripe::WebhookEventType::DisputeUpdated => details
                .event_data
                .event_object
                .status
                .map(Into::into)
                .unwrap_or(api::IncomingWebhookEvent::EventNotSupported),
            stripe::WebhookEventType::PaymentIntentPartiallyFunded => {
                api::IncomingWebhookEvent::PaymentIntentPartiallyFunded
            }
            stripe::WebhookEventType::PaymentIntentRequiresAction => {
                api::IncomingWebhookEvent::PaymentActionRequired
            }
            stripe::WebhookEventType::Unknown
            | stripe::WebhookEventType::ChargeCaptured
            | stripe::WebhookEventType::ChargeDisputeCaptured
            | stripe::WebhookEventType::ChargeDisputeFundsReinstated
            | stripe::WebhookEventType::ChargeDisputeFundsWithdrawn
            | stripe::WebhookEventType::ChargeExpired
            | stripe::WebhookEventType::ChargeFailed
            | stripe::WebhookEventType::ChargePending
            | stripe::WebhookEventType::ChargeUpdated
            | stripe::WebhookEventType::ChanrgeRefunded
            | stripe::WebhookEventType::PaymentIntentCanceled
            | stripe::WebhookEventType::PaymentIntentCreated
            | stripe::WebhookEventType::PaymentIntentProcessing
            | stripe::WebhookEventType::PaymentIntentAmountCapturableUpdated
            | stripe::WebhookEventType::SourceTransactionCreated => {
                api::IncomingWebhookEvent::EventNotSupported
            }
        })
    }

    fn get_webhook_resource_object(
        &self,
        request: &api::IncomingWebhookRequestDetails<'_>,
    ) -> CustomResult<serde_json::Value, errors::ConnectorError> {
        let details: stripe::WebhookEventObjectResource = request
            .body
            .parse_struct("WebhookEventObjectResource")
            .change_context(errors::ConnectorError::WebhookResourceObjectNotFound)?;

        Ok(details.data.object)
    }
    fn get_dispute_details(
        &self,
        request: &api::IncomingWebhookRequestDetails<'_>,
    ) -> CustomResult<api::disputes::DisputePayload, errors::ConnectorError> {
        let details: stripe::WebhookEvent = request
            .body
            .parse_struct("WebhookEvent")
            .change_context(errors::ConnectorError::WebhookBodyDecodingFailed)?;
        Ok(api::disputes::DisputePayload {
            amount: details
                .event_data
                .event_object
                .amount
                .get_required_value("amount")
                .change_context(errors::ConnectorError::MissingRequiredField {
                    field_name: "amount",
                })?
                .to_string(),
            currency: details.event_data.event_object.currency,
            dispute_stage: api_models::enums::DisputeStage::Dispute,
            connector_dispute_id: details.event_data.event_object.id,
            connector_reason: details.event_data.event_object.reason,
            connector_reason_code: None,
            challenge_required_by: details
                .event_data
                .event_object
                .evidence_details
                .map(|payload| payload.due_by),
            connector_status: details
                .event_data
                .event_object
                .status
                .ok_or(errors::ConnectorError::WebhookResourceObjectNotFound)?
                .to_string(),
            created_at: Some(details.event_data.event_object.created),
            updated_at: None,
        })
    }
}

impl services::ConnectorRedirectResponse for Stripe {
    fn get_flow_type(
        &self,
        query_params: &str,
        _json_payload: Option<serde_json::Value>,
        _action: services::PaymentAction,
    ) -> CustomResult<crate::core::payments::CallConnectorAction, errors::ConnectorError> {
        let query =
            serde_urlencoded::from_str::<transformers::StripeRedirectResponse>(query_params)
                .into_report()
                .change_context(errors::ConnectorError::ResponseDeserializationFailed)?;

        crate::logger::debug!(stripe_redirect_response=?query);

        Ok(query
            .redirect_status
            .map_or(
                payments::CallConnectorAction::Trigger,
                |status| match status {
                    transformers::StripePaymentStatus::Failed => {
                        payments::CallConnectorAction::Trigger
                    }
                    _ => payments::CallConnectorAction::StatusUpdate {
                        status: enums::AttemptStatus::from(status),
                        error_code: None,
                        error_message: None,
                    },
                },
            ))
    }
}<|MERGE_RESOLUTION|>--- conflicted
+++ resolved
@@ -1667,11 +1667,6 @@
             .change_context(errors::ConnectorError::WebhookReferenceIdNotFound)?;
 
         Ok(match details.event_data.event_object.object {
-<<<<<<< HEAD
-            stripe::WebhookEventObjectType::PaymentIntent
-            | stripe::WebhookEventObjectType::Charge
-            | stripe::WebhookEventObjectType::Dispute => {
-=======
             stripe::WebhookEventObjectType::PaymentIntent => {
                 api_models::webhooks::ObjectReferenceId::PaymentId(
                     api_models::payments::PaymentIdType::ConnectorTransactionId(
@@ -1681,7 +1676,6 @@
             }
 
             stripe::WebhookEventObjectType::Charge | stripe::WebhookEventObjectType::Dispute => {
->>>>>>> 01ed215a
                 api_models::webhooks::ObjectReferenceId::PaymentId(
                     api_models::payments::PaymentIdType::ConnectorTransactionId(
                         details
@@ -1731,12 +1725,6 @@
             stripe::WebhookEventType::SourceChargeable => {
                 api::IncomingWebhookEvent::SourceChargeable
             }
-<<<<<<< HEAD
-            stripe::WebhookEventType::ChargeSucceeded => {
-                api::IncomingWebhookEvent::PaymentIntentSuccess
-            }
-=======
->>>>>>> 01ed215a
             stripe::WebhookEventType::DisputeCreated => api::IncomingWebhookEvent::DisputeOpened,
             stripe::WebhookEventType::DisputeClosed => api::IncomingWebhookEvent::DisputeCancelled,
             stripe::WebhookEventType::DisputeUpdated => details
