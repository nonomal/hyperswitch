pub mod transformers;

use api_models::enums::AuthenticationType;
use common_utils::{
    crypto,
    request::RequestContent,
<<<<<<< HEAD
    types::{AmountConvertor, MinorUnit, StringMajorUnit, StringMajorUnitForConnector, MinorUnitForConnector},
=======
    types::{AmountConvertor, MinorUnit, MinorUnitForConnector},
>>>>>>> 3462c592
};
use diesel_models::enums;
use error_stack::{Report, ResultExt};
use masking::ExposeInterface;
use transformers as payme;

use crate::{
    configs::settings,
    connector::utils::{self as connector_utils, PaymentMethodDataType, PaymentsPreProcessingData},
    core::{
        errors::{self, CustomResult},
        payments,
    },
    events::connector_api_logs::ConnectorEvent,
    headers,
    services::{self, request, ConnectorIntegration, ConnectorValidation},
    types::{
        self,
        api::{self, ConnectorCommon, ConnectorCommonExt},
        domain, ErrorResponse, Response,
        transformers::ForeignTryFrom,
    },
    // transformers::{ForeignFrom, ForeignTryFrom},
    utils::{handle_json_response_deserialization_failure, BytesExt},
};

#[derive(Clone)]
pub struct Payme {
    amount_converter: &'static (dyn AmountConvertor<Output = MinorUnit> + Sync),
    apple_pay_google_pay_amount_converter: &'static (dyn AmountConvertor<Output = StringMajorUnit> + Sync)
}

impl Payme {
    pub const fn new() -> &'static Self {
        &Self {
            amount_converter: &MinorUnitForConnector,
            apple_pay_google_pay_amount_converter: &StringMajorUnitForConnector,
        }
    }
}

impl api::Payment for Payme {}
impl api::PaymentSession for Payme {}
impl api::PaymentsCompleteAuthorize for Payme {}
impl api::ConnectorAccessToken for Payme {}
impl api::MandateSetup for Payme {}
impl api::PaymentAuthorize for Payme {}
impl api::PaymentSync for Payme {}
impl api::PaymentCapture for Payme {}
impl api::PaymentVoid for Payme {}
impl api::Refund for Payme {}
impl api::RefundExecute for Payme {}
impl api::RefundSync for Payme {}
impl api::PaymentToken for Payme {}

impl<Flow, Request, Response> ConnectorCommonExt<Flow, Request, Response> for Payme
where
    Self: ConnectorIntegration<Flow, Request, Response>,
{
    fn build_headers(
        &self,
        _req: &types::RouterData<Flow, Request, Response>,
        _connectors: &settings::Connectors,
    ) -> CustomResult<Vec<(String, request::Maskable<String>)>, errors::ConnectorError> {
        let header = vec![(
            headers::CONTENT_TYPE.to_string(),
            Self::get_content_type(self).to_string().into(),
        )];
        Ok(header)
    }
}

impl ConnectorCommon for Payme {
    fn id(&self) -> &'static str {
        "payme"
    }

    fn get_currency_unit(&self) -> api::CurrencyUnit {
        api::CurrencyUnit::Minor
    }

    fn common_get_content_type(&self) -> &'static str {
        "application/json"
    }

    fn base_url<'a>(&self, connectors: &'a settings::Connectors) -> &'a str {
        connectors.payme.base_url.as_ref()
    }

    fn build_error_response(
        &self,
        res: Response,
        event_builder: Option<&mut ConnectorEvent>,
    ) -> CustomResult<ErrorResponse, errors::ConnectorError> {
        let response: Result<
            payme::PaymeErrorResponse,
            Report<common_utils::errors::ParsingError>,
        > = res.response.parse_struct("PaymeErrorResponse");

        match response {
            Ok(response_data) => {
                event_builder.map(|i| i.set_error_response_body(&response_data));
                router_env::logger::info!(connector_response=?response_data);
                let status_code = match res.status_code {
                    500..=511 => 200,
                    _ => res.status_code,
                };
                Ok(ErrorResponse {
                    status_code,
                    code: response_data.status_error_code.to_string(),
                    message: response_data.status_error_details.clone(),
                    reason: Some(format!(
                        "{}, additional info: {}",
                        response_data.status_error_details, response_data.status_additional_info
                    )),
                    attempt_status: None,
                    connector_transaction_id: None,
                })
            }
            Err(error_msg) => {
                event_builder.map(|event| event.set_error(serde_json::json!({"error": res.response.escape_ascii().to_string(), "status_code": res.status_code})));
                router_env::logger::error!(deserialization_error =? error_msg);
                handle_json_response_deserialization_failure(res, "payme".to_owned())
            }
        }
    }
}

impl ConnectorValidation for Payme {
    fn validate_capture_method(
        &self,
        capture_method: Option<enums::CaptureMethod>,
        _pmt: Option<enums::PaymentMethodType>,
    ) -> CustomResult<(), errors::ConnectorError> {
        let capture_method = capture_method.unwrap_or_default();
        match capture_method {
            enums::CaptureMethod::Automatic | enums::CaptureMethod::Manual => Ok(()),
            enums::CaptureMethod::ManualMultiple | enums::CaptureMethod::Scheduled => Err(
                connector_utils::construct_not_supported_error_report(capture_method, self.id()),
            ),
        }
    }

    fn validate_mandate_payment(
        &self,
        pm_type: Option<types::storage::enums::PaymentMethodType>,
        pm_data: domain::payments::PaymentMethodData,
    ) -> CustomResult<(), errors::ConnectorError> {
        let mandate_supported_pmd = std::collections::HashSet::from([
            PaymentMethodDataType::Card,
            PaymentMethodDataType::ApplePayThirdPartySdk,
        ]);
        connector_utils::is_mandate_supported(pm_data, pm_type, mandate_supported_pmd, self.id())
    }
}

impl
    ConnectorIntegration<
        api::PaymentMethodToken,
        types::PaymentMethodTokenizationData,
        types::PaymentsResponseData,
    > for Payme
{
    fn get_headers(
        &self,
        req: &types::TokenizationRouterData,
        connectors: &settings::Connectors,
    ) -> CustomResult<Vec<(String, request::Maskable<String>)>, errors::ConnectorError> {
        self.build_headers(req, connectors)
    }

    fn get_content_type(&self) -> &'static str {
        self.common_get_content_type()
    }

    fn get_url(
        &self,
        _req: &types::TokenizationRouterData,
        connectors: &settings::Connectors,
    ) -> CustomResult<String, errors::ConnectorError> {
        Ok(format!(
            "{}api/capture-buyer-token",
            self.base_url(connectors)
        ))
    }

    fn get_request_body(
        &self,
        req: &types::TokenizationRouterData,
        _connectors: &settings::Connectors,
    ) -> CustomResult<RequestContent, errors::ConnectorError> {
        let connector_req = payme::CaptureBuyerRequest::try_from(req)?;

        Ok(RequestContent::Json(Box::new(connector_req)))
    }

    fn build_request(
        &self,
        req: &types::TokenizationRouterData,
        connectors: &settings::Connectors,
    ) -> CustomResult<Option<services::Request>, errors::ConnectorError> {
        Ok(match req.auth_type {
            AuthenticationType::ThreeDs => Some(
                services::RequestBuilder::new()
                    .method(services::Method::Post)
                    .url(&types::TokenizationType::get_url(self, req, connectors)?)
                    .attach_default_headers()
                    .headers(types::TokenizationType::get_headers(self, req, connectors)?)
                    .set_body(types::TokenizationType::get_request_body(
                        self, req, connectors,
                    )?)
                    .build(),
            ),
            AuthenticationType::NoThreeDs => None,
        })
    }

    fn handle_response(
        &self,
        data: &types::TokenizationRouterData,
        event_builder: Option<&mut ConnectorEvent>,
        res: Response,
    ) -> CustomResult<types::TokenizationRouterData, errors::ConnectorError>
    where
        types::PaymentsResponseData: Clone,
    {
        let response: payme::CaptureBuyerResponse = res
            .response
            .parse_struct("Payme CaptureBuyerResponse")
            .change_context(errors::ConnectorError::ResponseDeserializationFailed)?;

        event_builder.map(|i| i.set_response_body(&response));
        router_env::logger::info!(connector_response=?response);

        types::RouterData::try_from(types::ResponseRouterData {
            response,
            data: data.clone(),
            http_code: res.status_code,
        })
    }

    fn get_error_response(
        &self,
        res: Response,
        event_builder: Option<&mut ConnectorEvent>,
    ) -> CustomResult<ErrorResponse, errors::ConnectorError> {
        self.build_error_response(res, event_builder)
    }

    fn get_5xx_error_response(
        &self,
        res: Response,
        event_builder: Option<&mut ConnectorEvent>,
    ) -> CustomResult<ErrorResponse, errors::ConnectorError> {
        // we are always getting 500 in error scenarios
        self.build_error_response(res, event_builder)
    }
}

impl ConnectorIntegration<api::Session, types::PaymentsSessionData, types::PaymentsResponseData>
    for Payme
{
}

impl api::PaymentsPreProcessing for Payme {}

impl
    ConnectorIntegration<
        api::PreProcessing,
        types::PaymentsPreProcessingData,
        types::PaymentsResponseData,
    > for Payme
{
    fn get_headers(
        &self,
        req: &types::PaymentsPreProcessingRouterData,
        connectors: &settings::Connectors,
    ) -> CustomResult<Vec<(String, request::Maskable<String>)>, errors::ConnectorError> {
        self.build_headers(req, connectors)
    }

    fn get_content_type(&self) -> &'static str {
        self.common_get_content_type()
    }

    fn get_url(
        &self,
        _req: &types::PaymentsPreProcessingRouterData,
        connectors: &settings::Connectors,
    ) -> CustomResult<String, errors::ConnectorError> {
        Ok(format!("{}api/generate-sale", self.base_url(connectors)))
    }

    fn get_request_body(
        &self,
        req: &types::PaymentsPreProcessingRouterData,
        _connectors: &settings::Connectors,
    ) -> CustomResult<RequestContent, errors::ConnectorError> {
        let req_amount = req.request.get_minor_amount()?;
        let req_currency = req.request.get_currency()?;
        let amount =
            connector_utils::convert_amount(self.amount_converter, req_amount, req_currency)?;
        let connector_router_data = payme::PaymeRouterData::try_from((amount, req))?;
        let connector_req = payme::GenerateSaleRequest::try_from(&connector_router_data)?;
        Ok(RequestContent::Json(Box::new(connector_req)))
    }

    fn build_request(
        &self,
        req: &types::PaymentsPreProcessingRouterData,
        connectors: &settings::Connectors,
    ) -> CustomResult<Option<services::Request>, errors::ConnectorError> {
        let req = Some(
            services::RequestBuilder::new()
                .method(services::Method::Post)
                .attach_default_headers()
                .headers(types::PaymentsPreProcessingType::get_headers(
                    self, req, connectors,
                )?)
                .url(&types::PaymentsPreProcessingType::get_url(
                    self, req, connectors,
                )?)
                .set_body(types::PaymentsPreProcessingType::get_request_body(
                    self, req, connectors,
                )?)
                .build(),
        );
        Ok(req)
    }

    fn handle_response(
        &self,
        data: &types::PaymentsPreProcessingRouterData,
        event_builder: Option<&mut ConnectorEvent>,
        res: Response,
    ) -> CustomResult<types::PaymentsPreProcessingRouterData, errors::ConnectorError> {
        let response: payme::GenerateSaleResponse = res
            .response
            .parse_struct("Payme GenerateSaleResponse")
            .change_context(errors::ConnectorError::ResponseDeserializationFailed)?;

        let req_amount = data.request.get_minor_amount()?;
        let req_currency = data.request.get_currency()?;

        let apple_pay_amount = connector_utils::convert_amount(self.apple_pay_google_pay_amount_converter, req_amount, req_currency)?;

        event_builder.map(|i| i.set_response_body(&response));
        router_env::logger::info!(connector_response=?response);

        types::RouterData::foreign_try_from((types::ResponseRouterData {
            response,
            data: data.clone(),
            http_code: res.status_code,
        },
        apple_pay_amount
    ))
    }

    fn get_error_response(
        &self,
        res: Response,
        event_builder: Option<&mut ConnectorEvent>,
    ) -> CustomResult<ErrorResponse, errors::ConnectorError> {
        self.build_error_response(res, event_builder)
    }

    fn get_5xx_error_response(
        &self,
        res: Response,
        event_builder: Option<&mut ConnectorEvent>,
    ) -> CustomResult<ErrorResponse, errors::ConnectorError> {
        // we are always getting 500 in error scenarios
        self.build_error_response(res, event_builder)
    }
}

impl ConnectorIntegration<api::AccessTokenAuth, types::AccessTokenRequestData, types::AccessToken>
    for Payme
{
}

impl
    ConnectorIntegration<
        api::SetupMandate,
        types::SetupMandateRequestData,
        types::PaymentsResponseData,
    > for Payme
{
    fn build_request(
        &self,
        _req: &types::RouterData<
            api::SetupMandate,
            types::SetupMandateRequestData,
            types::PaymentsResponseData,
        >,
        _connectors: &settings::Connectors,
    ) -> CustomResult<Option<services::Request>, errors::ConnectorError> {
        Err(
            errors::ConnectorError::NotImplemented("Setup Mandate flow for Payme".to_string())
                .into(),
        )
    }
}

impl services::ConnectorRedirectResponse for Payme {
    fn get_flow_type(
        &self,
        _query_params: &str,
        _json_payload: Option<serde_json::Value>,
        action: services::PaymentAction,
    ) -> CustomResult<payments::CallConnectorAction, errors::ConnectorError> {
        match action {
            services::PaymentAction::PSync
            | services::PaymentAction::CompleteAuthorize
            | services::PaymentAction::PaymentAuthenticateCompleteAuthorize => {
                Ok(payments::CallConnectorAction::Trigger)
            }
        }
    }
}

impl
    ConnectorIntegration<
        api::CompleteAuthorize,
        types::CompleteAuthorizeData,
        types::PaymentsResponseData,
    > for Payme
{
    fn get_headers(
        &self,
        req: &types::PaymentsCompleteAuthorizeRouterData,
        connectors: &settings::Connectors,
    ) -> CustomResult<Vec<(String, request::Maskable<String>)>, errors::ConnectorError> {
        self.build_headers(req, connectors)
    }
    fn get_content_type(&self) -> &'static str {
        self.common_get_content_type()
    }
    fn get_url(
        &self,
        _req: &types::PaymentsCompleteAuthorizeRouterData,
        connectors: &settings::Connectors,
    ) -> CustomResult<String, errors::ConnectorError> {
        Ok(format!("{}api/pay-sale", self.base_url(connectors)))
    }
    fn get_request_body(
        &self,
        req: &types::PaymentsCompleteAuthorizeRouterData,
        _connectors: &settings::Connectors,
    ) -> CustomResult<RequestContent, errors::ConnectorError> {
        let connector_req = payme::Pay3dsRequest::try_from(req)?;
        Ok(RequestContent::Json(Box::new(connector_req)))
    }
    fn build_request(
        &self,
        req: &types::PaymentsCompleteAuthorizeRouterData,
        connectors: &settings::Connectors,
    ) -> CustomResult<Option<services::Request>, errors::ConnectorError> {
        Ok(Some(
            services::RequestBuilder::new()
                .method(services::Method::Post)
                .url(&types::PaymentsCompleteAuthorizeType::get_url(
                    self, req, connectors,
                )?)
                .attach_default_headers()
                .headers(types::PaymentsCompleteAuthorizeType::get_headers(
                    self, req, connectors,
                )?)
                .set_body(types::PaymentsCompleteAuthorizeType::get_request_body(
                    self, req, connectors,
                )?)
                .build(),
        ))
    }
    fn handle_response(
        &self,
        data: &types::PaymentsCompleteAuthorizeRouterData,
        event_builder: Option<&mut ConnectorEvent>,
        res: Response,
    ) -> CustomResult<types::PaymentsCompleteAuthorizeRouterData, errors::ConnectorError> {
        let response: payme::PaymePaySaleResponse = res
            .response
            .parse_struct("Payme PaymePaySaleResponse")
            .change_context(errors::ConnectorError::ResponseDeserializationFailed)?;

        event_builder.map(|i| i.set_response_body(&response));
        router_env::logger::info!(connector_response=?response);

        types::RouterData::try_from(types::ResponseRouterData {
            response,
            data: data.clone(),
            http_code: res.status_code,
        })
    }

    fn get_error_response(
        &self,
        res: Response,
        event_builder: Option<&mut ConnectorEvent>,
    ) -> CustomResult<ErrorResponse, errors::ConnectorError> {
        self.build_error_response(res, event_builder)
    }

    fn get_5xx_error_response(
        &self,
        res: Response,
        event_builder: Option<&mut ConnectorEvent>,
    ) -> CustomResult<ErrorResponse, errors::ConnectorError> {
        self.build_error_response(res, event_builder)
    }
}

impl
    ConnectorIntegration<
        api::InitPayment,
        types::PaymentsAuthorizeData,
        types::PaymentsResponseData,
    > for Payme
{
}

impl ConnectorIntegration<api::Authorize, types::PaymentsAuthorizeData, types::PaymentsResponseData>
    for Payme
{
    fn get_headers(
        &self,
        req: &types::PaymentsAuthorizeRouterData,
        connectors: &settings::Connectors,
    ) -> CustomResult<Vec<(String, request::Maskable<String>)>, errors::ConnectorError> {
        self.build_headers(req, connectors)
    }

    fn get_content_type(&self) -> &'static str {
        self.common_get_content_type()
    }

    fn get_url(
        &self,
        req: &types::PaymentsAuthorizeRouterData,
        connectors: &settings::Connectors,
    ) -> CustomResult<String, errors::ConnectorError> {
        if req.request.mandate_id.is_some() {
            // For recurring mandate payments
            Ok(format!("{}api/generate-sale", self.base_url(connectors)))
        } else {
            // For Normal & first mandate payments
            Ok(format!("{}api/pay-sale", self.base_url(connectors)))
        }
    }

    fn get_request_body(
        &self,
        req: &types::PaymentsAuthorizeRouterData,
        _connectors: &settings::Connectors,
    ) -> CustomResult<RequestContent, errors::ConnectorError> {
        let amount = connector_utils::convert_amount(
            self.amount_converter,
            req.request.minor_amount,
            req.request.currency,
        )?;
        let connector_router_data = payme::PaymeRouterData::try_from((amount, req))?;
        let connector_req = payme::PaymePaymentRequest::try_from(&connector_router_data)?;
        Ok(RequestContent::Json(Box::new(connector_req)))
    }

    fn build_request(
        &self,
        req: &types::PaymentsAuthorizeRouterData,
        connectors: &settings::Connectors,
    ) -> CustomResult<Option<services::Request>, errors::ConnectorError> {
        Ok(Some(
            services::RequestBuilder::new()
                .method(services::Method::Post)
                .url(&types::PaymentsAuthorizeType::get_url(
                    self, req, connectors,
                )?)
                .attach_default_headers()
                .headers(types::PaymentsAuthorizeType::get_headers(
                    self, req, connectors,
                )?)
                .set_body(types::PaymentsAuthorizeType::get_request_body(
                    self, req, connectors,
                )?)
                .build(),
        ))
    }

    fn handle_response(
        &self,
        data: &types::PaymentsAuthorizeRouterData,
        event_builder: Option<&mut ConnectorEvent>,
        res: Response,
    ) -> CustomResult<types::PaymentsAuthorizeRouterData, errors::ConnectorError> {
        let response: payme::PaymePaySaleResponse = res
            .response
            .parse_struct("Payme PaymentsAuthorizeResponse")
            .change_context(errors::ConnectorError::ResponseDeserializationFailed)?;

        event_builder.map(|i| i.set_response_body(&response));
        router_env::logger::info!(connector_response=?response);

        types::RouterData::try_from(types::ResponseRouterData {
            response,
            data: data.clone(),
            http_code: res.status_code,
        })
    }

    fn get_error_response(
        &self,
        res: Response,
        event_builder: Option<&mut ConnectorEvent>,
    ) -> CustomResult<ErrorResponse, errors::ConnectorError> {
        self.build_error_response(res, event_builder)
    }

    fn get_5xx_error_response(
        &self,
        res: Response,
        event_builder: Option<&mut ConnectorEvent>,
    ) -> CustomResult<ErrorResponse, errors::ConnectorError> {
        // we are always getting 500 in error scenarios
        self.build_error_response(res, event_builder)
    }
}

impl ConnectorIntegration<api::PSync, types::PaymentsSyncData, types::PaymentsResponseData>
    for Payme
{
    fn get_url(
        &self,
        _req: &types::RouterData<api::PSync, types::PaymentsSyncData, types::PaymentsResponseData>,
        connectors: &settings::Connectors,
    ) -> CustomResult<String, errors::ConnectorError> {
        Ok(format!("{}api/get-sales", self.base_url(connectors)))
    }

    fn get_content_type(&self) -> &'static str {
        self.common_get_content_type()
    }

    fn get_headers(
        &self,
        req: &types::RouterData<api::PSync, types::PaymentsSyncData, types::PaymentsResponseData>,
        connectors: &settings::Connectors,
    ) -> CustomResult<Vec<(String, request::Maskable<String>)>, errors::ConnectorError> {
        self.build_headers(req, connectors)
    }

    fn get_request_body(
        &self,
        req: &types::RouterData<api::PSync, types::PaymentsSyncData, types::PaymentsResponseData>,
        _connectors: &settings::Connectors,
    ) -> CustomResult<RequestContent, errors::ConnectorError> {
        let connector_req = payme::PaymeQuerySaleRequest::try_from(req)?;
        Ok(RequestContent::Json(Box::new(connector_req)))
    }

    fn build_request(
        &self,
        req: &types::RouterData<api::PSync, types::PaymentsSyncData, types::PaymentsResponseData>,
        connectors: &settings::Connectors,
    ) -> CustomResult<Option<services::Request>, errors::ConnectorError> {
        Ok(Some(
            services::RequestBuilder::new()
                .method(services::Method::Post)
                .url(&types::PaymentsSyncType::get_url(self, req, connectors)?)
                .attach_default_headers()
                .headers(types::PaymentsSyncType::get_headers(self, req, connectors)?)
                .set_body(types::PaymentsSyncType::get_request_body(
                    self, req, connectors,
                )?)
                .build(),
        ))
    }

    fn handle_response(
        &self,
        data: &types::RouterData<api::PSync, types::PaymentsSyncData, types::PaymentsResponseData>,
        event_builder: Option<&mut ConnectorEvent>,
        res: Response,
    ) -> CustomResult<
        types::RouterData<api::PSync, types::PaymentsSyncData, types::PaymentsResponseData>,
        errors::ConnectorError,
    >
    where
        api::PSync: Clone,
        types::PaymentsSyncData: Clone,
        types::PaymentsResponseData: Clone,
    {
        let response: payme::PaymePaymentsResponse = res
            .response
            .parse_struct("PaymePaymentsResponse")
            .change_context(errors::ConnectorError::ResponseDeserializationFailed)?;

        event_builder.map(|i| i.set_response_body(&response));
        router_env::logger::info!(connector_response=?response);

        types::RouterData::try_from(types::ResponseRouterData {
            response,
            data: data.clone(),
            http_code: res.status_code,
        })
    }

    fn get_5xx_error_response(
        &self,
        res: Response,
        event_builder: Option<&mut ConnectorEvent>,
    ) -> CustomResult<ErrorResponse, errors::ConnectorError> {
        // we are always getting 500 in error scenarios
        self.build_error_response(res, event_builder)
    }
}

impl ConnectorIntegration<api::Capture, types::PaymentsCaptureData, types::PaymentsResponseData>
    for Payme
{
    fn get_headers(
        &self,
        req: &types::PaymentsCaptureRouterData,
        connectors: &settings::Connectors,
    ) -> CustomResult<Vec<(String, request::Maskable<String>)>, errors::ConnectorError> {
        self.build_headers(req, connectors)
    }

    fn get_content_type(&self) -> &'static str {
        self.common_get_content_type()
    }

    fn get_url(
        &self,
        _req: &types::PaymentsCaptureRouterData,
        connectors: &settings::Connectors,
    ) -> CustomResult<String, errors::ConnectorError> {
        Ok(format!("{}api/capture-sale", self.base_url(connectors)))
    }

    fn get_request_body(
        &self,
        req: &types::PaymentsCaptureRouterData,
        _connectors: &settings::Connectors,
    ) -> CustomResult<RequestContent, errors::ConnectorError> {
        let amount = connector_utils::convert_amount(
            self.amount_converter,
            req.request.minor_amount_to_capture,
            req.request.currency,
        )?;
        let connector_router_data = payme::PaymeRouterData::try_from((amount, req))?;
        let connector_req = payme::PaymentCaptureRequest::try_from(&connector_router_data)?;
        Ok(RequestContent::Json(Box::new(connector_req)))
    }

    fn build_request(
        &self,
        req: &types::PaymentsCaptureRouterData,
        connectors: &settings::Connectors,
    ) -> CustomResult<Option<services::Request>, errors::ConnectorError> {
        Ok(Some(
            services::RequestBuilder::new()
                .method(services::Method::Post)
                .url(&types::PaymentsCaptureType::get_url(self, req, connectors)?)
                .attach_default_headers()
                .headers(types::PaymentsCaptureType::get_headers(
                    self, req, connectors,
                )?)
                .set_body(types::PaymentsCaptureType::get_request_body(
                    self, req, connectors,
                )?)
                .build(),
        ))
    }

    fn handle_response(
        &self,
        data: &types::PaymentsCaptureRouterData,
        event_builder: Option<&mut ConnectorEvent>,
        res: Response,
    ) -> CustomResult<types::PaymentsCaptureRouterData, errors::ConnectorError> {
        let response: payme::PaymePaySaleResponse = res
            .response
            .parse_struct("Payme PaymentsCaptureResponse")
            .change_context(errors::ConnectorError::ResponseDeserializationFailed)?;

        event_builder.map(|i| i.set_response_body(&response));
        router_env::logger::info!(connector_response=?response);

        types::RouterData::try_from(types::ResponseRouterData {
            response,
            data: data.clone(),
            http_code: res.status_code,
        })
    }

    fn get_error_response(
        &self,
        res: Response,
        event_builder: Option<&mut ConnectorEvent>,
    ) -> CustomResult<ErrorResponse, errors::ConnectorError> {
        self.build_error_response(res, event_builder)
    }

    fn get_5xx_error_response(
        &self,
        res: Response,
        event_builder: Option<&mut ConnectorEvent>,
    ) -> CustomResult<ErrorResponse, errors::ConnectorError> {
        // we are always getting 500 in error scenarios
        self.build_error_response(res, event_builder)
    }
}

impl ConnectorIntegration<api::Void, types::PaymentsCancelData, types::PaymentsResponseData>
    for Payme
{
    fn get_headers(
        &self,
        req: &types::PaymentsCancelRouterData,
        connectors: &settings::Connectors,
    ) -> CustomResult<Vec<(String, request::Maskable<String>)>, errors::ConnectorError> {
        self.build_headers(req, connectors)
    }

    fn get_content_type(&self) -> &'static str {
        self.common_get_content_type()
    }

    fn get_url(
        &self,
        _req: &types::PaymentsCancelRouterData,
        connectors: &settings::Connectors,
    ) -> CustomResult<String, errors::ConnectorError> {
        // for void, same endpoint is used as refund for payme
        Ok(format!("{}api/refund-sale", self.base_url(connectors)))
    }

    fn get_request_body(
        &self,
        req: &types::PaymentsCancelRouterData,
        _connectors: &settings::Connectors,
    ) -> CustomResult<RequestContent, errors::ConnectorError> {
        let req_amount =
            req.request
                .minor_amount
                .ok_or(errors::ConnectorError::MissingRequiredField {
                    field_name: "amount",
                })?;
        let req_currency =
            req.request
                .currency
                .ok_or(errors::ConnectorError::MissingRequiredField {
                    field_name: "amount",
                })?;
        let amount =
            connector_utils::convert_amount(self.amount_converter, req_amount, req_currency)?;
        let connector_router_data = payme::PaymeRouterData::try_from((amount, req))?;
        let connector_req = payme::PaymeVoidRequest::try_from(&connector_router_data)?;
        Ok(RequestContent::Json(Box::new(connector_req)))
    }

    fn build_request(
        &self,
        req: &types::PaymentsCancelRouterData,
        connectors: &settings::Connectors,
    ) -> CustomResult<Option<services::Request>, errors::ConnectorError> {
        let request = services::RequestBuilder::new()
            .method(services::Method::Post)
            .url(&types::PaymentsVoidType::get_url(self, req, connectors)?)
            .attach_default_headers()
            .headers(types::PaymentsVoidType::get_headers(self, req, connectors)?)
            .set_body(types::PaymentsVoidType::get_request_body(
                self, req, connectors,
            )?)
            .build();
        Ok(Some(request))
    }

    fn handle_response(
        &self,
        data: &types::PaymentsCancelRouterData,
        event_builder: Option<&mut ConnectorEvent>,
        res: Response,
    ) -> CustomResult<types::PaymentsCancelRouterData, errors::ConnectorError> {
        let response: payme::PaymeVoidResponse = res
            .response
            .parse_struct("PaymeVoidResponse")
            .change_context(errors::ConnectorError::ResponseDeserializationFailed)?;

        event_builder.map(|i| i.set_response_body(&response));
        router_env::logger::info!(connector_response=?response);

        types::RouterData::try_from(types::ResponseRouterData {
            response,
            data: data.clone(),
            http_code: res.status_code,
        })
    }

    fn get_error_response(
        &self,
        res: Response,
        event_builder: Option<&mut ConnectorEvent>,
    ) -> CustomResult<ErrorResponse, errors::ConnectorError> {
        self.build_error_response(res, event_builder)
    }

    fn get_5xx_error_response(
        &self,
        res: Response,
        event_builder: Option<&mut ConnectorEvent>,
    ) -> CustomResult<ErrorResponse, errors::ConnectorError> {
        // we are always getting 500 in error scenarios
        self.build_error_response(res, event_builder)
    }
}

impl ConnectorIntegration<api::Execute, types::RefundsData, types::RefundsResponseData> for Payme {
    fn get_headers(
        &self,
        req: &types::RefundsRouterData<api::Execute>,
        connectors: &settings::Connectors,
    ) -> CustomResult<Vec<(String, request::Maskable<String>)>, errors::ConnectorError> {
        self.build_headers(req, connectors)
    }

    fn get_content_type(&self) -> &'static str {
        self.common_get_content_type()
    }

    fn get_url(
        &self,
        _req: &types::RefundsRouterData<api::Execute>,
        connectors: &settings::Connectors,
    ) -> CustomResult<String, errors::ConnectorError> {
        Ok(format!("{}api/refund-sale", self.base_url(connectors)))
    }

    fn get_request_body(
        &self,
        req: &types::RefundsRouterData<api::Execute>,
        _connectors: &settings::Connectors,
    ) -> CustomResult<RequestContent, errors::ConnectorError> {
        let amount = connector_utils::convert_amount(
            self.amount_converter,
            req.request.minor_refund_amount,
            req.request.currency,
        )?;
        let connector_router_data = payme::PaymeRouterData::try_from((amount, req))?;
        let connector_req = payme::PaymeRefundRequest::try_from(&connector_router_data)?;
        Ok(RequestContent::Json(Box::new(connector_req)))
    }

    fn build_request(
        &self,
        req: &types::RefundsRouterData<api::Execute>,
        connectors: &settings::Connectors,
    ) -> CustomResult<Option<services::Request>, errors::ConnectorError> {
        let request = services::RequestBuilder::new()
            .method(services::Method::Post)
            .url(&types::RefundExecuteType::get_url(self, req, connectors)?)
            .attach_default_headers()
            .headers(types::RefundExecuteType::get_headers(
                self, req, connectors,
            )?)
            .set_body(types::RefundExecuteType::get_request_body(
                self, req, connectors,
            )?)
            .build();
        Ok(Some(request))
    }

    fn handle_response(
        &self,
        data: &types::RefundsRouterData<api::Execute>,
        event_builder: Option<&mut ConnectorEvent>,
        res: Response,
    ) -> CustomResult<types::RefundsRouterData<api::Execute>, errors::ConnectorError> {
        let response: payme::PaymeRefundResponse = res
            .response
            .parse_struct("PaymeRefundResponse")
            .change_context(errors::ConnectorError::ResponseDeserializationFailed)?;

        event_builder.map(|i| i.set_response_body(&response));
        router_env::logger::info!(connector_response=?response);

        types::RouterData::try_from(types::ResponseRouterData {
            response,
            data: data.clone(),
            http_code: res.status_code,
        })
    }

    fn get_error_response(
        &self,
        res: Response,
        event_builder: Option<&mut ConnectorEvent>,
    ) -> CustomResult<ErrorResponse, errors::ConnectorError> {
        self.build_error_response(res, event_builder)
    }

    fn get_5xx_error_response(
        &self,
        res: Response,
        event_builder: Option<&mut ConnectorEvent>,
    ) -> CustomResult<ErrorResponse, errors::ConnectorError> {
        // we are always getting 500 in error scenarios
        self.build_error_response(res, event_builder)
    }
}

impl ConnectorIntegration<api::RSync, types::RefundsData, types::RefundsResponseData> for Payme {
    fn get_url(
        &self,
        _req: &types::RouterData<api::RSync, types::RefundsData, types::RefundsResponseData>,
        connectors: &settings::Connectors,
    ) -> CustomResult<String, errors::ConnectorError> {
        Ok(format!("{}api/get-transactions", self.base_url(connectors)))
    }

    fn get_headers(
        &self,
        req: &types::RouterData<api::RSync, types::RefundsData, types::RefundsResponseData>,
        connectors: &settings::Connectors,
    ) -> CustomResult<Vec<(String, request::Maskable<String>)>, errors::ConnectorError> {
        self.build_headers(req, connectors)
    }

    fn get_content_type(&self) -> &'static str {
        self.common_get_content_type()
    }

    fn get_request_body(
        &self,
        req: &types::RouterData<api::RSync, types::RefundsData, types::RefundsResponseData>,
        _connectors: &settings::Connectors,
    ) -> CustomResult<RequestContent, errors::ConnectorError> {
        let connector_req = payme::PaymeQueryTransactionRequest::try_from(req)?;
        Ok(RequestContent::Json(Box::new(connector_req)))
    }

    fn build_request(
        &self,
        req: &types::RouterData<api::RSync, types::RefundsData, types::RefundsResponseData>,
        connectors: &settings::Connectors,
    ) -> CustomResult<Option<services::Request>, errors::ConnectorError> {
        let request = services::RequestBuilder::new()
            .method(services::Method::Post)
            .url(&types::RefundSyncType::get_url(self, req, connectors)?)
            .attach_default_headers()
            .headers(types::RefundSyncType::get_headers(self, req, connectors)?)
            .set_body(types::RefundSyncType::get_request_body(
                self, req, connectors,
            )?)
            .build();
        Ok(Some(request))
    }

    fn handle_response(
        &self,
        data: &types::RouterData<api::RSync, types::RefundsData, types::RefundsResponseData>,
        event_builder: Option<&mut ConnectorEvent>,
        res: Response,
    ) -> CustomResult<
        types::RouterData<api::RSync, types::RefundsData, types::RefundsResponseData>,
        errors::ConnectorError,
    >
    where
        api::RSync: Clone,
        types::RefundsData: Clone,
        types::RefundsResponseData: Clone,
    {
        let response: payme::PaymeQueryTransactionResponse = res
            .response
            .parse_struct("GetSalesResponse")
            .change_context(errors::ConnectorError::ResponseDeserializationFailed)?;

        event_builder.map(|i| i.set_response_body(&response));
        router_env::logger::info!(connector_response=?response);

        types::RouterData::try_from(types::ResponseRouterData {
            response,
            data: data.clone(),
            http_code: res.status_code,
        })
    }

    fn get_error_response(
        &self,
        res: Response,
        event_builder: Option<&mut ConnectorEvent>,
    ) -> CustomResult<ErrorResponse, errors::ConnectorError> {
        self.build_error_response(res, event_builder)
    }

    fn get_5xx_error_response(
        &self,
        res: Response,
        event_builder: Option<&mut ConnectorEvent>,
    ) -> CustomResult<ErrorResponse, errors::ConnectorError> {
        // we are always getting 500 in error scenarios
        self.build_error_response(res, event_builder)
    }
}

#[async_trait::async_trait]
impl api::IncomingWebhook for Payme {
    fn get_webhook_source_verification_algorithm(
        &self,
        _request: &api::IncomingWebhookRequestDetails<'_>,
    ) -> CustomResult<Box<dyn crypto::VerifySignature + Send>, errors::ConnectorError> {
        Ok(Box::new(crypto::Md5))
    }

    fn get_webhook_source_verification_signature(
        &self,
        request: &api::IncomingWebhookRequestDetails<'_>,
        _connector_webhook_secrets: &api_models::webhooks::ConnectorWebhookSecrets,
    ) -> CustomResult<Vec<u8>, errors::ConnectorError> {
        let resource =
            serde_urlencoded::from_bytes::<payme::WebhookEventDataResourceSignature>(request.body)
                .change_context(errors::ConnectorError::WebhookBodyDecodingFailed)?;
        Ok(resource.payme_signature.expose().into_bytes())
    }

    fn get_webhook_source_verification_message(
        &self,
        request: &api::IncomingWebhookRequestDetails<'_>,
        _merchant_id: &str,
        connector_webhook_secrets: &api_models::webhooks::ConnectorWebhookSecrets,
    ) -> CustomResult<Vec<u8>, errors::ConnectorError> {
        let resource =
            serde_urlencoded::from_bytes::<payme::WebhookEventDataResource>(request.body)
                .change_context(errors::ConnectorError::WebhookBodyDecodingFailed)?;
        Ok(format!(
            "{}{}{}",
            String::from_utf8_lossy(&connector_webhook_secrets.secret),
            resource.payme_transaction_id,
            resource.payme_sale_id
        )
        .as_bytes()
        .to_vec())
    }

    async fn verify_webhook_source(
        &self,
        request: &api::IncomingWebhookRequestDetails<'_>,
        merchant_account: &domain::MerchantAccount,
        merchant_connector_account: domain::MerchantConnectorAccount,
        connector_label: &str,
    ) -> CustomResult<bool, errors::ConnectorError> {
        let algorithm = self
            .get_webhook_source_verification_algorithm(request)
            .change_context(errors::ConnectorError::WebhookSourceVerificationFailed)?;

        let connector_webhook_secrets = self
            .get_webhook_source_verification_merchant_secret(
                merchant_account,
                connector_label,
                merchant_connector_account,
            )
            .await
            .change_context(errors::ConnectorError::WebhookSourceVerificationFailed)?;

        let signature = self
            .get_webhook_source_verification_signature(request, &connector_webhook_secrets)
            .change_context(errors::ConnectorError::WebhookSourceVerificationFailed)?;

        let mut message = self
            .get_webhook_source_verification_message(
                request,
                &merchant_account.merchant_id,
                &connector_webhook_secrets,
            )
            .change_context(errors::ConnectorError::WebhookSourceVerificationFailed)?;
        let mut message_to_verify = connector_webhook_secrets
            .additional_secret
            .ok_or(errors::ConnectorError::WebhookSourceVerificationFailed)
            .attach_printable("Failed to get additional secrets")?
            .expose()
            .as_bytes()
            .to_vec();

        message_to_verify.append(&mut message);

        let signature_to_verify = hex::decode(signature)
            .change_context(errors::ConnectorError::WebhookResponseEncodingFailed)?;
        algorithm
            .verify_signature(
                &connector_webhook_secrets.secret,
                &signature_to_verify,
                &message_to_verify,
            )
            .change_context(errors::ConnectorError::WebhookSourceVerificationFailed)
    }

    fn get_webhook_object_reference_id(
        &self,
        request: &api::IncomingWebhookRequestDetails<'_>,
    ) -> CustomResult<api::webhooks::ObjectReferenceId, errors::ConnectorError> {
        let resource =
            serde_urlencoded::from_bytes::<payme::WebhookEventDataResource>(request.body)
                .change_context(errors::ConnectorError::WebhookBodyDecodingFailed)?;
        let id = match resource.notify_type {
            transformers::NotifyType::SaleComplete
            | transformers::NotifyType::SaleAuthorized
            | transformers::NotifyType::SaleFailure
            | transformers::NotifyType::SaleChargeback
            | transformers::NotifyType::SaleChargebackRefund => {
                api::webhooks::ObjectReferenceId::PaymentId(
                    api_models::payments::PaymentIdType::ConnectorTransactionId(
                        resource.payme_sale_id,
                    ),
                )
            }
            transformers::NotifyType::Refund => api::webhooks::ObjectReferenceId::RefundId(
                api_models::webhooks::RefundIdType::ConnectorRefundId(
                    resource.payme_transaction_id,
                ),
            ),
        };
        Ok(id)
    }

    fn get_webhook_event_type(
        &self,
        request: &api::IncomingWebhookRequestDetails<'_>,
    ) -> CustomResult<api::IncomingWebhookEvent, errors::ConnectorError> {
        let resource =
            serde_urlencoded::from_bytes::<payme::WebhookEventDataResourceEvent>(request.body)
                .change_context(errors::ConnectorError::WebhookBodyDecodingFailed)?;
        Ok(api::IncomingWebhookEvent::from(resource.notify_type))
    }

    fn get_webhook_resource_object(
        &self,
        request: &api::IncomingWebhookRequestDetails<'_>,
    ) -> CustomResult<Box<dyn masking::ErasedMaskSerialize>, errors::ConnectorError> {
        let resource =
            serde_urlencoded::from_bytes::<payme::WebhookEventDataResource>(request.body)
                .change_context(errors::ConnectorError::WebhookBodyDecodingFailed)?;

        match resource.notify_type {
            transformers::NotifyType::SaleComplete
            | transformers::NotifyType::SaleAuthorized
            | transformers::NotifyType::SaleFailure => {
                Ok(Box::new(payme::PaymePaySaleResponse::from(resource)))
            }
            transformers::NotifyType::Refund => Ok(Box::new(
                payme::PaymeQueryTransactionResponse::from(resource),
            )),
            transformers::NotifyType::SaleChargeback
            | transformers::NotifyType::SaleChargebackRefund => Ok(Box::new(resource)),
        }
    }

    fn get_dispute_details(
        &self,
        request: &api::IncomingWebhookRequestDetails<'_>,
    ) -> CustomResult<api::disputes::DisputePayload, errors::ConnectorError> {
        let webhook_object =
            serde_urlencoded::from_bytes::<payme::WebhookEventDataResource>(request.body)
                .change_context(errors::ConnectorError::WebhookBodyDecodingFailed)?;

        Ok(api::disputes::DisputePayload {
            amount: webhook_object.price.to_string(),
            currency: webhook_object.currency.to_string(),
            dispute_stage: api_models::enums::DisputeStage::Dispute,
            connector_dispute_id: webhook_object.payme_transaction_id,
            connector_reason: None,
            connector_reason_code: None,
            challenge_required_by: None,
            connector_status: webhook_object.sale_status.to_string(),
            created_at: None,
            updated_at: None,
        })
    }
}<|MERGE_RESOLUTION|>--- conflicted
+++ resolved
@@ -4,11 +4,10 @@
 use common_utils::{
     crypto,
     request::RequestContent,
-<<<<<<< HEAD
-    types::{AmountConvertor, MinorUnit, StringMajorUnit, StringMajorUnitForConnector, MinorUnitForConnector},
-=======
-    types::{AmountConvertor, MinorUnit, MinorUnitForConnector},
->>>>>>> 3462c592
+    types::{
+        AmountConvertor, MinorUnit, MinorUnitForConnector, StringMajorUnit,
+        StringMajorUnitForConnector,
+    },
 };
 use diesel_models::enums;
 use error_stack::{Report, ResultExt};
@@ -28,8 +27,9 @@
     types::{
         self,
         api::{self, ConnectorCommon, ConnectorCommonExt},
-        domain, ErrorResponse, Response,
+        domain,
         transformers::ForeignTryFrom,
+        ErrorResponse, Response,
     },
     // transformers::{ForeignFrom, ForeignTryFrom},
     utils::{handle_json_response_deserialization_failure, BytesExt},
@@ -38,7 +38,8 @@
 #[derive(Clone)]
 pub struct Payme {
     amount_converter: &'static (dyn AmountConvertor<Output = MinorUnit> + Sync),
-    apple_pay_google_pay_amount_converter: &'static (dyn AmountConvertor<Output = StringMajorUnit> + Sync)
+    apple_pay_google_pay_amount_converter:
+        &'static (dyn AmountConvertor<Output = StringMajorUnit> + Sync),
 }
 
 impl Payme {
@@ -353,18 +354,23 @@
         let req_amount = data.request.get_minor_amount()?;
         let req_currency = data.request.get_currency()?;
 
-        let apple_pay_amount = connector_utils::convert_amount(self.apple_pay_google_pay_amount_converter, req_amount, req_currency)?;
+        let apple_pay_amount = connector_utils::convert_amount(
+            self.apple_pay_google_pay_amount_converter,
+            req_amount,
+            req_currency,
+        )?;
 
         event_builder.map(|i| i.set_response_body(&response));
         router_env::logger::info!(connector_response=?response);
 
-        types::RouterData::foreign_try_from((types::ResponseRouterData {
-            response,
-            data: data.clone(),
-            http_code: res.status_code,
-        },
-        apple_pay_amount
-    ))
+        types::RouterData::foreign_try_from((
+            types::ResponseRouterData {
+                response,
+                data: data.clone(),
+                http_code: res.status_code,
+            },
+            apple_pay_amount,
+        ))
     }
 
     fn get_error_response(
