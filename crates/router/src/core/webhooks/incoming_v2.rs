--- conflicted
+++ resolved
@@ -448,11 +448,7 @@
                     req_state,
                     merchant_account.clone(),
                     key_store.clone(),
-<<<<<<< HEAD
-                    profile.clone(),
-=======
                     &profile,
->>>>>>> fa7971f5
                     payments::operations::PaymentGet,
                     api::PaymentsRetrieveRequest {
                         force_sync: true,
