pub mod access_token;
pub mod conditional_configs;
pub mod connector_integration_v2_impls;
pub mod customers;
pub mod flows;
pub mod helpers;
pub mod operations;

#[cfg(feature = "retry")]
pub mod retry;
pub mod routing;
#[cfg(feature = "v2")]
pub mod session_operation;
pub mod tokenization;
pub mod transformers;
pub mod types;
#[cfg(feature = "olap")]
use std::collections::HashMap;
use std::{
    collections::HashSet, fmt::Debug, marker::PhantomData, ops::Deref, time::Instant, vec::IntoIter,
};

#[cfg(feature = "v2")]
pub mod payment_methods;

#[cfg(feature = "olap")]
use api_models::admin::MerchantConnectorInfo;
use api_models::{
    self, enums,
    mandates::RecurringDetails,
    payments::{self as payments_api},
};
pub use common_enums::enums::CallConnectorAction;
use common_utils::{
    ext_traits::{AsyncExt, StringExt},
    id_type, pii,
    types::{AmountConvertor, MinorUnit, Surcharge},
};
use diesel_models::{ephemeral_key, fraud_check::FraudCheck};
use error_stack::{report, ResultExt};
use events::EventInfo;
use futures::future::join_all;
use helpers::{decrypt_paze_token, ApplePayData};
use hyperswitch_domain_models::payments::{payment_intent::CustomerData, ClickToPayMetaData};
#[cfg(feature = "v2")]
use hyperswitch_domain_models::payments::{
    PaymentCaptureData, PaymentConfirmData, PaymentIntentData, PaymentStatusData,
};
#[cfg(feature = "v2")]
use hyperswitch_domain_models::router_response_types::RedirectForm;
pub use hyperswitch_domain_models::{
    mandates::{CustomerAcceptance, MandateData},
    payment_address::PaymentAddress,
    payments::HeaderPayload,
    router_data::{PaymentMethodToken, RouterData},
    router_request_types::CustomerDetails,
};
use masking::{ExposeInterface, PeekInterface, Secret};
#[cfg(feature = "v2")]
use operations::ValidateStatusForOperation;
use redis_interface::errors::RedisError;
use router_env::{instrument, tracing};
#[cfg(feature = "olap")]
use router_types::transformers::ForeignFrom;
use scheduler::utils as pt_utils;
#[cfg(feature = "v2")]
pub use session_operation::payments_session_core;
#[cfg(feature = "olap")]
use strum::IntoEnumIterator;
use time;

#[cfg(feature = "v1")]
pub use self::operations::{
    PaymentApprove, PaymentCancel, PaymentCapture, PaymentConfirm, PaymentCreate,
    PaymentIncrementalAuthorization, PaymentPostSessionTokens, PaymentReject, PaymentSession,
    PaymentSessionUpdate, PaymentStatus, PaymentUpdate,
};
use self::{
    conditional_configs::perform_decision_management,
    flows::{ConstructFlowSpecificData, Feature},
    operations::{BoxedOperation, Operation, PaymentResponse},
    routing::{self as self_routing, SessionFlowRoutingInput},
};
use super::{
    errors::StorageErrorExt, payment_methods::surcharge_decision_configs, routing::TransactionData,
};
#[cfg(feature = "frm")]
use crate::core::fraud_check as frm_core;
#[cfg(all(feature = "v1", feature = "dynamic_routing"))]
use crate::core::routing::helpers as routing_helpers;
#[cfg(all(feature = "v1", feature = "dynamic_routing"))]
use crate::types::api::convert_connector_data_to_routable_connectors;
use crate::{
    configs::settings::{ApplePayPreDecryptFlow, PaymentMethodTypeTokenFilter},
    connector::utils::missing_field_err,
    core::{
        errors::{self, CustomResult, RouterResponse, RouterResult},
        payment_methods::{cards, network_tokenization},
        payouts,
        routing::{self as core_routing},
        utils::{self as core_utils},
    },
    db::StorageInterface,
    logger,
    routes::{app::ReqState, metrics, payment_methods::ParentPaymentMethodToken, SessionState},
    services::{self, api::Authenticate, ConnectorRedirectResponse},
    types::{
        self as router_types,
        api::{self, ConnectorCallType, ConnectorCommon},
        domain,
        storage::{self, enums as storage_enums, payment_attempt::PaymentAttemptExt},
        transformers::{ForeignInto, ForeignTryInto},
    },
    utils::{
        self, add_apple_pay_flow_metrics, add_connector_http_status_code_metrics, Encode,
        OptionExt, ValueExt,
    },
    workflows::payment_sync,
};
#[cfg(all(any(feature = "v1", feature = "v2"), not(feature = "customer_v2")))]
use crate::{
    core::authentication as authentication_core,
    types::{api::authentication, BrowserInformation},
};

#[cfg(feature = "v2")]
#[allow(clippy::too_many_arguments, clippy::type_complexity)]
#[instrument(skip_all, fields(payment_id, merchant_id))]
pub async fn payments_operation_core<F, Req, Op, FData, D>(
    state: &SessionState,
    req_state: ReqState,
    merchant_account: domain::MerchantAccount,
    key_store: domain::MerchantKeyStore,
    profile: domain::Profile,
    operation: Op,
    req: Req,
    get_tracker_response: operations::GetTrackerResponse<D>,
    call_connector_action: CallConnectorAction,
    header_payload: HeaderPayload,
) -> RouterResult<(D, Req, Option<domain::Customer>, Option<u16>, Option<u128>)>
where
    F: Send + Clone + Sync,
    Req: Send + Sync,
    Op: Operation<F, Req, Data = D> + Send + Sync,
    D: OperationSessionGetters<F> + OperationSessionSetters<F> + Send + Sync + Clone,

    // To create connector flow specific interface data
    D: ConstructFlowSpecificData<F, FData, router_types::PaymentsResponseData>,
    RouterData<F, FData, router_types::PaymentsResponseData>: Feature<F, FData>,

    // To construct connector flow specific api
    dyn api::Connector:
        services::api::ConnectorIntegration<F, FData, router_types::PaymentsResponseData>,

    RouterData<F, FData, router_types::PaymentsResponseData>:
        hyperswitch_domain_models::router_data::TrackerPostUpdateObjects<F, FData, D>,

    // To perform router related operation for PaymentResponse
    PaymentResponse: Operation<F, FData, Data = D>,
    FData: Send + Sync + Clone,
{
    let operation: BoxedOperation<'_, F, Req, D> = Box::new(operation);

    // Get the trackers related to track the state of the payment
    let operations::GetTrackerResponse { mut payment_data } = get_tracker_response;

    let (_operation, customer) = operation
        .to_domain()?
        .get_customer_details(
            state,
            &mut payment_data,
            &key_store,
            merchant_account.storage_scheme,
        )
        .await
        .to_not_found_response(errors::ApiErrorResponse::CustomerNotFound)
        .attach_printable("Failed while fetching/creating customer")?;

    let connector = operation
        .to_domain()?
        .perform_routing(
            &merchant_account,
            &profile,
            state,
            &mut payment_data,
            &key_store,
        )
        .await?;

    let payment_data = match connector {
        ConnectorCallType::PreDetermined(connector_data) => {
            let router_data = call_connector_service(
                state,
                req_state.clone(),
                &merchant_account,
                &key_store,
                connector_data.clone(),
                &operation,
                &mut payment_data,
                &customer,
                call_connector_action.clone(),
                None,
                header_payload.clone(),
                #[cfg(feature = "frm")]
                None,
                #[cfg(not(feature = "frm"))]
                None,
                &profile,
                false,
            )
            .await?;

            let payments_response_operation = Box::new(PaymentResponse);

            payments_response_operation
                .to_post_update_tracker()?
                .update_tracker(
                    state,
                    payment_data,
                    router_data,
                    &key_store,
                    merchant_account.storage_scheme,
                )
                .await?
        }
        ConnectorCallType::Retryable(vec) => todo!(),
        ConnectorCallType::SessionMultiple(vec) => todo!(),
        ConnectorCallType::Skip => payment_data,
    };

    Ok((payment_data, req, customer, None, None))
}

#[cfg(feature = "v1")]
#[allow(clippy::too_many_arguments, clippy::type_complexity)]
#[instrument(skip_all, fields(payment_id, merchant_id))]
pub async fn payments_operation_core<F, Req, Op, FData, D>(
    state: &SessionState,
    req_state: ReqState,
    merchant_account: domain::MerchantAccount,
    profile_id_from_auth_layer: Option<id_type::ProfileId>,
    key_store: domain::MerchantKeyStore,
    operation: Op,
    req: Req,
    call_connector_action: CallConnectorAction,
    auth_flow: services::AuthFlow,
    eligible_connectors: Option<Vec<common_enums::RoutableConnectors>>,
    header_payload: HeaderPayload,
    platform_merchant_account: Option<domain::MerchantAccount>,
) -> RouterResult<(D, Req, Option<domain::Customer>, Option<u16>, Option<u128>)>
where
    F: Send + Clone + Sync,
    Req: Authenticate + Clone,
    Op: Operation<F, Req, Data = D> + Send + Sync,
    D: OperationSessionGetters<F> + OperationSessionSetters<F> + Send + Sync + Clone,

    // To create connector flow specific interface data
    D: ConstructFlowSpecificData<F, FData, router_types::PaymentsResponseData>,
    RouterData<F, FData, router_types::PaymentsResponseData>: Feature<F, FData>,

    // To construct connector flow specific api
    dyn api::Connector:
        services::api::ConnectorIntegration<F, FData, router_types::PaymentsResponseData>,

    // To perform router related operation for PaymentResponse
    PaymentResponse: Operation<F, FData, Data = D>,
    FData: Send + Sync + Clone,
{
    let operation: BoxedOperation<'_, F, Req, D> = Box::new(operation);

    tracing::Span::current().record("merchant_id", merchant_account.get_id().get_string_repr());
    let (operation, validate_result) = operation
        .to_validate_request()?
        .validate_request(&req, &merchant_account)?;

    tracing::Span::current().record("payment_id", format!("{}", validate_result.payment_id));
    // get profile from headers
    let operations::GetTrackerResponse {
        operation,
        customer_details,
        mut payment_data,
        business_profile,
        mandate_type,
    } = operation
        .to_get_tracker()?
        .get_trackers(
            state,
            &validate_result.payment_id,
            &req,
            &merchant_account,
            &key_store,
            auth_flow,
            &header_payload,
            platform_merchant_account.as_ref(),
        )
        .await?;
    core_utils::validate_profile_id_from_auth_layer(
        profile_id_from_auth_layer,
        &payment_data.get_payment_intent().clone(),
    )?;

    let (operation, customer) = operation
        .to_domain()?
        // get_customer_details
        .get_or_create_customer_details(
            state,
            &mut payment_data,
            customer_details,
            &key_store,
            merchant_account.storage_scheme,
        )
        .await
        .to_not_found_response(errors::ApiErrorResponse::CustomerNotFound)
        .attach_printable("Failed while fetching/creating customer")?;

    let authentication_type =
        call_decision_manager(state, &merchant_account, &business_profile, &payment_data).await?;

    payment_data.set_authentication_type_in_attempt(authentication_type);

    let connector = get_connector_choice(
        &operation,
        state,
        &req,
        &merchant_account,
        &business_profile,
        &key_store,
        &mut payment_data,
        eligible_connectors,
        mandate_type,
    )
    .await?;

    let should_add_task_to_process_tracker = should_add_task_to_process_tracker(&payment_data);

    let locale = header_payload.locale.clone();

    payment_data = tokenize_in_router_when_confirm_false_or_external_authentication(
        state,
        &operation,
        &mut payment_data,
        &validate_result,
        &key_store,
        &customer,
        &business_profile,
    )
    .await?;

    let mut connector_http_status_code = None;
    let mut external_latency = None;
    if let Some(connector_details) = connector {
        // Fetch and check FRM configs
        #[cfg(feature = "frm")]
        let mut frm_info = None;
        #[allow(unused_variables, unused_mut)]
        let mut should_continue_transaction: bool = true;
        #[cfg(feature = "frm")]
        let mut should_continue_capture: bool = true;
        #[cfg(feature = "frm")]
        let frm_configs = if state.conf.frm.enabled {
            Box::pin(frm_core::call_frm_before_connector_call(
                &operation,
                &merchant_account,
                &mut payment_data,
                state,
                &mut frm_info,
                &customer,
                &mut should_continue_transaction,
                &mut should_continue_capture,
                key_store.clone(),
            ))
            .await?
        } else {
            None
        };
        #[cfg(feature = "frm")]
        logger::debug!(
            "frm_configs: {:?}\nshould_continue_transaction: {:?}\nshould_continue_capture: {:?}",
            frm_configs,
            should_continue_transaction,
            should_continue_capture,
        );

        if helpers::is_merchant_eligible_authentication_service(merchant_account.get_id(), state)
            .await?
        {
            operation
                .to_domain()?
                .call_unified_authentication_service_if_eligible(
                    state,
                    &mut payment_data,
                    &mut should_continue_transaction,
                    &connector_details,
                    &business_profile,
                    &key_store,
                )
                .await?;
        } else {
            logger::info!(
                "skipping authentication service call since the merchant is not eligible."
            );

            operation
                .to_domain()?
                .call_external_three_ds_authentication_if_eligible(
                    state,
                    &mut payment_data,
                    &mut should_continue_transaction,
                    &connector_details,
                    &business_profile,
                    &key_store,
                    mandate_type,
                )
                .await?;
        };

        operation
            .to_domain()?
            .payments_dynamic_tax_calculation(
                state,
                &mut payment_data,
                &connector_details,
                &business_profile,
                &key_store,
                &merchant_account,
            )
            .await?;

        if should_continue_transaction {
            #[cfg(feature = "frm")]
            match (
                should_continue_capture,
                payment_data.get_payment_attempt().capture_method,
            ) {
                (
                    false,
                    Some(storage_enums::CaptureMethod::Automatic)
                    | Some(storage_enums::CaptureMethod::SequentialAutomatic),
                )
                | (false, Some(storage_enums::CaptureMethod::Scheduled)) => {
                    if let Some(info) = &mut frm_info {
                        if let Some(frm_data) = &mut info.frm_data {
                            frm_data.fraud_check.payment_capture_method =
                                payment_data.get_payment_attempt().capture_method;
                        }
                    }
                    payment_data
                        .set_capture_method_in_attempt(storage_enums::CaptureMethod::Manual);
                    logger::debug!("payment_id : {:?} capture method has been changed to manual, since it has configured Post FRM flow",payment_data.get_payment_attempt().payment_id);
                }
                _ => (),
            };
            payment_data = match connector_details {
                ConnectorCallType::PreDetermined(connector) => {
                    #[cfg(all(feature = "dynamic_routing", feature = "v1"))]
                    let routable_connectors =
                        convert_connector_data_to_routable_connectors(&[connector.clone()])
                            .map_err(|e| logger::error!(routable_connector_error=?e))
                            .unwrap_or_default();
                    let schedule_time = if should_add_task_to_process_tracker {
                        payment_sync::get_sync_process_schedule_time(
                            &*state.store,
                            connector.connector.id(),
                            merchant_account.get_id(),
                            0,
                        )
                        .await
                        .change_context(errors::ApiErrorResponse::InternalServerError)
                        .attach_printable("Failed while getting process schedule time")?
                    } else {
                        None
                    };
                    let (router_data, mca) = call_connector_service(
                        state,
                        req_state.clone(),
                        &merchant_account,
                        &key_store,
                        connector.clone(),
                        &operation,
                        &mut payment_data,
                        &customer,
                        call_connector_action.clone(),
                        &validate_result,
                        schedule_time,
                        header_payload.clone(),
                        #[cfg(feature = "frm")]
                        frm_info.as_ref().and_then(|fi| fi.suggested_action),
                        #[cfg(not(feature = "frm"))]
                        None,
                        &business_profile,
                        false,
                    )
                    .await?;

                    let op_ref = &operation;
                    let should_trigger_post_processing_flows = is_operation_confirm(&operation);

                    let operation = Box::new(PaymentResponse);

                    connector_http_status_code = router_data.connector_http_status_code;
                    external_latency = router_data.external_latency;
                    //add connector http status code metrics
                    add_connector_http_status_code_metrics(connector_http_status_code);

                    operation
                        .to_post_update_tracker()?
                        .save_pm_and_mandate(
                            state,
                            &router_data,
                            &merchant_account,
                            &key_store,
                            &mut payment_data,
                            &business_profile,
                        )
                        .await?;

                    let mut payment_data = operation
                        .to_post_update_tracker()?
                        .update_tracker(
                            state,
                            payment_data,
                            router_data,
                            &key_store,
                            merchant_account.storage_scheme,
                            &locale,
                            #[cfg(all(feature = "dynamic_routing", feature = "v1"))]
                            routable_connectors,
                            #[cfg(all(feature = "dynamic_routing", feature = "v1"))]
                            &business_profile,
                        )
                        .await?;

                    if should_trigger_post_processing_flows {
                        complete_postprocessing_steps_if_required(
                            state,
                            &merchant_account,
                            &key_store,
                            &customer,
                            &mca,
                            &connector,
                            &mut payment_data,
                            op_ref,
                            Some(header_payload.clone()),
                        )
                        .await?;
                    }

                    payment_data
                }

                ConnectorCallType::Retryable(connectors) => {
                    #[cfg(all(feature = "dynamic_routing", feature = "v1"))]
                    let routable_connectors =
                        convert_connector_data_to_routable_connectors(&connectors)
                            .map_err(|e| logger::error!(routable_connector_error=?e))
                            .unwrap_or_default();

                    let mut connectors = connectors.into_iter();

                    let connector_data = get_connector_data(&mut connectors)?;

                    let schedule_time = if should_add_task_to_process_tracker {
                        payment_sync::get_sync_process_schedule_time(
                            &*state.store,
                            connector_data.connector.id(),
                            merchant_account.get_id(),
                            0,
                        )
                        .await
                        .change_context(errors::ApiErrorResponse::InternalServerError)
                        .attach_printable("Failed while getting process schedule time")?
                    } else {
                        None
                    };
                    let (router_data, mca) = call_connector_service(
                        state,
                        req_state.clone(),
                        &merchant_account,
                        &key_store,
                        connector_data.clone(),
                        &operation,
                        &mut payment_data,
                        &customer,
                        call_connector_action.clone(),
                        &validate_result,
                        schedule_time,
                        header_payload.clone(),
                        #[cfg(feature = "frm")]
                        frm_info.as_ref().and_then(|fi| fi.suggested_action),
                        #[cfg(not(feature = "frm"))]
                        None,
                        &business_profile,
                        false,
                    )
                    .await?;

                    #[cfg(all(feature = "retry", feature = "v1"))]
                    let mut router_data = router_data;
                    #[cfg(all(feature = "retry", feature = "v1"))]
                    {
                        use crate::core::payments::retry::{self, GsmValidation};
                        let config_bool = retry::config_should_call_gsm(
                            &*state.store,
                            merchant_account.get_id(),
                            &business_profile,
                        )
                        .await;

                        if config_bool && router_data.should_call_gsm() {
                            router_data = retry::do_gsm_actions(
                                state,
                                req_state.clone(),
                                &mut payment_data,
                                connectors,
                                connector_data.clone(),
                                router_data,
                                &merchant_account,
                                &key_store,
                                &operation,
                                &customer,
                                &validate_result,
                                schedule_time,
                                #[cfg(feature = "frm")]
                                frm_info.as_ref().and_then(|fi| fi.suggested_action),
                                #[cfg(not(feature = "frm"))]
                                None,
                                &business_profile,
                            )
                            .await?;
                        };
                    }

                    let op_ref = &operation;
                    let should_trigger_post_processing_flows = is_operation_confirm(&operation);

                    let operation = Box::new(PaymentResponse);
                    connector_http_status_code = router_data.connector_http_status_code;
                    external_latency = router_data.external_latency;
                    //add connector http status code metrics
                    add_connector_http_status_code_metrics(connector_http_status_code);

                    operation
                        .to_post_update_tracker()?
                        .save_pm_and_mandate(
                            state,
                            &router_data,
                            &merchant_account,
                            &key_store,
                            &mut payment_data,
                            &business_profile,
                        )
                        .await?;

                    let mut payment_data = operation
                        .to_post_update_tracker()?
                        .update_tracker(
                            state,
                            payment_data,
                            router_data,
                            &key_store,
                            merchant_account.storage_scheme,
                            &locale,
                            #[cfg(all(feature = "dynamic_routing", feature = "v1"))]
                            routable_connectors,
                            #[cfg(all(feature = "dynamic_routing", feature = "v1"))]
                            &business_profile,
                        )
                        .await?;

                    if should_trigger_post_processing_flows {
                        complete_postprocessing_steps_if_required(
                            state,
                            &merchant_account,
                            &key_store,
                            &customer,
                            &mca,
                            &connector_data,
                            &mut payment_data,
                            op_ref,
                            Some(header_payload.clone()),
                        )
                        .await?;
                    }

                    payment_data
                }

                ConnectorCallType::SessionMultiple(connectors) => {
                    let session_surcharge_details =
                        call_surcharge_decision_management_for_session_flow(
                            state,
                            &merchant_account,
                            &business_profile,
                            payment_data.get_payment_attempt(),
                            payment_data.get_payment_intent(),
                            payment_data.get_billing_address(),
                            &connectors,
                        )
                        .await?;
                    Box::pin(call_multiple_connectors_service(
                        state,
                        &merchant_account,
                        &key_store,
                        connectors,
                        &operation,
                        payment_data,
                        &customer,
                        session_surcharge_details,
                        &business_profile,
                        header_payload.clone(),
                    ))
                    .await?
                }
            };

            #[cfg(feature = "frm")]
            if let Some(fraud_info) = &mut frm_info {
                #[cfg(feature = "v1")]
                Box::pin(frm_core::post_payment_frm_core(
                    state,
                    req_state,
                    &merchant_account,
                    &mut payment_data,
                    fraud_info,
                    frm_configs
                        .clone()
                        .ok_or(errors::ApiErrorResponse::MissingRequiredField {
                            field_name: "frm_configs",
                        })
                        .attach_printable("Frm configs label not found")?,
                    &customer,
                    key_store.clone(),
                    &mut should_continue_capture,
                    platform_merchant_account.as_ref(),
                ))
                .await?;
            }
        } else {
            (_, payment_data) = operation
                .to_update_tracker()?
                .update_trackers(
                    state,
                    req_state,
                    payment_data.clone(),
                    customer.clone(),
                    validate_result.storage_scheme,
                    None,
                    &key_store,
                    #[cfg(feature = "frm")]
                    frm_info.and_then(|info| info.suggested_action),
                    #[cfg(not(feature = "frm"))]
                    None,
                    header_payload.clone(),
                )
                .await?;
        }

        let payment_intent_status = payment_data.get_payment_intent().status;

        payment_data
            .get_payment_attempt()
            .payment_token
            .as_ref()
            .zip(payment_data.get_payment_attempt().payment_method)
            .map(ParentPaymentMethodToken::create_key_for_token)
            .async_map(|key_for_hyperswitch_token| async move {
                if key_for_hyperswitch_token
                    .should_delete_payment_method_token(payment_intent_status)
                {
                    let _ = key_for_hyperswitch_token.delete(state).await;
                }
            })
            .await;
    } else {
        (_, payment_data) = operation
            .to_update_tracker()?
            .update_trackers(
                state,
                req_state,
                payment_data.clone(),
                customer.clone(),
                validate_result.storage_scheme,
                None,
                &key_store,
                None,
                header_payload.clone(),
            )
            .await?;
    }

    let cloned_payment_data = payment_data.clone();
    let cloned_customer = customer.clone();

    #[cfg(feature = "v1")]
    operation
        .to_domain()?
        .store_extended_card_info_temporarily(
            state,
            payment_data.get_payment_intent().get_id(),
            &business_profile,
            payment_data.get_payment_method_data(),
        )
        .await?;

    utils::trigger_payments_webhook(
        merchant_account,
        business_profile,
        &key_store,
        cloned_payment_data,
        cloned_customer,
        state,
        operation,
    )
    .await
    .map_err(|error| logger::warn!(payments_outgoing_webhook_error=?error))
    .ok();

    Ok((
        payment_data,
        req,
        customer,
        connector_http_status_code,
        external_latency,
    ))
}

#[cfg(feature = "v1")]
// This function is intended for use when the feature being implemented is not aligned with the
// core payment operations.
#[allow(clippy::too_many_arguments, clippy::type_complexity)]
#[instrument(skip_all, fields(payment_id, merchant_id))]
pub async fn proxy_for_payments_operation_core<F, Req, Op, FData, D>(
    state: &SessionState,
    req_state: ReqState,
    merchant_account: domain::MerchantAccount,
    profile_id_from_auth_layer: Option<id_type::ProfileId>,
    key_store: domain::MerchantKeyStore,
    operation: Op,
    req: Req,
    call_connector_action: CallConnectorAction,
    auth_flow: services::AuthFlow,
    header_payload: HeaderPayload,
    platform_merchant_account: Option<domain::MerchantAccount>,
) -> RouterResult<(D, Req, Option<domain::Customer>, Option<u16>, Option<u128>)>
where
    F: Send + Clone + Sync,
    Req: Authenticate + Clone,
    Op: Operation<F, Req, Data = D> + Send + Sync,
    D: OperationSessionGetters<F> + OperationSessionSetters<F> + Send + Sync + Clone,

    // To create connector flow specific interface data
    D: ConstructFlowSpecificData<F, FData, router_types::PaymentsResponseData>,
    RouterData<F, FData, router_types::PaymentsResponseData>: Feature<F, FData>,

    // To construct connector flow specific api
    dyn api::Connector:
        services::api::ConnectorIntegration<F, FData, router_types::PaymentsResponseData>,

    // To perform router related operation for PaymentResponse
    PaymentResponse: Operation<F, FData, Data = D>,
    FData: Send + Sync + Clone,
{
    let operation: BoxedOperation<'_, F, Req, D> = Box::new(operation);

    tracing::Span::current().record("merchant_id", merchant_account.get_id().get_string_repr());
    let (operation, validate_result) = operation
        .to_validate_request()?
        .validate_request(&req, &merchant_account)?;

    tracing::Span::current().record("payment_id", format!("{}", validate_result.payment_id));

    let operations::GetTrackerResponse {
        operation,
        customer_details: _,
        mut payment_data,
        business_profile,
        mandate_type: _,
    } = operation
        .to_get_tracker()?
        .get_trackers(
            state,
            &validate_result.payment_id,
            &req,
            &merchant_account,
            &key_store,
            auth_flow,
            &header_payload,
            platform_merchant_account.as_ref(),
        )
        .await?;

    core_utils::validate_profile_id_from_auth_layer(
        profile_id_from_auth_layer,
        &payment_data.get_payment_intent().clone(),
    )?;

    common_utils::fp_utils::when(!should_call_connector(&operation, &payment_data), || {
        Err(errors::ApiErrorResponse::IncorrectPaymentMethodConfiguration).attach_printable(format!(
            "Nti and card details based mit flow is not support for this {operation:?} payment operation"
        ))
    })?;

    let connector_choice = operation
        .to_domain()?
        .get_connector(
            &merchant_account,
            &state.clone(),
            &req,
            payment_data.get_payment_intent(),
            &key_store,
        )
        .await?;

    let connector = set_eligible_connector_for_nti_in_payment_data(
        state,
        &business_profile,
        &key_store,
        &mut payment_data,
        connector_choice,
    )
    .await?;

    let should_add_task_to_process_tracker = should_add_task_to_process_tracker(&payment_data);

    let locale = header_payload.locale.clone();

    let schedule_time = if should_add_task_to_process_tracker {
        payment_sync::get_sync_process_schedule_time(
            &*state.store,
            connector.connector.id(),
            merchant_account.get_id(),
            0,
        )
        .await
        .change_context(errors::ApiErrorResponse::InternalServerError)
        .attach_printable("Failed while getting process schedule time")?
    } else {
        None
    };

    let (router_data, mca) = proxy_for_call_connector_service(
        state,
        req_state.clone(),
        &merchant_account,
        &key_store,
        connector.clone(),
        &operation,
        &mut payment_data,
        &None,
        call_connector_action.clone(),
        &validate_result,
        schedule_time,
        header_payload.clone(),
        &business_profile,
    )
    .await?;

    let op_ref = &operation;
    let should_trigger_post_processing_flows = is_operation_confirm(&operation);

    let operation = Box::new(PaymentResponse);

    let connector_http_status_code = router_data.connector_http_status_code;
    let external_latency = router_data.external_latency;

    add_connector_http_status_code_metrics(connector_http_status_code);

    #[cfg(all(feature = "dynamic_routing", feature = "v1"))]
    let routable_connectors = convert_connector_data_to_routable_connectors(&[connector.clone()])
        .map_err(|e| logger::error!(routable_connector_error=?e))
        .unwrap_or_default();

    let mut payment_data = operation
        .to_post_update_tracker()?
        .update_tracker(
            state,
            payment_data,
            router_data,
            &key_store,
            merchant_account.storage_scheme,
            &locale,
            #[cfg(all(feature = "dynamic_routing", feature = "v1"))]
            routable_connectors,
            #[cfg(all(feature = "dynamic_routing", feature = "v1"))]
            &business_profile,
        )
        .await?;

    if should_trigger_post_processing_flows {
        complete_postprocessing_steps_if_required(
            state,
            &merchant_account,
            &key_store,
            &None,
            &mca,
            &connector,
            &mut payment_data,
            op_ref,
            Some(header_payload.clone()),
        )
        .await?;
    }

    let cloned_payment_data = payment_data.clone();

    utils::trigger_payments_webhook(
        merchant_account,
        business_profile,
        &key_store,
        cloned_payment_data,
        None,
        state,
        operation,
    )
    .await
    .map_err(|error| logger::warn!(payments_outgoing_webhook_error=?error))
    .ok();

    Ok((
        payment_data,
        req,
        None,
        connector_http_status_code,
        external_latency,
    ))
}

#[cfg(feature = "v2")]
#[allow(clippy::too_many_arguments, clippy::type_complexity)]
#[instrument(skip_all, fields(payment_id, merchant_id))]
pub async fn payments_intent_operation_core<F, Req, Op, D>(
    state: &SessionState,
    req_state: ReqState,
    merchant_account: domain::MerchantAccount,
    profile: domain::Profile,
    key_store: domain::MerchantKeyStore,
    operation: Op,
    req: Req,
    payment_id: id_type::GlobalPaymentId,
    header_payload: HeaderPayload,
    platform_merchant_account: Option<domain::MerchantAccount>,
) -> RouterResult<(D, Req, Option<domain::Customer>)>
where
    F: Send + Clone + Sync,
    Req: Clone,
    Op: Operation<F, Req, Data = D> + Send + Sync,
    D: OperationSessionGetters<F> + OperationSessionSetters<F> + Send + Sync + Clone,
{
    let operation: BoxedOperation<'_, F, Req, D> = Box::new(operation);

    tracing::Span::current().record("merchant_id", merchant_account.get_id().get_string_repr());

    let _validate_result = operation
        .to_validate_request()?
        .validate_request(&req, &merchant_account)?;

    tracing::Span::current().record("global_payment_id", payment_id.get_string_repr());

    let operations::GetTrackerResponse { mut payment_data } = operation
        .to_get_tracker()?
        .get_trackers(
            state,
            &payment_id,
            &req,
            &merchant_account,
            &profile,
            &key_store,
            &header_payload,
            platform_merchant_account.as_ref(),
        )
        .await?;

    let (_operation, customer) = operation
        .to_domain()?
        .get_customer_details(
            state,
            &mut payment_data,
            &key_store,
            merchant_account.storage_scheme,
        )
        .await
        .to_not_found_response(errors::ApiErrorResponse::CustomerNotFound)
        .attach_printable("Failed while fetching/creating customer")?;

    let (_operation, payment_data) = operation
        .to_update_tracker()?
        .update_trackers(
            state,
            req_state,
            payment_data,
            customer.clone(),
            merchant_account.storage_scheme,
            None,
            &key_store,
            None,
            header_payload,
        )
        .await?;

    Ok((payment_data, req, customer))
}

#[instrument(skip_all)]
#[cfg(feature = "v1")]
pub async fn call_decision_manager<F, D>(
    state: &SessionState,
    merchant_account: &domain::MerchantAccount,
    _business_profile: &domain::Profile,
    payment_data: &D,
) -> RouterResult<Option<enums::AuthenticationType>>
where
    F: Clone,
    D: OperationSessionGetters<F>,
{
    let setup_mandate = payment_data.get_setup_mandate();
    let payment_method_data = payment_data.get_payment_method_data();
    let payment_dsl_data = core_routing::PaymentsDslInput::new(
        setup_mandate,
        payment_data.get_payment_attempt(),
        payment_data.get_payment_intent(),
        payment_method_data,
        payment_data.get_address(),
        payment_data.get_recurring_details(),
        payment_data.get_currency(),
    );
    let algorithm_ref: api::routing::RoutingAlgorithmRef = merchant_account
        .routing_algorithm
        .clone()
        .map(|val| val.parse_value("routing algorithm"))
        .transpose()
        .change_context(errors::ApiErrorResponse::InternalServerError)
        .attach_printable("Could not decode the routing algorithm")?
        .unwrap_or_default();

    let output = perform_decision_management(
        state,
        algorithm_ref,
        merchant_account.get_id(),
        &payment_dsl_data,
    )
    .await
    .change_context(errors::ApiErrorResponse::InternalServerError)
    .attach_printable("Could not decode the conditional config")?;
    Ok(payment_dsl_data
        .payment_attempt
        .authentication_type
        .or(output.override_3ds.map(ForeignInto::foreign_into))
        .or(Some(storage_enums::AuthenticationType::NoThreeDs)))
}

// TODO: Move to business profile surcharge column
#[instrument(skip_all)]
#[cfg(feature = "v2")]
pub async fn call_decision_manager<F, D>(
    state: &SessionState,
    merchant_account: &domain::MerchantAccount,
    _business_profile: &domain::Profile,
    payment_data: &D,
) -> RouterResult<Option<enums::AuthenticationType>>
where
    F: Clone,
    D: OperationSessionGetters<F>,
{
    todo!()
}

#[cfg(feature = "v2")]
#[instrument(skip_all)]
async fn populate_surcharge_details<F>(
    state: &SessionState,
    payment_data: &mut PaymentData<F>,
) -> RouterResult<()>
where
    F: Send + Clone,
{
    todo!()
}

#[cfg(feature = "v1")]
#[instrument(skip_all)]
async fn populate_surcharge_details<F>(
    state: &SessionState,
    payment_data: &mut PaymentData<F>,
) -> RouterResult<()>
where
    F: Send + Clone,
{
    if payment_data
        .payment_intent
        .surcharge_applicable
        .unwrap_or(false)
    {
        logger::debug!("payment_intent.surcharge_applicable = true");
        if let Some(surcharge_details) = payment_data.payment_attempt.get_surcharge_details() {
            // if retry payment, surcharge would have been populated from the previous attempt. Use the same surcharge
            let surcharge_details =
                types::SurchargeDetails::from((&surcharge_details, &payment_data.payment_attempt));
            payment_data.surcharge_details = Some(surcharge_details);
            return Ok(());
        }
        let raw_card_key = payment_data
            .payment_method_data
            .as_ref()
            .and_then(helpers::get_key_params_for_surcharge_details)
            .map(|(payment_method, payment_method_type, card_network)| {
                types::SurchargeKey::PaymentMethodData(
                    payment_method,
                    payment_method_type,
                    card_network,
                )
            });
        let saved_card_key = payment_data.token.clone().map(types::SurchargeKey::Token);

        let surcharge_key = raw_card_key
            .or(saved_card_key)
            .get_required_value("payment_method_data or payment_token")?;
        logger::debug!(surcharge_key_confirm =? surcharge_key);

        let calculated_surcharge_details =
            match types::SurchargeMetadata::get_individual_surcharge_detail_from_redis(
                state,
                surcharge_key,
                &payment_data.payment_attempt.attempt_id,
            )
            .await
            {
                Ok(surcharge_details) => Some(surcharge_details),
                Err(err) if err.current_context() == &RedisError::NotFound => None,
                Err(err) => {
                    Err(err).change_context(errors::ApiErrorResponse::InternalServerError)?
                }
            };

        payment_data.surcharge_details = calculated_surcharge_details.clone();

        //Update payment_attempt net_amount with surcharge details
        payment_data
            .payment_attempt
            .net_amount
            .set_surcharge_details(calculated_surcharge_details);
    } else {
        let surcharge_details =
            payment_data
                .payment_attempt
                .get_surcharge_details()
                .map(|surcharge_details| {
                    logger::debug!("surcharge sent in payments create request");
                    types::SurchargeDetails::from((
                        &surcharge_details,
                        &payment_data.payment_attempt,
                    ))
                });
        payment_data.surcharge_details = surcharge_details;
    }
    Ok(())
}

#[inline]
pub fn get_connector_data(
    connectors: &mut IntoIter<api::ConnectorData>,
) -> RouterResult<api::ConnectorData> {
    connectors
        .next()
        .ok_or(errors::ApiErrorResponse::InternalServerError)
        .attach_printable("Connector not found in connectors iterator")
}

#[cfg(feature = "v2")]
#[instrument(skip_all)]
pub async fn call_surcharge_decision_management_for_session_flow(
    _state: &SessionState,
    _merchant_account: &domain::MerchantAccount,
    _business_profile: &domain::Profile,
    _payment_attempt: &storage::PaymentAttempt,
    _payment_intent: &storage::PaymentIntent,
    _billing_address: Option<hyperswitch_domain_models::address::Address>,
    _session_connector_data: &[api::SessionConnectorData],
) -> RouterResult<Option<api::SessionSurchargeDetails>> {
    todo!()
}

#[cfg(feature = "v1")]
#[instrument(skip_all)]
pub async fn call_surcharge_decision_management_for_session_flow(
    state: &SessionState,
    _merchant_account: &domain::MerchantAccount,
    _business_profile: &domain::Profile,
    payment_attempt: &storage::PaymentAttempt,
    payment_intent: &storage::PaymentIntent,
    billing_address: Option<hyperswitch_domain_models::address::Address>,
    session_connector_data: &[api::SessionConnectorData],
) -> RouterResult<Option<api::SessionSurchargeDetails>> {
    if let Some(surcharge_amount) = payment_attempt.net_amount.get_surcharge_amount() {
        Ok(Some(api::SessionSurchargeDetails::PreDetermined(
            types::SurchargeDetails {
                original_amount: payment_attempt.net_amount.get_order_amount(),
                surcharge: Surcharge::Fixed(surcharge_amount),
                tax_on_surcharge: None,
                surcharge_amount,
                tax_on_surcharge_amount: payment_attempt
                    .net_amount
                    .get_tax_on_surcharge()
                    .unwrap_or_default(),
            },
        )))
    } else {
        let payment_method_type_list = session_connector_data
            .iter()
            .map(|session_connector_data| session_connector_data.payment_method_type)
            .collect();

        #[cfg(feature = "v1")]
        let algorithm_ref: api::routing::RoutingAlgorithmRef = _merchant_account
            .routing_algorithm
            .clone()
            .map(|val| val.parse_value("routing algorithm"))
            .transpose()
            .change_context(errors::ApiErrorResponse::InternalServerError)
            .attach_printable("Could not decode the routing algorithm")?
            .unwrap_or_default();

        // TODO: Move to business profile surcharge column
        #[cfg(feature = "v2")]
        let algorithm_ref: api::routing::RoutingAlgorithmRef = todo!();

        let surcharge_results =
            surcharge_decision_configs::perform_surcharge_decision_management_for_session_flow(
                state,
                algorithm_ref,
                payment_attempt,
                payment_intent,
                billing_address,
                &payment_method_type_list,
            )
            .await
            .change_context(errors::ApiErrorResponse::InternalServerError)
            .attach_printable("error performing surcharge decision operation")?;

        Ok(if surcharge_results.is_empty_result() {
            None
        } else {
            Some(api::SessionSurchargeDetails::Calculated(surcharge_results))
        })
    }
}

#[cfg(feature = "v1")]
#[allow(clippy::too_many_arguments)]
pub async fn payments_core<F, Res, Req, Op, FData, D>(
    state: SessionState,
    req_state: ReqState,
    merchant_account: domain::MerchantAccount,
    profile_id: Option<id_type::ProfileId>,
    key_store: domain::MerchantKeyStore,
    operation: Op,
    req: Req,
    auth_flow: services::AuthFlow,
    call_connector_action: CallConnectorAction,
    eligible_connectors: Option<Vec<enums::Connector>>,
    header_payload: HeaderPayload,
    platform_merchant_account: Option<domain::MerchantAccount>,
) -> RouterResponse<Res>
where
    F: Send + Clone + Sync,
    FData: Send + Sync + Clone,
    Op: Operation<F, Req, Data = D> + Send + Sync + Clone,
    Req: Debug + Authenticate + Clone,
    D: OperationSessionGetters<F> + OperationSessionSetters<F> + Send + Sync + Clone,
    Res: transformers::ToResponse<F, D, Op>,
    // To create connector flow specific interface data
    D: ConstructFlowSpecificData<F, FData, router_types::PaymentsResponseData>,
    RouterData<F, FData, router_types::PaymentsResponseData>: Feature<F, FData>,

    // To construct connector flow specific api
    dyn api::Connector:
        services::api::ConnectorIntegration<F, FData, router_types::PaymentsResponseData>,

    // To perform router related operation for PaymentResponse
    PaymentResponse: Operation<F, FData, Data = D>,
{
    let eligible_routable_connectors = eligible_connectors.map(|connectors| {
        connectors
            .into_iter()
            .flat_map(|c| c.foreign_try_into())
            .collect()
    });
    let (payment_data, _req, customer, connector_http_status_code, external_latency) =
        payments_operation_core::<_, _, _, _, _>(
            &state,
            req_state,
            merchant_account,
            profile_id,
            key_store,
            operation.clone(),
            req,
            call_connector_action,
            auth_flow,
            eligible_routable_connectors,
            header_payload.clone(),
            platform_merchant_account,
        )
        .await?;

    Res::generate_response(
        payment_data,
        customer,
        auth_flow,
        &state.base_url,
        operation,
        &state.conf.connector_request_reference_id_config,
        connector_http_status_code,
        external_latency,
        header_payload.x_hs_latency,
    )
}

#[cfg(feature = "v1")]
#[allow(clippy::too_many_arguments)]
pub async fn proxy_for_payments_core<F, Res, Req, Op, FData, D>(
    state: SessionState,
    req_state: ReqState,
    merchant_account: domain::MerchantAccount,
    profile_id: Option<id_type::ProfileId>,
    key_store: domain::MerchantKeyStore,
    operation: Op,
    req: Req,
    auth_flow: services::AuthFlow,
    call_connector_action: CallConnectorAction,
    header_payload: HeaderPayload,
    platform_merchant_account: Option<domain::MerchantAccount>,
) -> RouterResponse<Res>
where
    F: Send + Clone + Sync,
    FData: Send + Sync + Clone,
    Op: Operation<F, Req, Data = D> + Send + Sync + Clone,
    Req: Debug + Authenticate + Clone,
    D: OperationSessionGetters<F> + OperationSessionSetters<F> + Send + Sync + Clone,
    Res: transformers::ToResponse<F, D, Op>,
    // To create connector flow specific interface data
    D: ConstructFlowSpecificData<F, FData, router_types::PaymentsResponseData>,
    RouterData<F, FData, router_types::PaymentsResponseData>: Feature<F, FData>,

    // To construct connector flow specific api
    dyn api::Connector:
        services::api::ConnectorIntegration<F, FData, router_types::PaymentsResponseData>,

    // To perform router related operation for PaymentResponse
    PaymentResponse: Operation<F, FData, Data = D>,
{
    let (payment_data, _req, customer, connector_http_status_code, external_latency) =
        proxy_for_payments_operation_core::<_, _, _, _, _>(
            &state,
            req_state,
            merchant_account,
            profile_id,
            key_store,
            operation.clone(),
            req,
            call_connector_action,
            auth_flow,
            header_payload.clone(),
            platform_merchant_account,
        )
        .await?;

    Res::generate_response(
        payment_data,
        customer,
        auth_flow,
        &state.base_url,
        operation,
        &state.conf.connector_request_reference_id_config,
        connector_http_status_code,
        external_latency,
        header_payload.x_hs_latency,
    )
}

#[cfg(feature = "v2")]
#[allow(clippy::too_many_arguments)]
pub async fn payments_intent_core<F, Res, Req, Op, D>(
    state: SessionState,
    req_state: ReqState,
    merchant_account: domain::MerchantAccount,
    profile: domain::Profile,
    key_store: domain::MerchantKeyStore,
    operation: Op,
    req: Req,
    payment_id: id_type::GlobalPaymentId,
    header_payload: HeaderPayload,
    platform_merchant_account: Option<domain::MerchantAccount>,
) -> RouterResponse<Res>
where
    F: Send + Clone + Sync,
    Op: Operation<F, Req, Data = D> + Send + Sync + Clone,
    Req: Debug + Clone,
    D: OperationSessionGetters<F> + OperationSessionSetters<F> + Send + Sync + Clone,
    Res: transformers::ToResponse<F, D, Op>,
{
    let (payment_data, _req, customer) = payments_intent_operation_core::<_, _, _, _>(
        &state,
        req_state,
        merchant_account.clone(),
        profile,
        key_store,
        operation.clone(),
        req,
        payment_id,
        header_payload.clone(),
        platform_merchant_account,
    )
    .await?;

    Res::generate_response(
        payment_data,
        customer,
        &state.base_url,
        operation,
        &state.conf.connector_request_reference_id_config,
        None,
        None,
        header_payload.x_hs_latency,
        &merchant_account,
    )
}

#[cfg(feature = "v2")]
#[allow(clippy::too_many_arguments)]
pub async fn payments_core<F, Res, Req, Op, FData, D>(
    state: SessionState,
    req_state: ReqState,
    merchant_account: domain::MerchantAccount,
    profile: domain::Profile,
    key_store: domain::MerchantKeyStore,
    operation: Op,
    req: Req,
    payment_id: id_type::GlobalPaymentId,
    call_connector_action: CallConnectorAction,
    header_payload: HeaderPayload,
) -> RouterResponse<Res>
where
    F: Send + Clone + Sync,
    Req: Send + Sync,
    FData: Send + Sync + Clone,
    Op: Operation<F, Req, Data = D> + ValidateStatusForOperation + Send + Sync + Clone,
    Req: Debug,
    D: OperationSessionGetters<F>
        + OperationSessionSetters<F>
        + transformers::GenerateResponse<Res>
        + Send
        + Sync
        + Clone,
    // To create connector flow specific interface data
    D: ConstructFlowSpecificData<F, FData, router_types::PaymentsResponseData>,
    RouterData<F, FData, router_types::PaymentsResponseData>: Feature<F, FData>,

    // To construct connector flow specific api
    dyn api::Connector:
        services::api::ConnectorIntegration<F, FData, router_types::PaymentsResponseData>,

    // To perform router related operation for PaymentResponse
    PaymentResponse: Operation<F, FData, Data = D>,

    // To create updatable objects in post update tracker
    RouterData<F, FData, router_types::PaymentsResponseData>:
        hyperswitch_domain_models::router_data::TrackerPostUpdateObjects<F, FData, D>,
{
    // Validate the request fields
    operation
        .to_validate_request()?
        .validate_request(&req, &merchant_account)?;

    // Get the tracker related information. This includes payment intent and payment attempt
    let get_tracker_response = operation
        .to_get_tracker()?
        .get_trackers(
            &state,
            &payment_id,
            &req,
            &merchant_account,
            &profile,
            &key_store,
            &header_payload,
            None,
        )
        .await?;

    let (payment_data, _req, customer, connector_http_status_code, external_latency) =
        payments_operation_core::<_, _, _, _, _>(
            &state,
            req_state,
            merchant_account.clone(),
            key_store,
            profile,
            operation.clone(),
            req,
            get_tracker_response,
            call_connector_action,
            header_payload.clone(),
        )
        .await?;

    payment_data.generate_response(
        &state,
        connector_http_status_code,
        external_latency,
        header_payload.x_hs_latency,
        &merchant_account,
    )
}

fn is_start_pay<Op: Debug>(operation: &Op) -> bool {
    format!("{operation:?}").eq("PaymentStart")
}

#[cfg(feature = "v1")]
#[derive(Clone, Debug, serde::Serialize)]
pub struct PaymentsRedirectResponseData {
    pub connector: Option<String>,
    pub param: Option<String>,
    pub merchant_id: Option<id_type::MerchantId>,
    pub json_payload: Option<serde_json::Value>,
    pub resource_id: api::PaymentIdType,
    pub force_sync: bool,
    pub creds_identifier: Option<String>,
}

#[cfg(feature = "v2")]
#[derive(Clone, Debug, serde::Serialize)]
pub struct PaymentsRedirectResponseData {
    pub payment_id: id_type::GlobalPaymentId,
    pub query_params: String,
    pub json_payload: Option<serde_json::Value>,
}

#[async_trait::async_trait]
pub trait PaymentRedirectFlow: Sync {
    // Associated type for call_payment_flow response
    type PaymentFlowResponse;

    #[cfg(feature = "v1")]
    #[allow(clippy::too_many_arguments)]
    async fn call_payment_flow(
        &self,
        state: &SessionState,
        req_state: ReqState,
        merchant_account: domain::MerchantAccount,
        merchant_key_store: domain::MerchantKeyStore,
        req: PaymentsRedirectResponseData,
        connector_action: CallConnectorAction,
        connector: String,
        payment_id: id_type::PaymentId,
        platform_merchant_account: Option<domain::MerchantAccount>,
    ) -> RouterResult<Self::PaymentFlowResponse>;

    #[cfg(feature = "v2")]
    #[allow(clippy::too_many_arguments)]
    async fn call_payment_flow(
        &self,
        state: &SessionState,
        req_state: ReqState,
        merchant_account: domain::MerchantAccount,
        merchant_key_store: domain::MerchantKeyStore,
        profile: domain::Profile,
        req: PaymentsRedirectResponseData,
        platform_merchant_account: Option<domain::MerchantAccount>,
    ) -> RouterResult<Self::PaymentFlowResponse>;

    fn get_payment_action(&self) -> services::PaymentAction;

    #[cfg(feature = "v1")]
    fn generate_response(
        &self,
        payment_flow_response: &Self::PaymentFlowResponse,
        payment_id: id_type::PaymentId,
        connector: String,
    ) -> RouterResult<services::ApplicationResponse<api::RedirectionResponse>>;

    #[cfg(feature = "v2")]
    fn generate_response(
        &self,
        payment_flow_response: &Self::PaymentFlowResponse,
    ) -> RouterResult<services::ApplicationResponse<api::RedirectionResponse>>;

    #[cfg(feature = "v1")]
    async fn handle_payments_redirect_response(
        &self,
        state: SessionState,
        req_state: ReqState,
        merchant_account: domain::MerchantAccount,
        key_store: domain::MerchantKeyStore,
        req: PaymentsRedirectResponseData,
        platform_merchant_account: Option<domain::MerchantAccount>,
    ) -> RouterResponse<api::RedirectionResponse> {
        metrics::REDIRECTION_TRIGGERED.add(
            1,
            router_env::metric_attributes!(
                (
                    "connector",
                    req.connector.to_owned().unwrap_or("null".to_string()),
                ),
                ("merchant_id", merchant_account.get_id().clone()),
            ),
        );
        let connector = req.connector.clone().get_required_value("connector")?;

        let query_params = req.param.clone().get_required_value("param")?;

        #[cfg(feature = "v1")]
        let resource_id = api::PaymentIdTypeExt::get_payment_intent_id(&req.resource_id)
            .change_context(errors::ApiErrorResponse::MissingRequiredField {
                field_name: "payment_id",
            })?;

        #[cfg(feature = "v2")]
        //TODO: Will get the global payment id from the resource id, we need to handle this in the further flow
        let resource_id: id_type::PaymentId = todo!();

        // This connector data is ephemeral, the call payment flow will get new connector data
        // with merchant account details, so the connector_id can be safely set to None here
        let connector_data = api::ConnectorData::get_connector_by_name(
            &state.conf.connectors,
            &connector,
            api::GetToken::Connector,
            None,
        )?;

        let flow_type = connector_data
            .connector
            .get_flow_type(
                &query_params,
                req.json_payload.clone(),
                self.get_payment_action(),
            )
            .change_context(errors::ApiErrorResponse::InternalServerError)
            .attach_printable("Failed to decide the response flow")?;

        let payment_flow_response = self
            .call_payment_flow(
                &state,
                req_state,
                merchant_account.clone(),
                key_store,
                req.clone(),
                flow_type,
                connector.clone(),
                resource_id.clone(),
                platform_merchant_account,
            )
            .await?;

        self.generate_response(&payment_flow_response, resource_id, connector)
    }

    #[cfg(feature = "v2")]
    #[allow(clippy::too_many_arguments)]
    async fn handle_payments_redirect_response(
        &self,
        state: SessionState,
        req_state: ReqState,
        merchant_account: domain::MerchantAccount,
        key_store: domain::MerchantKeyStore,
        profile: domain::Profile,
        request: PaymentsRedirectResponseData,
        platform_merchant_account: Option<domain::MerchantAccount>,
    ) -> RouterResponse<api::RedirectionResponse> {
        metrics::REDIRECTION_TRIGGERED.add(
            1,
            router_env::metric_attributes!(("merchant_id", merchant_account.get_id().clone())),
        );

        let payment_flow_response = self
            .call_payment_flow(
                &state,
                req_state,
                merchant_account,
                key_store,
                profile,
                request,
                platform_merchant_account,
            )
            .await?;

        self.generate_response(&payment_flow_response)
    }
}

#[derive(Clone, Debug)]
pub struct PaymentRedirectCompleteAuthorize;

#[cfg(feature = "v1")]
#[async_trait::async_trait]
impl PaymentRedirectFlow for PaymentRedirectCompleteAuthorize {
    type PaymentFlowResponse = router_types::RedirectPaymentFlowResponse;

    #[allow(clippy::too_many_arguments)]
    async fn call_payment_flow(
        &self,
        state: &SessionState,
        req_state: ReqState,
        merchant_account: domain::MerchantAccount,
        merchant_key_store: domain::MerchantKeyStore,
        req: PaymentsRedirectResponseData,
        connector_action: CallConnectorAction,
        _connector: String,
        _payment_id: id_type::PaymentId,
        platform_merchant_account: Option<domain::MerchantAccount>,
    ) -> RouterResult<Self::PaymentFlowResponse> {
        let key_manager_state = &state.into();

        let payment_confirm_req = api::PaymentsRequest {
            payment_id: Some(req.resource_id.clone()),
            merchant_id: req.merchant_id.clone(),
            feature_metadata: Some(api_models::payments::FeatureMetadata {
                redirect_response: Some(api_models::payments::RedirectResponse {
                    param: req.param.map(Secret::new),
                    json_payload: Some(req.json_payload.unwrap_or(serde_json::json!({})).into()),
                }),
                search_tags: None,
                apple_pay_recurring_details: None,
            }),
            ..Default::default()
        };
        let response = Box::pin(payments_core::<
            api::CompleteAuthorize,
            api::PaymentsResponse,
            _,
            _,
            _,
            _,
        >(
            state.clone(),
            req_state,
            merchant_account,
            None,
            merchant_key_store.clone(),
            operations::payment_complete_authorize::CompleteAuthorize,
            payment_confirm_req,
            services::api::AuthFlow::Merchant,
            connector_action,
            None,
            HeaderPayload::default(),
            platform_merchant_account,
        ))
        .await?;
        let payments_response = match response {
            services::ApplicationResponse::Json(response) => Ok(response),
            services::ApplicationResponse::JsonWithHeaders((response, _)) => Ok(response),
            _ => Err(errors::ApiErrorResponse::InternalServerError)
                .attach_printable("Failed to get the response in json"),
        }?;
        let profile_id = payments_response
            .profile_id
            .as_ref()
            .get_required_value("profile_id")?;
        let business_profile = state
            .store
            .find_business_profile_by_profile_id(key_manager_state, &merchant_key_store, profile_id)
            .await
            .to_not_found_response(errors::ApiErrorResponse::ProfileNotFound {
                id: profile_id.get_string_repr().to_owned(),
            })?;
        Ok(router_types::RedirectPaymentFlowResponse {
            payments_response,
            business_profile,
        })
    }

    fn get_payment_action(&self) -> services::PaymentAction {
        services::PaymentAction::CompleteAuthorize
    }

    fn generate_response(
        &self,
        payment_flow_response: &Self::PaymentFlowResponse,
        payment_id: id_type::PaymentId,
        connector: String,
    ) -> RouterResult<services::ApplicationResponse<api::RedirectionResponse>> {
        let payments_response = &payment_flow_response.payments_response;
        // There might be multiple redirections needed for some flows
        // If the status is requires customer action, then send the startpay url again
        // The redirection data must have been provided and updated by the connector
        let redirection_response = match payments_response.status {
            enums::IntentStatus::RequiresCustomerAction => {
                let startpay_url = payments_response
                    .next_action
                    .clone()
                    .and_then(|next_action_data| match next_action_data {
                        api_models::payments::NextActionData::RedirectToUrl { redirect_to_url } => Some(redirect_to_url),
                        api_models::payments::NextActionData::DisplayBankTransferInformation { .. } => None,
                        api_models::payments::NextActionData::ThirdPartySdkSessionToken { .. } => None,
                        api_models::payments::NextActionData::QrCodeInformation{..} => None,
                        api_models::payments::NextActionData::FetchQrCodeInformation{..} => None,
                        api_models::payments::NextActionData::DisplayVoucherInformation{ .. } => None,
                        api_models::payments::NextActionData::WaitScreenInformation{..} => None,
                        api_models::payments::NextActionData::ThreeDsInvoke{..} => None,
                        api_models::payments::NextActionData::InvokeSdkClient{..} => None,
                        api_models::payments::NextActionData::CollectOtp{ .. } => None,
                    })
                    .ok_or(errors::ApiErrorResponse::InternalServerError)

                    .attach_printable(
                        "did not receive redirect to url when status is requires customer action",
                    )?;
                Ok(api::RedirectionResponse {
                    return_url: String::new(),
                    params: vec![],
                    return_url_with_query_params: startpay_url,
                    http_method: "GET".to_string(),
                    headers: vec![],
                })
            }
            // If the status is terminal status, then redirect to merchant return url to provide status
            enums::IntentStatus::Succeeded
            | enums::IntentStatus::Failed
            | enums::IntentStatus::Cancelled | enums::IntentStatus::RequiresCapture| enums::IntentStatus::Processing=> helpers::get_handle_response_url(
                payment_id,
                &payment_flow_response.business_profile,
                payments_response,
                connector,
            ),
            _ => Err(errors::ApiErrorResponse::InternalServerError).attach_printable_lazy(|| format!("Could not proceed with payment as payment status {} cannot be handled during redirection",payments_response.status))?
        }?;
        Ok(services::ApplicationResponse::JsonForRedirection(
            redirection_response,
        ))
    }
}

#[derive(Clone, Debug)]
pub struct PaymentRedirectSync;

#[cfg(feature = "v1")]
#[async_trait::async_trait]
impl PaymentRedirectFlow for PaymentRedirectSync {
    type PaymentFlowResponse = router_types::RedirectPaymentFlowResponse;

    #[allow(clippy::too_many_arguments)]
    async fn call_payment_flow(
        &self,
        state: &SessionState,
        req_state: ReqState,
        merchant_account: domain::MerchantAccount,
        merchant_key_store: domain::MerchantKeyStore,
        req: PaymentsRedirectResponseData,
        connector_action: CallConnectorAction,
        _connector: String,
        _payment_id: id_type::PaymentId,
        platform_merchant_account: Option<domain::MerchantAccount>,
    ) -> RouterResult<Self::PaymentFlowResponse> {
        let key_manager_state = &state.into();

        let payment_sync_req = api::PaymentsRetrieveRequest {
            resource_id: req.resource_id,
            merchant_id: req.merchant_id,
            param: req.param,
            force_sync: req.force_sync,
            connector: req.connector,
            merchant_connector_details: req.creds_identifier.map(|creds_id| {
                api::MerchantConnectorDetailsWrap {
                    creds_identifier: creds_id,
                    encoded_data: None,
                }
            }),
            client_secret: None,
            expand_attempts: None,
            expand_captures: None,
        };
        let response = Box::pin(
            payments_core::<api::PSync, api::PaymentsResponse, _, _, _, _>(
                state.clone(),
                req_state,
                merchant_account,
                None,
                merchant_key_store.clone(),
                PaymentStatus,
                payment_sync_req,
                services::api::AuthFlow::Merchant,
                connector_action,
                None,
                HeaderPayload::default(),
                platform_merchant_account,
            ),
        )
        .await?;
        let payments_response = match response {
            services::ApplicationResponse::Json(response) => Ok(response),
            services::ApplicationResponse::JsonWithHeaders((response, _)) => Ok(response),
            _ => Err(errors::ApiErrorResponse::InternalServerError)
                .attach_printable("Failed to get the response in json"),
        }?;
        let profile_id = payments_response
            .profile_id
            .as_ref()
            .get_required_value("profile_id")?;
        let business_profile = state
            .store
            .find_business_profile_by_profile_id(key_manager_state, &merchant_key_store, profile_id)
            .await
            .to_not_found_response(errors::ApiErrorResponse::ProfileNotFound {
                id: profile_id.get_string_repr().to_owned(),
            })?;
        Ok(router_types::RedirectPaymentFlowResponse {
            payments_response,
            business_profile,
        })
    }
    fn generate_response(
        &self,
        payment_flow_response: &Self::PaymentFlowResponse,
        payment_id: id_type::PaymentId,
        connector: String,
    ) -> RouterResult<services::ApplicationResponse<api::RedirectionResponse>> {
        Ok(services::ApplicationResponse::JsonForRedirection(
            helpers::get_handle_response_url(
                payment_id,
                &payment_flow_response.business_profile,
                &payment_flow_response.payments_response,
                connector,
            )?,
        ))
    }

    fn get_payment_action(&self) -> services::PaymentAction {
        services::PaymentAction::PSync
    }
}

#[cfg(feature = "v2")]
impl ValidateStatusForOperation for &PaymentRedirectSync {
    fn validate_status_for_operation(
        &self,
        intent_status: common_enums::IntentStatus,
    ) -> Result<(), errors::ApiErrorResponse> {
        match intent_status {
            common_enums::IntentStatus::RequiresCustomerAction => Ok(()),
            common_enums::IntentStatus::Succeeded
            | common_enums::IntentStatus::Failed
            | common_enums::IntentStatus::Cancelled
            | common_enums::IntentStatus::Processing
            | common_enums::IntentStatus::RequiresPaymentMethod
            | common_enums::IntentStatus::RequiresMerchantAction
            | common_enums::IntentStatus::RequiresCapture
            | common_enums::IntentStatus::PartiallyCaptured
            | common_enums::IntentStatus::RequiresConfirmation
            | common_enums::IntentStatus::PartiallyCapturedAndCapturable => {
                Err(errors::ApiErrorResponse::PaymentUnexpectedState {
                    current_flow: format!("{self:?}"),
                    field_name: "status".to_string(),
                    current_value: intent_status.to_string(),
                    states: ["requires_customer_action".to_string()].join(", "),
                })
            }
        }
    }
}

#[cfg(feature = "v2")]
#[async_trait::async_trait]
impl PaymentRedirectFlow for PaymentRedirectSync {
    type PaymentFlowResponse =
        router_types::RedirectPaymentFlowResponse<PaymentStatusData<api::PSync>>;

    async fn call_payment_flow(
        &self,
        state: &SessionState,
        req_state: ReqState,
        merchant_account: domain::MerchantAccount,
        merchant_key_store: domain::MerchantKeyStore,
        profile: domain::Profile,
        req: PaymentsRedirectResponseData,
        platform_merchant_account: Option<domain::MerchantAccount>,
    ) -> RouterResult<Self::PaymentFlowResponse> {
        let payment_id = req.payment_id.clone();

        let payment_sync_request = api::PaymentsRetrieveRequest {
            param: Some(req.query_params.clone()),
            force_sync: true,
        };

        let operation = operations::PaymentGet;
        let boxed_operation: BoxedOperation<
            '_,
            api::PSync,
            api::PaymentsRetrieveRequest,
            PaymentStatusData<api::PSync>,
        > = Box::new(operation);

        let get_tracker_response = boxed_operation
            .to_get_tracker()?
            .get_trackers(
                state,
                &payment_id,
                &payment_sync_request,
                &merchant_account,
                &profile,
                &merchant_key_store,
                &HeaderPayload::default(),
                platform_merchant_account.as_ref(),
            )
            .await?;

        let payment_data = &get_tracker_response.payment_data;
        self.validate_status_for_operation(payment_data.payment_intent.status)?;

        let payment_attempt = payment_data
            .payment_attempt
            .as_ref()
            .ok_or(errors::ApiErrorResponse::InternalServerError)
            .attach_printable("payment_attempt not found in get_tracker_response")?;

        let connector = payment_attempt
            .connector
            .as_ref()
            .ok_or(errors::ApiErrorResponse::InternalServerError)
            .attach_printable(
                "connector is not set in payment attempt in finish redirection flow",
            )?;

        // This connector data is ephemeral, the call payment flow will get new connector data
        // with merchant account details, so the connector_id can be safely set to None here
        let connector_data = api::ConnectorData::get_connector_by_name(
            &state.conf.connectors,
            connector,
            api::GetToken::Connector,
            None,
        )?;

        let call_connector_action = connector_data
            .connector
            .get_flow_type(
                &req.query_params,
                req.json_payload.clone(),
                self.get_payment_action(),
            )
            .change_context(errors::ApiErrorResponse::InternalServerError)
            .attach_printable("Failed to decide the response flow")?;

        let (payment_data, _, _, _, _) =
            Box::pin(payments_operation_core::<api::PSync, _, _, _, _>(
                state,
                req_state,
                merchant_account,
                merchant_key_store.clone(),
                profile.clone(),
                operation,
                payment_sync_request,
                get_tracker_response,
                call_connector_action,
                HeaderPayload::default(),
            ))
            .await?;

        Ok(router_types::RedirectPaymentFlowResponse {
            payment_data,
            profile,
        })
    }
    fn generate_response(
        &self,
        payment_flow_response: &Self::PaymentFlowResponse,
    ) -> RouterResult<services::ApplicationResponse<api::RedirectionResponse>> {
        let payment_intent = &payment_flow_response.payment_data.payment_intent;
        let profile = &payment_flow_response.profile;

        let return_url = payment_intent
            .return_url
            .as_ref()
            .or(profile.return_url.as_ref())
            .ok_or(errors::ApiErrorResponse::InternalServerError)
            .attach_printable("return url not found in payment intent and profile")?
            .to_owned();

        let return_url = return_url
            .add_query_params(("id", payment_intent.id.get_string_repr()))
            .add_query_params(("status", &payment_intent.status.to_string()));

        let return_url_str = return_url.into_inner().to_string();

        Ok(services::ApplicationResponse::JsonForRedirection(
            api::RedirectionResponse {
                return_url_with_query_params: return_url_str,
            },
        ))
    }

    fn get_payment_action(&self) -> services::PaymentAction {
        services::PaymentAction::PSync
    }
}

#[derive(Clone, Debug)]
pub struct PaymentAuthenticateCompleteAuthorize;

#[cfg(feature = "v1")]
#[async_trait::async_trait]
impl PaymentRedirectFlow for PaymentAuthenticateCompleteAuthorize {
    type PaymentFlowResponse = router_types::AuthenticatePaymentFlowResponse;

    #[allow(clippy::too_many_arguments)]
    async fn call_payment_flow(
        &self,
        state: &SessionState,
        req_state: ReqState,
        merchant_account: domain::MerchantAccount,
        merchant_key_store: domain::MerchantKeyStore,
        req: PaymentsRedirectResponseData,
        connector_action: CallConnectorAction,
        connector: String,
        payment_id: id_type::PaymentId,
        platform_merchant_account: Option<domain::MerchantAccount>,
    ) -> RouterResult<Self::PaymentFlowResponse> {
        let merchant_id = merchant_account.get_id().clone();
        let key_manager_state = &state.into();

        let payment_intent = state
            .store
            .find_payment_intent_by_payment_id_merchant_id(
                key_manager_state,
                &payment_id,
                &merchant_id,
                &merchant_key_store,
                merchant_account.storage_scheme,
            )
            .await
            .to_not_found_response(errors::ApiErrorResponse::PaymentNotFound)?;
        let payment_attempt = state
            .store
            .find_payment_attempt_by_attempt_id_merchant_id(
                &payment_intent.active_attempt.get_id(),
                &merchant_id,
                merchant_account.storage_scheme,
            )
            .await
            .to_not_found_response(errors::ApiErrorResponse::PaymentNotFound)?;
        let authentication_id = payment_attempt
            .authentication_id
            .ok_or(errors::ApiErrorResponse::InternalServerError)
            .attach_printable("missing authentication_id in payment_attempt")?;
        let authentication = state
            .store
            .find_authentication_by_merchant_id_authentication_id(
                &merchant_id,
                authentication_id.clone(),
            )
            .await
            .to_not_found_response(errors::ApiErrorResponse::AuthenticationNotFound {
                id: authentication_id,
            })?;
        // Fetching merchant_connector_account to check if pull_mechanism is enabled for 3ds connector
        let authentication_merchant_connector_account = helpers::get_merchant_connector_account(
            state,
            &merchant_id,
            None,
            &merchant_key_store,
            &payment_intent
                .profile_id
                .ok_or(errors::ApiErrorResponse::InternalServerError)
                .attach_printable("missing profile_id in payment_intent")?,
            &payment_attempt
                .authentication_connector
                .ok_or(errors::ApiErrorResponse::InternalServerError)
                .attach_printable("missing authentication connector in payment_intent")?,
            None,
        )
        .await?;
        let is_pull_mechanism_enabled =
            utils::check_if_pull_mechanism_for_external_3ds_enabled_from_connector_metadata(
                authentication_merchant_connector_account
                    .get_metadata()
                    .map(|metadata| metadata.expose()),
            );
        let response = if is_pull_mechanism_enabled
            || authentication.authentication_type
                != Some(common_enums::DecoupledAuthenticationType::Challenge)
        {
            let payment_confirm_req = api::PaymentsRequest {
                payment_id: Some(req.resource_id.clone()),
                merchant_id: req.merchant_id.clone(),
                feature_metadata: Some(api_models::payments::FeatureMetadata {
                    redirect_response: Some(api_models::payments::RedirectResponse {
                        param: req.param.map(Secret::new),
                        json_payload: Some(
                            req.json_payload.unwrap_or(serde_json::json!({})).into(),
                        ),
                    }),
                    search_tags: None,
                    apple_pay_recurring_details: None,
                }),
                ..Default::default()
            };
            Box::pin(payments_core::<
                api::Authorize,
                api::PaymentsResponse,
                _,
                _,
                _,
                _,
            >(
                state.clone(),
                req_state,
                merchant_account,
                None,
                merchant_key_store.clone(),
                PaymentConfirm,
                payment_confirm_req,
                services::api::AuthFlow::Merchant,
                connector_action,
                None,
                HeaderPayload::with_source(enums::PaymentSource::ExternalAuthenticator),
                platform_merchant_account,
            ))
            .await?
        } else {
            let payment_sync_req = api::PaymentsRetrieveRequest {
                resource_id: req.resource_id,
                merchant_id: req.merchant_id,
                param: req.param,
                force_sync: req.force_sync,
                connector: req.connector,
                merchant_connector_details: req.creds_identifier.map(|creds_id| {
                    api::MerchantConnectorDetailsWrap {
                        creds_identifier: creds_id,
                        encoded_data: None,
                    }
                }),
                client_secret: None,
                expand_attempts: None,
                expand_captures: None,
            };
            Box::pin(
                payments_core::<api::PSync, api::PaymentsResponse, _, _, _, _>(
                    state.clone(),
                    req_state,
                    merchant_account.clone(),
                    None,
                    merchant_key_store.clone(),
                    PaymentStatus,
                    payment_sync_req,
                    services::api::AuthFlow::Merchant,
                    connector_action,
                    None,
                    HeaderPayload::default(),
                    platform_merchant_account,
                ),
            )
            .await?
        };
        let payments_response = match response {
            services::ApplicationResponse::Json(response) => Ok(response),
            services::ApplicationResponse::JsonWithHeaders((response, _)) => Ok(response),
            _ => Err(errors::ApiErrorResponse::InternalServerError)
                .attach_printable("Failed to get the response in json"),
        }?;
        // When intent status is RequiresCustomerAction, Set poll_id in redis to allow the fetch status of poll through retrieve_poll_status api from client
        if payments_response.status == common_enums::IntentStatus::RequiresCustomerAction {
            let req_poll_id = core_utils::get_external_authentication_request_poll_id(&payment_id);
            let poll_id = core_utils::get_poll_id(&merchant_id, req_poll_id.clone());
            let redis_conn = state
                .store
                .get_redis_conn()
                .change_context(errors::ApiErrorResponse::InternalServerError)
                .attach_printable("Failed to get redis connection")?;
            redis_conn
                .set_key_with_expiry(
                    &poll_id,
                    api_models::poll::PollStatus::Pending.to_string(),
                    crate::consts::POLL_ID_TTL,
                )
                .await
                .change_context(errors::StorageError::KVError)
                .change_context(errors::ApiErrorResponse::InternalServerError)
                .attach_printable("Failed to add poll_id in redis")?;
        };
        let default_poll_config = router_types::PollConfig::default();
        let default_config_str = default_poll_config
            .encode_to_string_of_json()
            .change_context(errors::ApiErrorResponse::InternalServerError)
            .attach_printable("Error while stringifying default poll config")?;
        let poll_config = state
            .store
            .find_config_by_key_unwrap_or(
                &router_types::PollConfig::get_poll_config_key(connector),
                Some(default_config_str),
            )
            .await
            .change_context(errors::ApiErrorResponse::InternalServerError)
            .attach_printable("The poll config was not found in the DB")?;
        let poll_config: router_types::PollConfig = poll_config
            .config
            .parse_struct("PollConfig")
            .change_context(errors::ApiErrorResponse::InternalServerError)
            .attach_printable("Error while parsing PollConfig")?;
        let profile_id = payments_response
            .profile_id
            .as_ref()
            .get_required_value("profile_id")?;
        let business_profile = state
            .store
            .find_business_profile_by_profile_id(key_manager_state, &merchant_key_store, profile_id)
            .await
            .to_not_found_response(errors::ApiErrorResponse::ProfileNotFound {
                id: profile_id.get_string_repr().to_owned(),
            })?;
        Ok(router_types::AuthenticatePaymentFlowResponse {
            payments_response,
            poll_config,
            business_profile,
        })
    }
    fn generate_response(
        &self,
        payment_flow_response: &Self::PaymentFlowResponse,
        payment_id: id_type::PaymentId,
        connector: String,
    ) -> RouterResult<services::ApplicationResponse<api::RedirectionResponse>> {
        let payments_response = &payment_flow_response.payments_response;
        let redirect_response = helpers::get_handle_response_url(
            payment_id.clone(),
            &payment_flow_response.business_profile,
            payments_response,
            connector.clone(),
        )?;
        // html script to check if inside iframe, then send post message to parent for redirection else redirect self to return_url
        let html = core_utils::get_html_redirect_response_for_external_authentication(
            redirect_response.return_url_with_query_params,
            payments_response,
            payment_id,
            &payment_flow_response.poll_config,
        )?;
        Ok(services::ApplicationResponse::Form(Box::new(
            services::RedirectionFormData {
                redirect_form: services::RedirectForm::Html { html_data: html },
                payment_method_data: None,
                amount: payments_response.amount.to_string(),
                currency: payments_response.currency.clone(),
            },
        )))
    }

    fn get_payment_action(&self) -> services::PaymentAction {
        services::PaymentAction::PaymentAuthenticateCompleteAuthorize
    }
}

#[cfg(feature = "v1")]
#[allow(clippy::too_many_arguments)]
#[instrument(skip_all)]
pub async fn call_connector_service<F, RouterDReq, ApiRequest, D>(
    state: &SessionState,
    req_state: ReqState,
    merchant_account: &domain::MerchantAccount,
    key_store: &domain::MerchantKeyStore,
    connector: api::ConnectorData,
    operation: &BoxedOperation<'_, F, ApiRequest, D>,
    payment_data: &mut D,
    customer: &Option<domain::Customer>,
    call_connector_action: CallConnectorAction,
    validate_result: &operations::ValidateResult,
    schedule_time: Option<time::PrimitiveDateTime>,
    header_payload: HeaderPayload,
    frm_suggestion: Option<storage_enums::FrmSuggestion>,
    business_profile: &domain::Profile,
    is_retry_payment: bool,
) -> RouterResult<(
    RouterData<F, RouterDReq, router_types::PaymentsResponseData>,
    helpers::MerchantConnectorAccountType,
)>
where
    F: Send + Clone + Sync,
    RouterDReq: Send + Sync,

    // To create connector flow specific interface data
    D: OperationSessionGetters<F> + OperationSessionSetters<F> + Send + Sync + Clone,
    D: ConstructFlowSpecificData<F, RouterDReq, router_types::PaymentsResponseData>,
    RouterData<F, RouterDReq, router_types::PaymentsResponseData>: Feature<F, RouterDReq> + Send,
    // To construct connector flow specific api
    dyn api::Connector:
        services::api::ConnectorIntegration<F, RouterDReq, router_types::PaymentsResponseData>,
{
    let stime_connector = Instant::now();

    let merchant_connector_account = construct_profile_id_and_get_mca(
        state,
        merchant_account,
        payment_data,
        &connector.connector_name.to_string(),
        connector.merchant_connector_id.as_ref(),
        key_store,
        false,
    )
    .await?;

    #[cfg(feature = "v1")]
    if payment_data
        .get_payment_attempt()
        .merchant_connector_id
        .is_none()
    {
        payment_data.set_merchant_connector_id_in_attempt(merchant_connector_account.get_mca_id());
    }

    operation
        .to_domain()?
        .populate_payment_data(state, payment_data, merchant_account)
        .await?;

    let (pd, tokenization_action) = get_connector_tokenization_action_when_confirm_true(
        state,
        operation,
        payment_data,
        validate_result,
        &merchant_connector_account,
        key_store,
        customer,
        business_profile,
    )
    .await?;
    *payment_data = pd;

    // Validating the blocklist guard and generate the fingerprint
    blocklist_guard(state, merchant_account, key_store, operation, payment_data).await?;

    let updated_customer = call_create_connector_customer_if_required(
        state,
        customer,
        merchant_account,
        key_store,
        &merchant_connector_account,
        payment_data,
    )
    .await?;

    #[cfg(feature = "v1")]
    let merchant_recipient_data = if let Some(true) = payment_data
        .get_payment_intent()
        .is_payment_processor_token_flow
    {
        None
    } else {
        payment_data
            .get_merchant_recipient_data(
                state,
                merchant_account,
                key_store,
                &merchant_connector_account,
                &connector,
            )
            .await?
    };

    // TODO: handle how we read `is_processor_token_flow` in v2 and then call `get_merchant_recipient_data`
    #[cfg(feature = "v2")]
    let merchant_recipient_data = None;

    let mut router_data = payment_data
        .construct_router_data(
            state,
            connector.connector.id(),
            merchant_account,
            key_store,
            customer,
            &merchant_connector_account,
            merchant_recipient_data,
            None,
        )
        .await?;

    let add_access_token_result = router_data
        .add_access_token(
            state,
            &connector,
            merchant_account,
            payment_data.get_creds_identifier(),
        )
        .await?;

    router_data = router_data.add_session_token(state, &connector).await?;

    let should_continue_further = access_token::update_router_data_with_access_token_result(
        &add_access_token_result,
        &mut router_data,
        &call_connector_action,
    );

    router_data.payment_method_token = if let Some(decrypted_token) =
        add_decrypted_payment_method_token(tokenization_action.clone(), payment_data).await?
    {
        Some(decrypted_token)
    } else {
        router_data.payment_method_token
    };

    let payment_method_token_response = router_data
        .add_payment_method_token(
            state,
            &connector,
            &tokenization_action,
            should_continue_further,
        )
        .await?;

    let mut should_continue_further =
        tokenization::update_router_data_with_payment_method_token_result(
            payment_method_token_response,
            &mut router_data,
            is_retry_payment,
            should_continue_further,
        );

    (router_data, should_continue_further) = complete_preprocessing_steps_if_required(
        state,
        &connector,
        payment_data,
        router_data,
        operation,
        should_continue_further,
    )
    .await?;

    if let Ok(router_types::PaymentsResponseData::PreProcessingResponse {
        session_token: Some(session_token),
        ..
    }) = router_data.response.to_owned()
    {
        payment_data.push_sessions_token(session_token);
    };

    // In case of authorize flow, pre-task and post-tasks are being called in build request
    // if we do not want to proceed further, then the function will return Ok(None, false)
    let (connector_request, should_continue_further) = if should_continue_further {
        // Check if the actual flow specific request can be built with available data
        router_data
            .build_flow_specific_connector_request(state, &connector, call_connector_action.clone())
            .await?
    } else {
        (None, false)
    };

    if should_add_task_to_process_tracker(payment_data) {
        operation
            .to_domain()?
            .add_task_to_process_tracker(
                state,
                payment_data.get_payment_attempt(),
                validate_result.requeue,
                schedule_time,
            )
            .await
            .map_err(|error| logger::error!(process_tracker_error=?error))
            .ok();
    }

    // Update the payment trackers just before calling the connector
    // Since the request is already built in the previous step,
    // there should be no error in request construction from hyperswitch end
    (_, *payment_data) = operation
        .to_update_tracker()?
        .update_trackers(
            state,
            req_state,
            payment_data.clone(),
            customer.clone(),
            merchant_account.storage_scheme,
            updated_customer,
            key_store,
            frm_suggestion,
            header_payload.clone(),
        )
        .await?;

    let router_data = if should_continue_further {
        // The status of payment_attempt and intent will be updated in the previous step
        // update this in router_data.
        // This is added because few connector integrations do not update the status,
        // and rely on previous status set in router_data
        router_data.status = payment_data.get_payment_attempt().status;
        router_data
            .decide_flows(
                state,
                &connector,
                call_connector_action,
                connector_request,
                business_profile,
                header_payload.clone(),
            )
            .await
    } else {
        Ok(router_data)
    }?;

    let etime_connector = Instant::now();
    let duration_connector = etime_connector.saturating_duration_since(stime_connector);
    tracing::info!(duration = format!("Duration taken: {}", duration_connector.as_millis()));

    Ok((router_data, merchant_connector_account))
}

#[cfg(feature = "v2")]
#[allow(clippy::too_many_arguments)]
#[instrument(skip_all)]
pub async fn call_connector_service<F, RouterDReq, ApiRequest, D>(
    state: &SessionState,
    req_state: ReqState,
    merchant_account: &domain::MerchantAccount,
    key_store: &domain::MerchantKeyStore,
    connector: api::ConnectorData,
    operation: &BoxedOperation<'_, F, ApiRequest, D>,
    payment_data: &mut D,
    customer: &Option<domain::Customer>,
    call_connector_action: CallConnectorAction,
    schedule_time: Option<time::PrimitiveDateTime>,
    header_payload: HeaderPayload,
    frm_suggestion: Option<storage_enums::FrmSuggestion>,
    business_profile: &domain::Profile,
    is_retry_payment: bool,
) -> RouterResult<RouterData<F, RouterDReq, router_types::PaymentsResponseData>>
where
    F: Send + Clone + Sync,
    RouterDReq: Send + Sync,

    // To create connector flow specific interface data
    D: OperationSessionGetters<F> + OperationSessionSetters<F> + Send + Sync + Clone,
    D: ConstructFlowSpecificData<F, RouterDReq, router_types::PaymentsResponseData>,
    RouterData<F, RouterDReq, router_types::PaymentsResponseData>: Feature<F, RouterDReq> + Send,
    // To construct connector flow specific api
    dyn api::Connector:
        services::api::ConnectorIntegration<F, RouterDReq, router_types::PaymentsResponseData>,
{
    let stime_connector = Instant::now();

    let merchant_connector_id = connector
        .merchant_connector_id
        .as_ref()
        .get_required_value("merchant_connector_id")
        .change_context(errors::ApiErrorResponse::InternalServerError)
        .attach_printable("connector id is not set")?;

    let merchant_connector_account = state
        .store
        .find_merchant_connector_account_by_id(&state.into(), merchant_connector_id, key_store)
        .await
        .to_not_found_response(errors::ApiErrorResponse::MerchantConnectorAccountNotFound {
            id: merchant_connector_id.get_string_repr().to_owned(),
        })?;

    let mut router_data = payment_data
        .construct_router_data(
            state,
            connector.connector.id(),
            merchant_account,
            key_store,
            customer,
            &merchant_connector_account,
            None,
            None,
        )
        .await?;

    let add_access_token_result = router_data
        .add_access_token(
            state,
            &connector,
            merchant_account,
            payment_data.get_creds_identifier(),
        )
        .await?;

    router_data = router_data.add_session_token(state, &connector).await?;

    let should_continue_further = access_token::update_router_data_with_access_token_result(
        &add_access_token_result,
        &mut router_data,
        &call_connector_action,
    );

    // In case of authorize flow, pre-task and post-tasks are being called in build request
    // if we do not want to proceed further, then the function will return Ok(None, false)
    let (connector_request, should_continue_further) = if should_continue_further {
        // Check if the actual flow specific request can be built with available data
        router_data
            .build_flow_specific_connector_request(state, &connector, call_connector_action.clone())
            .await?
    } else {
        (None, false)
    };

    // Update the payment trackers just before calling the connector
    // Since the request is already built in the previous step,
    // there should be no error in request construction from hyperswitch end
    (_, *payment_data) = operation
        .to_update_tracker()?
        .update_trackers(
            state,
            req_state,
            payment_data.clone(),
            customer.clone(),
            merchant_account.storage_scheme,
            // TODO: update the customer with connector customer id
            None,
            key_store,
            frm_suggestion,
            header_payload.clone(),
        )
        .await?;

    let router_data = if should_continue_further {
        // The status of payment_attempt and intent will be updated in the previous step
        // update this in router_data.
        // This is added because few connector integrations do not update the status,
        // and rely on previous status set in router_data
        // TODO: status is already set when constructing payment data, why should this be done again?
        // router_data.status = payment_data.get_payment_attempt().status;
        router_data
            .decide_flows(
                state,
                &connector,
                call_connector_action,
                connector_request,
                business_profile,
                header_payload.clone(),
            )
            .await
    } else {
        Ok(router_data)
    }?;

    let etime_connector = Instant::now();
    let duration_connector = etime_connector.saturating_duration_since(stime_connector);
    tracing::info!(duration = format!("Duration taken: {}", duration_connector.as_millis()));

    Ok(router_data)
}

#[cfg(feature = "v1")]
// This function does not perform the tokenization action, as the payment method is not saved in this flow.
#[allow(clippy::too_many_arguments)]
#[instrument(skip_all)]
pub async fn proxy_for_call_connector_service<F, RouterDReq, ApiRequest, D>(
    state: &SessionState,
    req_state: ReqState,
    merchant_account: &domain::MerchantAccount,
    key_store: &domain::MerchantKeyStore,
    connector: api::ConnectorData,
    operation: &BoxedOperation<'_, F, ApiRequest, D>,
    payment_data: &mut D,
    customer: &Option<domain::Customer>,
    call_connector_action: CallConnectorAction,
    validate_result: &operations::ValidateResult,
    schedule_time: Option<time::PrimitiveDateTime>,
    header_payload: HeaderPayload,

    business_profile: &domain::Profile,
) -> RouterResult<(
    RouterData<F, RouterDReq, router_types::PaymentsResponseData>,
    helpers::MerchantConnectorAccountType,
)>
where
    F: Send + Clone + Sync,
    RouterDReq: Send + Sync,

    // To create connector flow specific interface data
    D: OperationSessionGetters<F> + OperationSessionSetters<F> + Send + Sync + Clone,
    D: ConstructFlowSpecificData<F, RouterDReq, router_types::PaymentsResponseData>,
    RouterData<F, RouterDReq, router_types::PaymentsResponseData>: Feature<F, RouterDReq> + Send,
    // To construct connector flow specific api
    dyn api::Connector:
        services::api::ConnectorIntegration<F, RouterDReq, router_types::PaymentsResponseData>,
{
    let stime_connector = Instant::now();

    let merchant_connector_account = construct_profile_id_and_get_mca(
        state,
        merchant_account,
        payment_data,
        &connector.connector_name.to_string(),
        connector.merchant_connector_id.as_ref(),
        key_store,
        false,
    )
    .await?;

    if payment_data
        .get_payment_attempt()
        .merchant_connector_id
        .is_none()
    {
        payment_data.set_merchant_connector_id_in_attempt(merchant_connector_account.get_mca_id());
    }

    let merchant_recipient_data = None;

    let mut router_data = payment_data
        .construct_router_data(
            state,
            connector.connector.id(),
            merchant_account,
            key_store,
            customer,
            &merchant_connector_account,
            merchant_recipient_data,
            None,
        )
        .await?;

    let add_access_token_result = router_data
        .add_access_token(
            state,
            &connector,
            merchant_account,
            payment_data.get_creds_identifier(),
        )
        .await?;

    router_data = router_data.add_session_token(state, &connector).await?;

    let mut should_continue_further = access_token::update_router_data_with_access_token_result(
        &add_access_token_result,
        &mut router_data,
        &call_connector_action,
    );

    (router_data, should_continue_further) = complete_preprocessing_steps_if_required(
        state,
        &connector,
        payment_data,
        router_data,
        operation,
        should_continue_further,
    )
    .await?;

    if let Ok(router_types::PaymentsResponseData::PreProcessingResponse {
        session_token: Some(session_token),
        ..
    }) = router_data.response.to_owned()
    {
        payment_data.push_sessions_token(session_token);
    };

    let (connector_request, should_continue_further) = if should_continue_further {
        // Check if the actual flow specific request can be built with available data
        router_data
            .build_flow_specific_connector_request(state, &connector, call_connector_action.clone())
            .await?
    } else {
        (None, false)
    };

    if should_add_task_to_process_tracker(payment_data) {
        operation
            .to_domain()?
            .add_task_to_process_tracker(
                state,
                payment_data.get_payment_attempt(),
                validate_result.requeue,
                schedule_time,
            )
            .await
            .map_err(|error| logger::error!(process_tracker_error=?error))
            .ok();
    }

    let updated_customer = None;
    let frm_suggestion = None;

    (_, *payment_data) = operation
        .to_update_tracker()?
        .update_trackers(
            state,
            req_state,
            payment_data.clone(),
            customer.clone(),
            merchant_account.storage_scheme,
            updated_customer,
            key_store,
            frm_suggestion,
            header_payload.clone(),
        )
        .await?;

    let router_data = if should_continue_further {
        // The status of payment_attempt and intent will be updated in the previous step
        // update this in router_data.
        // This is added because few connector integrations do not update the status,
        // and rely on previous status set in router_data
        router_data.status = payment_data.get_payment_attempt().status;
        router_data
            .decide_flows(
                state,
                &connector,
                call_connector_action,
                connector_request,
                business_profile,
                header_payload.clone(),
            )
            .await
    } else {
        Ok(router_data)
    }?;

    let etime_connector = Instant::now();
    let duration_connector = etime_connector.saturating_duration_since(stime_connector);
    tracing::info!(duration = format!("Duration taken: {}", duration_connector.as_millis()));

    Ok((router_data, merchant_connector_account))
}

pub async fn add_decrypted_payment_method_token<F, D>(
    tokenization_action: TokenizationAction,
    payment_data: &D,
) -> CustomResult<Option<PaymentMethodToken>, errors::ApiErrorResponse>
where
    F: Send + Clone + Sync,
    D: OperationSessionGetters<F> + Send + Sync + Clone,
{
    // Tokenization Action will be DecryptApplePayToken, only when payment method type is Apple Pay
    // and the connector supports Apple Pay predecrypt
    match &tokenization_action {
        TokenizationAction::DecryptApplePayToken(payment_processing_details)
        | TokenizationAction::TokenizeInConnectorAndApplepayPreDecrypt(
            payment_processing_details,
        ) => {
            let apple_pay_data = match payment_data.get_payment_method_data() {
                Some(domain::PaymentMethodData::Wallet(domain::WalletData::ApplePay(
                    wallet_data,
                ))) => Some(
                    ApplePayData::token_json(domain::WalletData::ApplePay(wallet_data.clone()))
                        .change_context(errors::ApiErrorResponse::InternalServerError)
                        .attach_printable("failed to parse apple pay token to json")?
                        .decrypt(
                            &payment_processing_details.payment_processing_certificate,
                            &payment_processing_details.payment_processing_certificate_key,
                        )
                        .await
                        .change_context(errors::ApiErrorResponse::InternalServerError)
                        .attach_printable("failed to decrypt apple pay token")?,
                ),
                _ => None,
            };

            let apple_pay_predecrypt = apple_pay_data
                .parse_value::<hyperswitch_domain_models::router_data::ApplePayPredecryptData>(
                    "ApplePayPredecryptData",
                )
                .change_context(errors::ApiErrorResponse::InternalServerError)
                .attach_printable(
                    "failed to parse decrypted apple pay response to ApplePayPredecryptData",
                )?;

            Ok(Some(PaymentMethodToken::ApplePayDecrypt(Box::new(
                apple_pay_predecrypt,
            ))))
        }
        TokenizationAction::DecryptPazeToken(payment_processing_details) => {
            let paze_data = match payment_data.get_payment_method_data() {
                Some(domain::PaymentMethodData::Wallet(domain::WalletData::Paze(wallet_data))) => {
                    Some(
                        decrypt_paze_token(
                            wallet_data.clone(),
                            payment_processing_details.paze_private_key.clone(),
                            payment_processing_details
                                .paze_private_key_passphrase
                                .clone(),
                        )
                        .change_context(errors::ApiErrorResponse::InternalServerError)
                        .attach_printable("failed to decrypt paze token")?,
                    )
                }
                _ => None,
            };
            let paze_decrypted_data = paze_data
                .parse_value::<hyperswitch_domain_models::router_data::PazeDecryptedData>(
                    "PazeDecryptedData",
                )
                .change_context(errors::ApiErrorResponse::InternalServerError)
                .attach_printable("failed to parse PazeDecryptedData")?;
            Ok(Some(PaymentMethodToken::PazeDecrypt(Box::new(
                paze_decrypted_data,
            ))))
        }
        _ => Ok(None),
    }
}

pub async fn get_merchant_bank_data_for_open_banking_connectors(
    merchant_connector_account: &helpers::MerchantConnectorAccountType,
    key_store: &domain::MerchantKeyStore,
    connector: &api::ConnectorData,
    state: &SessionState,
    merchant_account: &domain::MerchantAccount,
) -> RouterResult<Option<router_types::MerchantRecipientData>> {
    let merchant_data = merchant_connector_account
        .get_additional_merchant_data()
        .get_required_value("additional_merchant_data")?
        .into_inner()
        .peek()
        .clone();

    let merchant_recipient_data = merchant_data
        .parse_value::<router_types::AdditionalMerchantData>("AdditionalMerchantData")
        .change_context(errors::ApiErrorResponse::InternalServerError)
        .attach_printable("failed to decode MerchantRecipientData")?;

    let connector_name = enums::Connector::to_string(&connector.connector_name);
    let locker_based_connector_list = state.conf.locker_based_open_banking_connectors.clone();
    let contains = locker_based_connector_list
        .connector_list
        .contains(connector_name.as_str());

    let recipient_id = helpers::get_recipient_id_for_open_banking(&merchant_recipient_data)?;
    let final_recipient_data = if let Some(id) = recipient_id {
        if contains {
            // Customer Id for OpenBanking connectors will be merchant_id as the account data stored at locker belongs to the merchant
            let merchant_id_str = merchant_account.get_id().get_string_repr().to_owned();
            let cust_id = id_type::CustomerId::try_from(std::borrow::Cow::from(merchant_id_str))
                .change_context(errors::ApiErrorResponse::InternalServerError)
                .attach_printable("Failed to convert to CustomerId")?;
            let locker_resp = cards::get_payment_method_from_hs_locker(
                state,
                key_store,
                &cust_id,
                merchant_account.get_id(),
                id.as_str(),
                Some(enums::LockerChoice::HyperswitchCardVault),
            )
            .await
            .change_context(errors::ApiErrorResponse::InternalServerError)
            .attach_printable("Merchant bank account data could not be fetched from locker")?;

            let parsed: router_types::MerchantAccountData = locker_resp
                .peek()
                .to_string()
                .parse_struct("MerchantAccountData")
                .change_context(errors::ApiErrorResponse::InternalServerError)?;

            Some(router_types::MerchantRecipientData::AccountData(parsed))
        } else {
            Some(router_types::MerchantRecipientData::ConnectorRecipientId(
                Secret::new(id),
            ))
        }
    } else {
        None
    };
    Ok(final_recipient_data)
}

async fn blocklist_guard<F, ApiRequest, D>(
    state: &SessionState,
    merchant_account: &domain::MerchantAccount,
    key_store: &domain::MerchantKeyStore,
    operation: &BoxedOperation<'_, F, ApiRequest, D>,
    payment_data: &mut D,
) -> CustomResult<bool, errors::ApiErrorResponse>
where
    F: Send + Clone + Sync,
    D: OperationSessionGetters<F> + OperationSessionSetters<F> + Send + Sync + Clone,
{
    let merchant_id = merchant_account.get_id();
    let blocklist_enabled_key = merchant_id.get_blocklist_guard_key();
    let blocklist_guard_enabled = state
        .store
        .find_config_by_key_unwrap_or(&blocklist_enabled_key, Some("false".to_string()))
        .await;

    let blocklist_guard_enabled: bool = match blocklist_guard_enabled {
        Ok(config) => serde_json::from_str(&config.config).unwrap_or(false),

        // If it is not present in db we are defaulting it to false
        Err(inner) => {
            if !inner.current_context().is_db_not_found() {
                logger::error!("Error fetching guard blocklist enabled config {:?}", inner);
            }
            false
        }
    };

    if blocklist_guard_enabled {
        Ok(operation
            .to_domain()?
            .guard_payment_against_blocklist(state, merchant_account, key_store, payment_data)
            .await?)
    } else {
        Ok(false)
    }
}

#[cfg(feature = "v2")]
#[allow(clippy::too_many_arguments)]
pub async fn call_multiple_connectors_service<F, Op, Req, D>(
    state: &SessionState,
    merchant_account: &domain::MerchantAccount,
    key_store: &domain::MerchantKeyStore,
    connectors: Vec<api::SessionConnectorData>,
    _operation: &Op,
    mut payment_data: D,
    customer: &Option<domain::Customer>,
    _session_surcharge_details: Option<api::SessionSurchargeDetails>,
    business_profile: &domain::Profile,
    header_payload: HeaderPayload,
) -> RouterResult<D>
where
    Op: Debug,
    F: Send + Clone,

    // To create connector flow specific interface data
    D: OperationSessionGetters<F> + OperationSessionSetters<F> + Send + Sync + Clone,
    D: ConstructFlowSpecificData<F, Req, router_types::PaymentsResponseData>,
    RouterData<F, Req, router_types::PaymentsResponseData>: Feature<F, Req>,

    // To construct connector flow specific api
    dyn api::Connector:
        services::api::ConnectorIntegration<F, Req, router_types::PaymentsResponseData>,
{
    let call_connectors_start_time = Instant::now();
    let mut join_handlers = Vec::with_capacity(connectors.len());
    for session_connector_data in connectors.iter() {
        let merchant_connector_id = session_connector_data
            .connector
            .merchant_connector_id
            .as_ref()
            .get_required_value("merchant_connector_id")
            .change_context(errors::ApiErrorResponse::InternalServerError)
            .attach_printable("connector id is not set")?;
        // TODO: make this DB call parallel
        let merchant_connector_account = state
            .store
            .find_merchant_connector_account_by_id(&state.into(), merchant_connector_id, key_store)
            .await
            .to_not_found_response(errors::ApiErrorResponse::MerchantConnectorAccountNotFound {
                id: merchant_connector_id.get_string_repr().to_owned(),
            })?;
        let connector_id = session_connector_data.connector.connector.id();
        let router_data = payment_data
            .construct_router_data(
                state,
                connector_id,
                merchant_account,
                key_store,
                customer,
                &merchant_connector_account,
                None,
                None,
            )
            .await?;

        let res = router_data.decide_flows(
            state,
            &session_connector_data.connector,
            CallConnectorAction::Trigger,
            None,
            business_profile,
            header_payload.clone(),
        );

        join_handlers.push(res);
    }

    let result = join_all(join_handlers).await;

    for (connector_res, session_connector) in result.into_iter().zip(connectors) {
        let connector_name = session_connector.connector.connector_name.to_string();
        match connector_res {
            Ok(connector_response) => {
                if let Ok(router_types::PaymentsResponseData::SessionResponse {
                    session_token,
                    ..
                }) = connector_response.response.clone()
                {
                    // If session token is NoSessionTokenReceived, it is not pushed into the sessions_token as there is no response or there can be some error
                    // In case of error, that error is already logged
                    if !matches!(
                        session_token,
                        api_models::payments::SessionToken::NoSessionTokenReceived,
                    ) {
                        payment_data.push_sessions_token(session_token);
                    }
                }
                if let Err(connector_error_response) = connector_response.response {
                    logger::error!(
                        "sessions_connector_error {} {:?}",
                        connector_name,
                        connector_error_response
                    );
                }
            }
            Err(api_error) => {
                logger::error!("sessions_api_error {} {:?}", connector_name, api_error);
            }
        }
    }

    let call_connectors_end_time = Instant::now();
    let call_connectors_duration =
        call_connectors_end_time.saturating_duration_since(call_connectors_start_time);
    tracing::info!(duration = format!("Duration taken: {}", call_connectors_duration.as_millis()));

    Ok(payment_data)
}

#[cfg(feature = "v1")]
#[allow(clippy::too_many_arguments)]
pub async fn call_multiple_connectors_service<F, Op, Req, D>(
    state: &SessionState,
    merchant_account: &domain::MerchantAccount,
    key_store: &domain::MerchantKeyStore,
    connectors: Vec<api::SessionConnectorData>,
    _operation: &Op,
    mut payment_data: D,
    customer: &Option<domain::Customer>,
    session_surcharge_details: Option<api::SessionSurchargeDetails>,
    business_profile: &domain::Profile,
    header_payload: HeaderPayload,
) -> RouterResult<D>
where
    Op: Debug,
    F: Send + Clone,

    // To create connector flow specific interface data
    D: OperationSessionGetters<F> + OperationSessionSetters<F> + Send + Sync + Clone,
    D: ConstructFlowSpecificData<F, Req, router_types::PaymentsResponseData>,
    RouterData<F, Req, router_types::PaymentsResponseData>: Feature<F, Req>,

    // To construct connector flow specific api
    dyn api::Connector:
        services::api::ConnectorIntegration<F, Req, router_types::PaymentsResponseData>,
{
    let call_connectors_start_time = Instant::now();
    let mut join_handlers = Vec::with_capacity(connectors.len());
    for session_connector_data in connectors.iter() {
        let connector_id = session_connector_data.connector.connector.id();

        let merchant_connector_account = construct_profile_id_and_get_mca(
            state,
            merchant_account,
            &payment_data,
            &session_connector_data.connector.connector_name.to_string(),
            session_connector_data
                .connector
                .merchant_connector_id
                .as_ref(),
            key_store,
            false,
        )
        .await?;

        payment_data.set_surcharge_details(session_surcharge_details.as_ref().and_then(
            |session_surcharge_details| {
                session_surcharge_details.fetch_surcharge_details(
                    session_connector_data.payment_method_type.into(),
                    session_connector_data.payment_method_type,
                    None,
                )
            },
        ));

        let router_data = payment_data
            .construct_router_data(
                state,
                connector_id,
                merchant_account,
                key_store,
                customer,
                &merchant_connector_account,
                None,
                None,
            )
            .await?;

        let res = router_data.decide_flows(
            state,
            &session_connector_data.connector,
            CallConnectorAction::Trigger,
            None,
            business_profile,
            header_payload.clone(),
        );

        join_handlers.push(res);
    }

    let result = join_all(join_handlers).await;

    for (connector_res, session_connector) in result.into_iter().zip(connectors) {
        let connector_name = session_connector.connector.connector_name.to_string();
        match connector_res {
            Ok(connector_response) => {
                if let Ok(router_types::PaymentsResponseData::SessionResponse {
                    session_token,
                    ..
                }) = connector_response.response.clone()
                {
                    // If session token is NoSessionTokenReceived, it is not pushed into the sessions_token as there is no response or there can be some error
                    // In case of error, that error is already logged
                    if !matches!(
                        session_token,
                        api_models::payments::SessionToken::NoSessionTokenReceived,
                    ) {
                        payment_data.push_sessions_token(session_token);
                    }
                }
                if let Err(connector_error_response) = connector_response.response {
                    logger::error!(
                        "sessions_connector_error {} {:?}",
                        connector_name,
                        connector_error_response
                    );
                }
            }
            Err(api_error) => {
                logger::error!("sessions_api_error {} {:?}", connector_name, api_error);
            }
        }
    }

    // If click_to_pay is enabled and authentication_product_ids is configured in profile, we need to attach click_to_pay block in the session response for invoking click_to_pay SDK
    if business_profile.is_click_to_pay_enabled {
        if let Some(value) = business_profile.authentication_product_ids.clone() {
            let session_token = get_session_token_for_click_to_pay(
                state,
                merchant_account.get_id(),
                key_store,
                value,
                payment_data.get_payment_intent(),
            )
            .await?;
            payment_data.push_sessions_token(session_token);
        }
    }

    let call_connectors_end_time = Instant::now();
    let call_connectors_duration =
        call_connectors_end_time.saturating_duration_since(call_connectors_start_time);
    tracing::info!(duration = format!("Duration taken: {}", call_connectors_duration.as_millis()));

    Ok(payment_data)
}

#[cfg(feature = "v1")]
pub async fn get_session_token_for_click_to_pay(
    state: &SessionState,
    merchant_id: &id_type::MerchantId,
    key_store: &domain::MerchantKeyStore,
    authentication_product_ids: common_types::payments::AuthenticationConnectorAccountMap,
    payment_intent: &hyperswitch_domain_models::payments::PaymentIntent,
) -> RouterResult<api_models::payments::SessionToken> {
    let click_to_pay_mca_id = authentication_product_ids
        .get_click_to_pay_connector_account_id()
        .change_context(errors::ApiErrorResponse::MissingRequiredField {
            field_name: "authentication_product_ids",
        })?;
    let key_manager_state = &(state).into();
    let merchant_connector_account = state
        .store
        .find_by_merchant_connector_account_merchant_id_merchant_connector_id(
            key_manager_state,
            merchant_id,
            &click_to_pay_mca_id,
            key_store,
        )
        .await
        .to_not_found_response(errors::ApiErrorResponse::MerchantConnectorAccountNotFound {
            id: click_to_pay_mca_id.get_string_repr().to_string(),
        })?;
    let click_to_pay_metadata: ClickToPayMetaData = merchant_connector_account
        .metadata
        .parse_value("ClickToPayMetaData")
        .change_context(errors::ApiErrorResponse::InternalServerError)
        .attach_printable("Error while parsing ClickToPayMetaData")?;
    let transaction_currency = payment_intent
        .currency
        .ok_or(errors::ApiErrorResponse::InternalServerError)
        .attach_printable("currency is not present in payment_data.payment_intent")?;
    let required_amount_type = common_utils::types::StringMajorUnitForConnector;
    let transaction_amount = required_amount_type
        .convert(payment_intent.amount, transaction_currency)
        .change_context(errors::ApiErrorResponse::AmountConversionFailed {
            amount_type: "string major unit",
        })?;

    let customer_details_value = payment_intent
        .customer_details
        .clone()
        .get_required_value("customer_details")?;

    let customer_details: CustomerData = customer_details_value
        .parse_value("CustomerData")
        .change_context(errors::ApiErrorResponse::InternalServerError)
        .attach_printable("Error while parsing customer data from payment intent")?;

    validate_customer_details_for_click_to_pay(&customer_details)?;

    Ok(api_models::payments::SessionToken::ClickToPay(Box::new(
        api_models::payments::ClickToPaySessionResponse {
            dpa_id: click_to_pay_metadata.dpa_id,
            dpa_name: click_to_pay_metadata.dpa_name,
            locale: click_to_pay_metadata.locale,
            card_brands: click_to_pay_metadata.card_brands,
            acquirer_bin: click_to_pay_metadata.acquirer_bin,
            acquirer_merchant_id: click_to_pay_metadata.acquirer_merchant_id,
            merchant_category_code: click_to_pay_metadata.merchant_category_code,
            merchant_country_code: click_to_pay_metadata.merchant_country_code,
            transaction_amount,
            transaction_currency_code: transaction_currency,
            phone_number: customer_details.phone.clone(),
            email: customer_details.email.clone(),
            phone_country_code: customer_details.phone_country_code.clone(),
        },
    )))
}

fn validate_customer_details_for_click_to_pay(customer_details: &CustomerData) -> RouterResult<()> {
    match (
        customer_details.phone.as_ref(),
        customer_details.phone_country_code.as_ref(),
        customer_details.email.as_ref()
    ) {
        (None, None, Some(_)) => Ok(()),
        (Some(_), Some(_), Some(_)) => Ok(()),
        (Some(_), Some(_), None) => Ok(()),
        (Some(_), None, Some(_)) => Ok(()),
        (None, Some(_), None) => Err(errors::ApiErrorResponse::MissingRequiredField {
            field_name: "phone",
        })
        .attach_printable("phone number is not present in payment_intent.customer_details"),
        (Some(_), None, None) => Err(errors::ApiErrorResponse::MissingRequiredField {
            field_name: "phone_country_code",
        })
        .attach_printable("phone_country_code is not present in payment_intent.customer_details"),
        (_, _, _) => Err(errors::ApiErrorResponse::MissingRequiredFields {
            field_names: vec!["phone", "phone_country_code", "email"],
        })
        .attach_printable("either of phone, phone_country_code or email is not present in payment_intent.customer_details"),
    }
}

#[cfg(feature = "v1")]
pub async fn call_create_connector_customer_if_required<F, Req, D>(
    state: &SessionState,
    customer: &Option<domain::Customer>,
    merchant_account: &domain::MerchantAccount,
    key_store: &domain::MerchantKeyStore,
    merchant_connector_account: &helpers::MerchantConnectorAccountType,
    payment_data: &mut D,
) -> RouterResult<Option<storage::CustomerUpdate>>
where
    F: Send + Clone + Sync,
    Req: Send + Sync,

    // To create connector flow specific interface data
    D: OperationSessionGetters<F> + OperationSessionSetters<F> + Send + Sync + Clone,
    D: ConstructFlowSpecificData<F, Req, router_types::PaymentsResponseData>,
    RouterData<F, Req, router_types::PaymentsResponseData>: Feature<F, Req> + Send,

    // To construct connector flow specific api
    dyn api::Connector:
        services::api::ConnectorIntegration<F, Req, router_types::PaymentsResponseData>,
{
    let connector_name = payment_data.get_payment_attempt().connector.clone();

    match connector_name {
        Some(connector_name) => {
            let connector = api::ConnectorData::get_connector_by_name(
                &state.conf.connectors,
                &connector_name,
                api::GetToken::Connector,
                merchant_connector_account.get_mca_id(),
            )?;

            #[cfg(feature = "v1")]
            let label = {
                let connector_label = core_utils::get_connector_label(
                    payment_data.get_payment_intent().business_country,
                    payment_data.get_payment_intent().business_label.as_ref(),
                    payment_data
                        .get_payment_attempt()
                        .business_sub_label
                        .as_ref(),
                    &connector_name,
                );

                if let Some(connector_label) = merchant_connector_account
                    .get_mca_id()
                    .map(|mca_id| mca_id.get_string_repr().to_string())
                    .or(connector_label)
                {
                    connector_label
                } else {
                    let profile_id = payment_data
                        .get_payment_intent()
                        .profile_id
                        .as_ref()
                        .get_required_value("profile_id")
                        .change_context(errors::ApiErrorResponse::InternalServerError)
                        .attach_printable("profile_id is not set in payment_intent")?;

                    format!("{connector_name}_{}", profile_id.get_string_repr())
                }
            };

            #[cfg(feature = "v2")]
            let label = {
                merchant_connector_account
                    .get_mca_id()
                    .get_required_value("merchant_connector_account_id")?
                    .get_string_repr()
                    .to_owned()
            };

            let (should_call_connector, existing_connector_customer_id) =
                customers::should_call_connector_create_customer(
                    state, &connector, customer, &label,
                );

            if should_call_connector {
                // Create customer at connector and update the customer table to store this data
                let router_data = payment_data
                    .construct_router_data(
                        state,
                        connector.connector.id(),
                        merchant_account,
                        key_store,
                        customer,
                        merchant_connector_account,
                        None,
                        None,
                    )
                    .await?;

                let connector_customer_id = router_data
                    .create_connector_customer(state, &connector)
                    .await?;

                let customer_update = customers::update_connector_customer_in_customers(
                    &label,
                    customer.as_ref(),
                    &connector_customer_id,
                )
                .await;

                payment_data.set_connector_customer_id(connector_customer_id);
                Ok(customer_update)
            } else {
                // Customer already created in previous calls use the same value, no need to update
                payment_data.set_connector_customer_id(
                    existing_connector_customer_id.map(ToOwned::to_owned),
                );
                Ok(None)
            }
        }
        None => Ok(None),
    }
}

async fn complete_preprocessing_steps_if_required<F, Req, Q, D>(
    state: &SessionState,
    connector: &api::ConnectorData,
    payment_data: &D,
    mut router_data: RouterData<F, Req, router_types::PaymentsResponseData>,
    operation: &BoxedOperation<'_, F, Q, D>,
    should_continue_payment: bool,
) -> RouterResult<(RouterData<F, Req, router_types::PaymentsResponseData>, bool)>
where
    F: Send + Clone + Sync,
    D: OperationSessionGetters<F> + Send + Sync + Clone,
    Req: Send + Sync,
    RouterData<F, Req, router_types::PaymentsResponseData>: Feature<F, Req> + Send,
    dyn api::Connector:
        services::api::ConnectorIntegration<F, Req, router_types::PaymentsResponseData>,
{
    if !is_operation_complete_authorize(&operation)
        && connector
            .connector_name
            .is_pre_processing_required_before_authorize()
    {
        router_data = router_data.preprocessing_steps(state, connector).await?;
        return Ok((router_data, should_continue_payment));
    }
    //TODO: For ACH transfers, if preprocessing_step is not required for connectors encountered in future, add the check
    let router_data_and_should_continue_payment = match payment_data.get_payment_method_data() {
        Some(domain::PaymentMethodData::BankTransfer(data)) => match data.deref() {
            domain::BankTransferData::AchBankTransfer { .. }
            | domain::BankTransferData::MultibancoBankTransfer { .. }
                if connector.connector_name == router_types::Connector::Stripe =>
            {
                if payment_data
                    .get_payment_attempt()
                    .preprocessing_step_id
                    .is_none()
                {
                    (
                        router_data.preprocessing_steps(state, connector).await?,
                        false,
                    )
                } else {
                    (router_data, should_continue_payment)
                }
            }
            _ => (router_data, should_continue_payment),
        },
        Some(domain::PaymentMethodData::Wallet(_)) => {
            if is_preprocessing_required_for_wallets(connector.connector_name.to_string()) {
                (
                    router_data.preprocessing_steps(state, connector).await?,
                    false,
                )
            } else {
                (router_data, should_continue_payment)
            }
        }
        Some(domain::PaymentMethodData::Card(_)) => {
            if connector.connector_name == router_types::Connector::Payme
                && !matches!(format!("{operation:?}").as_str(), "CompleteAuthorize")
            {
                router_data = router_data.preprocessing_steps(state, connector).await?;

                let is_error_in_response = router_data.response.is_err();
                // If is_error_in_response is true, should_continue_payment should be false, we should throw the error
                (router_data, !is_error_in_response)
            } else if connector.connector_name == router_types::Connector::Nmi
                && !matches!(format!("{operation:?}").as_str(), "CompleteAuthorize")
                && router_data.auth_type == storage_enums::AuthenticationType::ThreeDs
                && !matches!(
                    payment_data
                        .get_payment_attempt()
                        .external_three_ds_authentication_attempted,
                    Some(true)
                )
            {
                router_data = router_data.preprocessing_steps(state, connector).await?;

                (router_data, false)
            } else if connector.connector_name == router_types::Connector::Cybersource
                && is_operation_complete_authorize(&operation)
                && router_data.auth_type == storage_enums::AuthenticationType::ThreeDs
            {
                router_data = router_data.preprocessing_steps(state, connector).await?;

                // Should continue the flow only if no redirection_data is returned else a response with redirection form shall be returned
                let should_continue = matches!(
                    router_data.response,
                    Ok(router_types::PaymentsResponseData::TransactionResponse {
                        ref redirection_data,
                        ..
                    }) if redirection_data.is_none()
                ) && router_data.status
                    != common_enums::AttemptStatus::AuthenticationFailed;
                (router_data, should_continue)
            } else if router_data.auth_type == common_enums::AuthenticationType::ThreeDs
                && ((connector.connector_name == router_types::Connector::Nexixpay
                    && is_operation_complete_authorize(&operation))
                    || ((connector.connector_name == router_types::Connector::Nuvei
                        || connector.connector_name == router_types::Connector::Shift4)
                        && !is_operation_complete_authorize(&operation)))
            {
                router_data = router_data.preprocessing_steps(state, connector).await?;
                (router_data, should_continue_payment)
            } else {
                (router_data, should_continue_payment)
            }
        }
        Some(domain::PaymentMethodData::GiftCard(_)) => {
            if connector.connector_name == router_types::Connector::Adyen {
                router_data = router_data.preprocessing_steps(state, connector).await?;

                let is_error_in_response = router_data.response.is_err();
                // If is_error_in_response is true, should_continue_payment should be false, we should throw the error
                (router_data, !is_error_in_response)
            } else {
                (router_data, should_continue_payment)
            }
        }
        Some(domain::PaymentMethodData::BankDebit(_)) => {
            if connector.connector_name == router_types::Connector::Gocardless {
                router_data = router_data.preprocessing_steps(state, connector).await?;
                let is_error_in_response = router_data.response.is_err();
                // If is_error_in_response is true, should_continue_payment should be false, we should throw the error
                (router_data, !is_error_in_response)
            } else {
                (router_data, should_continue_payment)
            }
        }
        _ => {
            // 3DS validation for paypal cards after verification (authorize call)
            if connector.connector_name == router_types::Connector::Paypal
                && payment_data.get_payment_attempt().get_payment_method()
                    == Some(storage_enums::PaymentMethod::Card)
                && matches!(format!("{operation:?}").as_str(), "CompleteAuthorize")
            {
                router_data = router_data.preprocessing_steps(state, connector).await?;
                let is_error_in_response = router_data.response.is_err();
                // If is_error_in_response is true, should_continue_payment should be false, we should throw the error
                (router_data, !is_error_in_response)
            } else {
                (router_data, should_continue_payment)
            }
        }
    };

    Ok(router_data_and_should_continue_payment)
}

#[cfg(feature = "v1")]
#[allow(clippy::too_many_arguments)]
async fn complete_postprocessing_steps_if_required<F, Q, RouterDReq, D>(
    state: &SessionState,
    merchant_account: &domain::MerchantAccount,
    key_store: &domain::MerchantKeyStore,
    customer: &Option<domain::Customer>,
    merchant_conn_account: &helpers::MerchantConnectorAccountType,
    connector: &api::ConnectorData,
    payment_data: &mut D,
    _operation: &BoxedOperation<'_, F, Q, D>,
    header_payload: Option<HeaderPayload>,
) -> RouterResult<RouterData<F, RouterDReq, router_types::PaymentsResponseData>>
where
    F: Send + Clone + Sync,
    RouterDReq: Send + Sync,
    D: OperationSessionGetters<F> + OperationSessionSetters<F> + Send + Sync + Clone,

    RouterData<F, RouterDReq, router_types::PaymentsResponseData>: Feature<F, RouterDReq> + Send,
    dyn api::Connector:
        services::api::ConnectorIntegration<F, RouterDReq, router_types::PaymentsResponseData>,
    D: ConstructFlowSpecificData<F, RouterDReq, router_types::PaymentsResponseData>,
{
    let mut router_data = payment_data
        .construct_router_data(
            state,
            connector.connector.id(),
            merchant_account,
            key_store,
            customer,
            merchant_conn_account,
            None,
            header_payload,
        )
        .await?;

    match payment_data.get_payment_method_data() {
        Some(domain::PaymentMethodData::OpenBanking(domain::OpenBankingData::OpenBankingPIS {
            ..
        })) => {
            if connector.connector_name == router_types::Connector::Plaid {
                router_data = router_data.postprocessing_steps(state, connector).await?;
                let token = if let Ok(ref res) = router_data.response {
                    match res {
                        router_types::PaymentsResponseData::PostProcessingResponse {
                            session_token,
                        } => session_token
                            .as_ref()
                            .map(|token| api::SessionToken::OpenBanking(token.clone())),
                        _ => None,
                    }
                } else {
                    None
                };
                if let Some(t) = token {
                    payment_data.push_sessions_token(t);
                }

                Ok(router_data)
            } else {
                Ok(router_data)
            }
        }
        _ => Ok(router_data),
    }
}

pub fn is_preprocessing_required_for_wallets(connector_name: String) -> bool {
    connector_name == *"trustpay" || connector_name == *"payme"
}

#[cfg(feature = "v1")]
#[instrument(skip_all)]
pub async fn construct_profile_id_and_get_mca<'a, F, D>(
    state: &'a SessionState,
    merchant_account: &domain::MerchantAccount,
    payment_data: &D,
    connector_name: &str,
    merchant_connector_id: Option<&id_type::MerchantConnectorAccountId>,
    key_store: &domain::MerchantKeyStore,
    _should_validate: bool,
) -> RouterResult<helpers::MerchantConnectorAccountType>
where
    F: Clone,
    D: OperationSessionGetters<F> + Send + Sync + Clone,
{
    let profile_id = payment_data
        .get_payment_intent()
        .profile_id
        .as_ref()
        .get_required_value("profile_id")
        .change_context(errors::ApiErrorResponse::InternalServerError)
        .attach_printable("profile_id is not set in payment_intent")?
        .clone();

    #[cfg(feature = "v2")]
    let profile_id = payment_data.get_payment_intent().profile_id.clone();

    let merchant_connector_account = helpers::get_merchant_connector_account(
        state,
        merchant_account.get_id(),
        payment_data.get_creds_identifier(),
        key_store,
        &profile_id,
        connector_name,
        merchant_connector_id,
    )
    .await?;

    Ok(merchant_connector_account)
}

fn is_payment_method_tokenization_enabled_for_connector(
    state: &SessionState,
    connector_name: &str,
    payment_method: storage::enums::PaymentMethod,
    payment_method_type: Option<storage::enums::PaymentMethodType>,
    apple_pay_flow: &Option<domain::ApplePayFlow>,
) -> RouterResult<bool> {
    let connector_tokenization_filter = state.conf.tokenization.0.get(connector_name);

    Ok(connector_tokenization_filter
        .map(|connector_filter| {
            connector_filter
                .payment_method
                .clone()
                .contains(&payment_method)
                && is_payment_method_type_allowed_for_connector(
                    payment_method_type,
                    connector_filter.payment_method_type.clone(),
                )
                && is_apple_pay_pre_decrypt_type_connector_tokenization(
                    payment_method_type,
                    apple_pay_flow,
                    connector_filter.apple_pay_pre_decrypt_flow.clone(),
                )
        })
        .unwrap_or(false))
}

fn is_apple_pay_pre_decrypt_type_connector_tokenization(
    payment_method_type: Option<storage::enums::PaymentMethodType>,
    apple_pay_flow: &Option<domain::ApplePayFlow>,
    apple_pay_pre_decrypt_flow_filter: Option<ApplePayPreDecryptFlow>,
) -> bool {
    match (payment_method_type, apple_pay_flow) {
        (
            Some(storage::enums::PaymentMethodType::ApplePay),
            Some(domain::ApplePayFlow::Simplified(_)),
        ) => !matches!(
            apple_pay_pre_decrypt_flow_filter,
            Some(ApplePayPreDecryptFlow::NetworkTokenization)
        ),
        _ => true,
    }
}

fn decide_apple_pay_flow(
    state: &SessionState,
    payment_method_type: Option<enums::PaymentMethodType>,
    merchant_connector_account: Option<&helpers::MerchantConnectorAccountType>,
) -> Option<domain::ApplePayFlow> {
    payment_method_type.and_then(|pmt| match pmt {
        enums::PaymentMethodType::ApplePay => {
            check_apple_pay_metadata(state, merchant_connector_account)
        }
        _ => None,
    })
}

fn check_apple_pay_metadata(
    state: &SessionState,
    merchant_connector_account: Option<&helpers::MerchantConnectorAccountType>,
) -> Option<domain::ApplePayFlow> {
    merchant_connector_account.and_then(|mca| {
        let metadata = mca.get_metadata();
        metadata.and_then(|apple_pay_metadata| {
            let parsed_metadata = apple_pay_metadata
                .clone()
                .parse_value::<api_models::payments::ApplepayCombinedSessionTokenData>(
                    "ApplepayCombinedSessionTokenData",
                )
                .map(|combined_metadata| {
                    api_models::payments::ApplepaySessionTokenMetadata::ApplePayCombined(
                        combined_metadata.apple_pay_combined,
                    )
                })
                .or_else(|_| {
                    apple_pay_metadata
                        .parse_value::<api_models::payments::ApplepaySessionTokenData>(
                            "ApplepaySessionTokenData",
                        )
                        .map(|old_metadata| {
                            api_models::payments::ApplepaySessionTokenMetadata::ApplePay(
                                old_metadata.apple_pay,
                            )
                        })
                })
                .map_err(|error| {
                    logger::warn!(?error, "Failed to Parse Value to ApplepaySessionTokenData")
                });

            parsed_metadata.ok().map(|metadata| match metadata {
                api_models::payments::ApplepaySessionTokenMetadata::ApplePayCombined(
                    apple_pay_combined,
                ) => match apple_pay_combined {
                    api_models::payments::ApplePayCombinedMetadata::Simplified { .. } => {
                        domain::ApplePayFlow::Simplified(payments_api::PaymentProcessingDetails {
                            payment_processing_certificate: state
                                .conf
                                .applepay_decrypt_keys
                                .get_inner()
                                .apple_pay_ppc
                                .clone(),
                            payment_processing_certificate_key: state
                                .conf
                                .applepay_decrypt_keys
                                .get_inner()
                                .apple_pay_ppc_key
                                .clone(),
                        })
                    }
                    api_models::payments::ApplePayCombinedMetadata::Manual {
                        payment_request_data: _,
                        session_token_data,
                    } => {
                        if let Some(manual_payment_processing_details_at) =
                            session_token_data.payment_processing_details_at
                        {
                            match manual_payment_processing_details_at {
                                payments_api::PaymentProcessingDetailsAt::Hyperswitch(
                                    payment_processing_details,
                                ) => domain::ApplePayFlow::Simplified(payment_processing_details),
                                payments_api::PaymentProcessingDetailsAt::Connector => {
                                    domain::ApplePayFlow::Manual
                                }
                            }
                        } else {
                            domain::ApplePayFlow::Manual
                        }
                    }
                },
                api_models::payments::ApplepaySessionTokenMetadata::ApplePay(_) => {
                    domain::ApplePayFlow::Manual
                }
            })
        })
    })
}

fn is_payment_method_type_allowed_for_connector(
    current_pm_type: Option<storage::enums::PaymentMethodType>,
    pm_type_filter: Option<PaymentMethodTypeTokenFilter>,
) -> bool {
    match (current_pm_type).zip(pm_type_filter) {
        Some((pm_type, type_filter)) => match type_filter {
            PaymentMethodTypeTokenFilter::AllAccepted => true,
            PaymentMethodTypeTokenFilter::EnableOnly(enabled) => enabled.contains(&pm_type),
            PaymentMethodTypeTokenFilter::DisableOnly(disabled) => !disabled.contains(&pm_type),
        },
        None => true, // Allow all types if payment_method_type is not present
    }
}

async fn decide_payment_method_tokenize_action(
    state: &SessionState,
    connector_name: &str,
    payment_method: storage::enums::PaymentMethod,
    pm_parent_token: Option<&str>,
    is_connector_tokenization_enabled: bool,
    apple_pay_flow: Option<domain::ApplePayFlow>,
    payment_method_type: Option<storage_enums::PaymentMethodType>,
) -> RouterResult<TokenizationAction> {
    if let Some(storage_enums::PaymentMethodType::Paze) = payment_method_type {
        // Paze generates a one time use network token which should not be tokenized in the connector or router.
        match &state.conf.paze_decrypt_keys {
            Some(paze_keys) => Ok(TokenizationAction::DecryptPazeToken(
                PazePaymentProcessingDetails {
                    paze_private_key: paze_keys.get_inner().paze_private_key.clone(),
                    paze_private_key_passphrase: paze_keys
                        .get_inner()
                        .paze_private_key_passphrase
                        .clone(),
                },
            )),
            None => Err(errors::ApiErrorResponse::InternalServerError)
                .attach_printable("Failed to fetch Paze configs"),
        }
    } else {
        match pm_parent_token {
            None => Ok(match (is_connector_tokenization_enabled, apple_pay_flow) {
                (true, Some(domain::ApplePayFlow::Simplified(payment_processing_details))) => {
                    TokenizationAction::TokenizeInConnectorAndApplepayPreDecrypt(
                        payment_processing_details,
                    )
                }
                (true, _) => TokenizationAction::TokenizeInConnectorAndRouter,
                (false, Some(domain::ApplePayFlow::Simplified(payment_processing_details))) => {
                    TokenizationAction::DecryptApplePayToken(payment_processing_details)
                }
                (false, _) => TokenizationAction::TokenizeInRouter,
            }),
            Some(token) => {
                let redis_conn = state
                    .store
                    .get_redis_conn()
                    .change_context(errors::ApiErrorResponse::InternalServerError)
                    .attach_printable("Failed to get redis connection")?;

                let key = format!(
                    "pm_token_{}_{}_{}",
                    token.to_owned(),
                    payment_method,
                    connector_name
                );

                let connector_token_option = redis_conn
                    .get_key::<Option<String>>(&key)
                    .await
                    .change_context(errors::ApiErrorResponse::InternalServerError)
                    .attach_printable("Failed to fetch the token from redis")?;

                match connector_token_option {
                    Some(connector_token) => {
                        Ok(TokenizationAction::ConnectorToken(connector_token))
                    }
                    None => Ok(match (is_connector_tokenization_enabled, apple_pay_flow) {
                        (
                            true,
                            Some(domain::ApplePayFlow::Simplified(payment_processing_details)),
                        ) => TokenizationAction::TokenizeInConnectorAndApplepayPreDecrypt(
                            payment_processing_details,
                        ),
                        (true, _) => TokenizationAction::TokenizeInConnectorAndRouter,
                        (
                            false,
                            Some(domain::ApplePayFlow::Simplified(payment_processing_details)),
                        ) => TokenizationAction::DecryptApplePayToken(payment_processing_details),
                        (false, _) => TokenizationAction::TokenizeInRouter,
                    }),
                }
            }
        }
    }
}

#[derive(Debug, Clone, serde::Serialize, serde::Deserialize, PartialEq, Eq)]
pub struct PazePaymentProcessingDetails {
    pub paze_private_key: Secret<String>,
    pub paze_private_key_passphrase: Secret<String>,
}

#[derive(Clone, Debug)]
pub enum TokenizationAction {
    TokenizeInRouter,
    TokenizeInConnector,
    TokenizeInConnectorAndRouter,
    ConnectorToken(String),
    SkipConnectorTokenization,
    DecryptApplePayToken(payments_api::PaymentProcessingDetails),
    TokenizeInConnectorAndApplepayPreDecrypt(payments_api::PaymentProcessingDetails),
    DecryptPazeToken(PazePaymentProcessingDetails),
}

#[cfg(feature = "v2")]
#[allow(clippy::too_many_arguments)]
pub async fn get_connector_tokenization_action_when_confirm_true<F, Req, D>(
    _state: &SessionState,
    _operation: &BoxedOperation<'_, F, Req, D>,
    payment_data: &mut D,
    _validate_result: &operations::ValidateResult,
    _merchant_connector_account: &helpers::MerchantConnectorAccountType,
    _merchant_key_store: &domain::MerchantKeyStore,
    _customer: &Option<domain::Customer>,
    _business_profile: &domain::Profile,
) -> RouterResult<(D, TokenizationAction)>
where
    F: Send + Clone,
    D: OperationSessionGetters<F> + OperationSessionSetters<F> + Send + Sync + Clone,
{
    // TODO: Implement this function
    let payment_data = payment_data.to_owned();
    Ok((payment_data, TokenizationAction::SkipConnectorTokenization))
}

#[cfg(feature = "v1")]
#[allow(clippy::too_many_arguments)]
pub async fn get_connector_tokenization_action_when_confirm_true<F, Req, D>(
    state: &SessionState,
    operation: &BoxedOperation<'_, F, Req, D>,
    payment_data: &mut D,
    validate_result: &operations::ValidateResult,
    merchant_connector_account: &helpers::MerchantConnectorAccountType,
    merchant_key_store: &domain::MerchantKeyStore,
    customer: &Option<domain::Customer>,
    business_profile: &domain::Profile,
) -> RouterResult<(D, TokenizationAction)>
where
    F: Send + Clone,
    D: OperationSessionGetters<F> + OperationSessionSetters<F> + Send + Sync + Clone,
{
    let connector = payment_data.get_payment_attempt().connector.to_owned();

    let is_mandate = payment_data
        .get_mandate_id()
        .as_ref()
        .and_then(|inner| inner.mandate_reference_id.as_ref())
        .map(|mandate_reference| match mandate_reference {
            api_models::payments::MandateReferenceId::ConnectorMandateId(_) => true,
            api_models::payments::MandateReferenceId::NetworkMandateId(_)
            | api_models::payments::MandateReferenceId::NetworkTokenWithNTI(_) => false,
        })
        .unwrap_or(false);

    let payment_data_and_tokenization_action = match connector {
        Some(_) if is_mandate => (
            payment_data.to_owned(),
            TokenizationAction::SkipConnectorTokenization,
        ),
        Some(connector) if is_operation_confirm(&operation) => {
            let payment_method = payment_data
                .get_payment_attempt()
                .payment_method
                .get_required_value("payment_method")?;
            let payment_method_type = payment_data.get_payment_attempt().payment_method_type;

            let apple_pay_flow =
                decide_apple_pay_flow(state, payment_method_type, Some(merchant_connector_account));

            let is_connector_tokenization_enabled =
                is_payment_method_tokenization_enabled_for_connector(
                    state,
                    &connector,
                    payment_method,
                    payment_method_type,
                    &apple_pay_flow,
                )?;

            add_apple_pay_flow_metrics(
                &apple_pay_flow,
                payment_data.get_payment_attempt().connector.clone(),
                payment_data.get_payment_attempt().merchant_id.clone(),
            );

            let payment_method_action = decide_payment_method_tokenize_action(
                state,
                &connector,
                payment_method,
                payment_data.get_token(),
                is_connector_tokenization_enabled,
                apple_pay_flow,
                payment_method_type,
            )
            .await?;

            let connector_tokenization_action = match payment_method_action {
                TokenizationAction::TokenizeInRouter => {
                    let (_operation, payment_method_data, pm_id) = operation
                        .to_domain()?
                        .make_pm_data(
                            state,
                            payment_data,
                            validate_result.storage_scheme,
                            merchant_key_store,
                            customer,
                            business_profile,
                        )
                        .await?;
                    payment_data.set_payment_method_data(payment_method_data);
                    payment_data.set_payment_method_id_in_attempt(pm_id);

                    TokenizationAction::SkipConnectorTokenization
                }

                TokenizationAction::TokenizeInConnector => TokenizationAction::TokenizeInConnector,
                TokenizationAction::TokenizeInConnectorAndRouter => {
                    let (_operation, payment_method_data, pm_id) = operation
                        .to_domain()?
                        .make_pm_data(
                            state,
                            payment_data,
                            validate_result.storage_scheme,
                            merchant_key_store,
                            customer,
                            business_profile,
                        )
                        .await?;

                    payment_data.set_payment_method_data(payment_method_data);
                    payment_data.set_payment_method_id_in_attempt(pm_id);
                    TokenizationAction::TokenizeInConnector
                }
                TokenizationAction::ConnectorToken(token) => {
                    payment_data.set_pm_token(token);
                    TokenizationAction::SkipConnectorTokenization
                }
                TokenizationAction::SkipConnectorTokenization => {
                    TokenizationAction::SkipConnectorTokenization
                }
                TokenizationAction::DecryptApplePayToken(payment_processing_details) => {
                    TokenizationAction::DecryptApplePayToken(payment_processing_details)
                }
                TokenizationAction::TokenizeInConnectorAndApplepayPreDecrypt(
                    payment_processing_details,
                ) => TokenizationAction::TokenizeInConnectorAndApplepayPreDecrypt(
                    payment_processing_details,
                ),
                TokenizationAction::DecryptPazeToken(paze_payment_processing_details) => {
                    TokenizationAction::DecryptPazeToken(paze_payment_processing_details)
                }
            };
            (payment_data.to_owned(), connector_tokenization_action)
        }
        _ => (
            payment_data.to_owned(),
            TokenizationAction::SkipConnectorTokenization,
        ),
    };

    Ok(payment_data_and_tokenization_action)
}

#[cfg(feature = "v2")]
pub async fn tokenize_in_router_when_confirm_false_or_external_authentication<F, Req, D>(
    state: &SessionState,
    operation: &BoxedOperation<'_, F, Req, D>,
    payment_data: &mut D,
    validate_result: &operations::ValidateResult,
    merchant_key_store: &domain::MerchantKeyStore,
    customer: &Option<domain::Customer>,
    business_profile: &domain::Profile,
) -> RouterResult<D>
where
    F: Send + Clone,
    D: OperationSessionGetters<F> + OperationSessionSetters<F> + Send + Sync + Clone,
{
    todo!()
}

#[cfg(feature = "v1")]
pub async fn tokenize_in_router_when_confirm_false_or_external_authentication<F, Req, D>(
    state: &SessionState,
    operation: &BoxedOperation<'_, F, Req, D>,
    payment_data: &mut D,
    validate_result: &operations::ValidateResult,
    merchant_key_store: &domain::MerchantKeyStore,
    customer: &Option<domain::Customer>,
    business_profile: &domain::Profile,
) -> RouterResult<D>
where
    F: Send + Clone,
    D: OperationSessionGetters<F> + OperationSessionSetters<F> + Send + Sync + Clone,
{
    // On confirm is false and only router related
    let is_external_authentication_requested = payment_data
        .get_payment_intent()
        .request_external_three_ds_authentication;
    let payment_data =
        if !is_operation_confirm(operation) || is_external_authentication_requested == Some(true) {
            let (_operation, payment_method_data, pm_id) = operation
                .to_domain()?
                .make_pm_data(
                    state,
                    payment_data,
                    validate_result.storage_scheme,
                    merchant_key_store,
                    customer,
                    business_profile,
                )
                .await?;
            payment_data.set_payment_method_data(payment_method_data);
            if let Some(payment_method_id) = pm_id {
                payment_data.set_payment_method_id_in_attempt(Some(payment_method_id));
            }
            payment_data
        } else {
            payment_data
        };
    Ok(payment_data.to_owned())
}

#[derive(Clone)]
pub struct MandateConnectorDetails {
    pub connector: String,
    pub merchant_connector_id: Option<id_type::MerchantConnectorAccountId>,
}

#[derive(Clone)]
pub struct PaymentData<F>
where
    F: Clone,
{
    pub flow: PhantomData<F>,
    pub payment_intent: storage::PaymentIntent,
    pub payment_attempt: storage::PaymentAttempt,
    pub multiple_capture_data: Option<types::MultipleCaptureData>,
    pub amount: api::Amount,
    pub mandate_id: Option<api_models::payments::MandateIds>,
    pub mandate_connector: Option<MandateConnectorDetails>,
    pub currency: storage_enums::Currency,
    pub setup_mandate: Option<MandateData>,
    pub customer_acceptance: Option<CustomerAcceptance>,
    pub address: PaymentAddress,
    pub token: Option<String>,
    pub token_data: Option<storage::PaymentTokenData>,
    pub confirm: Option<bool>,
    pub force_sync: Option<bool>,
    pub payment_method_data: Option<domain::PaymentMethodData>,
    pub payment_method_info: Option<domain::PaymentMethod>,
    pub refunds: Vec<storage::Refund>,
    pub disputes: Vec<storage::Dispute>,
    pub attempts: Option<Vec<storage::PaymentAttempt>>,
    pub sessions_token: Vec<api::SessionToken>,
    pub card_cvc: Option<Secret<String>>,
    pub email: Option<pii::Email>,
    pub creds_identifier: Option<String>,
    pub pm_token: Option<String>,
    pub connector_customer_id: Option<String>,
    pub recurring_mandate_payment_data:
        Option<hyperswitch_domain_models::router_data::RecurringMandatePaymentData>,
    pub ephemeral_key: Option<ephemeral_key::EphemeralKey>,
    pub redirect_response: Option<api_models::payments::RedirectResponse>,
    pub surcharge_details: Option<types::SurchargeDetails>,
    pub frm_message: Option<FraudCheck>,
    pub payment_link_data: Option<api_models::payments::PaymentLinkResponse>,
    pub incremental_authorization_details: Option<IncrementalAuthorizationDetails>,
    pub authorizations: Vec<diesel_models::authorization::Authorization>,
    pub authentication: Option<storage::Authentication>,
    pub recurring_details: Option<RecurringDetails>,
    pub poll_config: Option<router_types::PollConfig>,
    pub tax_data: Option<TaxData>,
    pub session_id: Option<String>,
    pub service_details: Option<api_models::payments::CtpServiceDetails>,
}

#[derive(Clone, serde::Serialize, Debug)]
pub struct TaxData {
    pub shipping_details: hyperswitch_domain_models::address::Address,
    pub payment_method_type: enums::PaymentMethodType,
}

#[derive(Clone, serde::Serialize, Debug)]
pub struct PaymentEvent {
    payment_intent: storage::PaymentIntent,
    payment_attempt: storage::PaymentAttempt,
}

impl<F: Clone> PaymentData<F> {
    fn to_event(&self) -> PaymentEvent {
        PaymentEvent {
            payment_intent: self.payment_intent.clone(),
            payment_attempt: self.payment_attempt.clone(),
        }
    }
}

impl EventInfo for PaymentEvent {
    type Data = Self;
    fn data(&self) -> error_stack::Result<Self::Data, events::EventsError> {
        Ok(self.clone())
    }

    fn key(&self) -> String {
        "payment".to_string()
    }
}

#[derive(Debug, Default, Clone)]
pub struct IncrementalAuthorizationDetails {
    pub additional_amount: MinorUnit,
    pub total_amount: MinorUnit,
    pub reason: Option<String>,
    pub authorization_id: Option<String>,
}

pub trait CustomerDetailsExt {
    type Error;
    fn get_name(&self) -> Result<Secret<String, masking::WithType>, Self::Error>;
    fn get_email(&self) -> Result<pii::Email, Self::Error>;
}

impl CustomerDetailsExt for CustomerDetails {
    type Error = error_stack::Report<errors::ConnectorError>;
    fn get_name(&self) -> Result<Secret<String, masking::WithType>, Self::Error> {
        self.name.clone().ok_or_else(missing_field_err("name"))
    }
    fn get_email(&self) -> Result<pii::Email, Self::Error> {
        self.email.clone().ok_or_else(missing_field_err("email"))
    }
}

#[cfg(feature = "v1")]
pub fn if_not_create_change_operation<'a, Op, F>(
    status: storage_enums::IntentStatus,
    confirm: Option<bool>,
    current: &'a Op,
) -> BoxedOperation<'a, F, api::PaymentsRequest, PaymentData<F>>
where
    F: Send + Clone + Sync,
    Op: Operation<F, api::PaymentsRequest, Data = PaymentData<F>> + Send + Sync,
    &'a Op: Operation<F, api::PaymentsRequest, Data = PaymentData<F>>,
    PaymentStatus: Operation<F, api::PaymentsRequest, Data = PaymentData<F>>,
    &'a PaymentStatus: Operation<F, api::PaymentsRequest, Data = PaymentData<F>>,
{
    if confirm.unwrap_or(false) {
        Box::new(PaymentConfirm)
    } else {
        match status {
            storage_enums::IntentStatus::RequiresConfirmation
            | storage_enums::IntentStatus::RequiresCustomerAction
            | storage_enums::IntentStatus::RequiresPaymentMethod => Box::new(current),
            _ => Box::new(&PaymentStatus),
        }
    }
}

#[cfg(feature = "v1")]
pub fn is_confirm<'a, F: Clone + Send, R, Op>(
    operation: &'a Op,
    confirm: Option<bool>,
) -> BoxedOperation<'a, F, R, PaymentData<F>>
where
    PaymentConfirm: Operation<F, R, Data = PaymentData<F>>,
    &'a PaymentConfirm: Operation<F, R, Data = PaymentData<F>>,
    Op: Operation<F, R, Data = PaymentData<F>> + Send + Sync,
    &'a Op: Operation<F, R, Data = PaymentData<F>>,
{
    if confirm.unwrap_or(false) {
        Box::new(&PaymentConfirm)
    } else {
        Box::new(operation)
    }
}

#[cfg(feature = "v1")]
pub fn should_call_connector<Op: Debug, F: Clone, D>(operation: &Op, payment_data: &D) -> bool
where
    D: OperationSessionGetters<F> + Send + Sync + Clone,
{
    match format!("{operation:?}").as_str() {
        "PaymentConfirm" => true,
        "PaymentStart" => {
            !matches!(
                payment_data.get_payment_intent().status,
                storage_enums::IntentStatus::Failed | storage_enums::IntentStatus::Succeeded
            ) && payment_data
                .get_payment_attempt()
                .authentication_data
                .is_none()
        }
        "PaymentStatus" => {
            matches!(
                payment_data.get_payment_intent().status,
                storage_enums::IntentStatus::Processing
                    | storage_enums::IntentStatus::RequiresCustomerAction
                    | storage_enums::IntentStatus::RequiresMerchantAction
                    | storage_enums::IntentStatus::RequiresCapture
                    | storage_enums::IntentStatus::PartiallyCapturedAndCapturable
            ) && payment_data.get_force_sync().unwrap_or(false)
        }
        "PaymentCancel" => matches!(
            payment_data.get_payment_intent().status,
            storage_enums::IntentStatus::RequiresCapture
                | storage_enums::IntentStatus::PartiallyCapturedAndCapturable
        ),
        "PaymentCapture" => {
            matches!(
                payment_data.get_payment_intent().status,
                storage_enums::IntentStatus::RequiresCapture
                    | storage_enums::IntentStatus::PartiallyCapturedAndCapturable
            ) || (matches!(
                payment_data.get_payment_intent().status,
                storage_enums::IntentStatus::Processing
            ) && matches!(
                payment_data.get_capture_method(),
                Some(storage_enums::CaptureMethod::ManualMultiple)
            ))
        }
        "CompleteAuthorize" => true,
        "PaymentApprove" => true,
        "PaymentReject" => true,
        "PaymentSession" => true,
        "PaymentSessionUpdate" => true,
        "PaymentPostSessionTokens" => true,
        "PaymentIncrementalAuthorization" => matches!(
            payment_data.get_payment_intent().status,
            storage_enums::IntentStatus::RequiresCapture
        ),
        _ => false,
    }
}

pub fn is_operation_confirm<Op: Debug>(operation: &Op) -> bool {
    matches!(format!("{operation:?}").as_str(), "PaymentConfirm")
}

pub fn is_operation_complete_authorize<Op: Debug>(operation: &Op) -> bool {
    matches!(format!("{operation:?}").as_str(), "CompleteAuthorize")
}

#[cfg(all(feature = "olap", feature = "v1"))]
pub async fn list_payments(
    state: SessionState,
    merchant: domain::MerchantAccount,
    profile_id_list: Option<Vec<id_type::ProfileId>>,
    key_store: domain::MerchantKeyStore,
    constraints: api::PaymentListConstraints,
) -> RouterResponse<api::PaymentListResponse> {
    use hyperswitch_domain_models::errors::StorageError;
    helpers::validate_payment_list_request(&constraints)?;
    let merchant_id = merchant.get_id();
    let db = state.store.as_ref();
    let payment_intents = helpers::filter_by_constraints(
        &state,
        &(constraints, profile_id_list).try_into()?,
        merchant_id,
        &key_store,
        merchant.storage_scheme,
    )
    .await
    .to_not_found_response(errors::ApiErrorResponse::PaymentNotFound)?;

    let collected_futures = payment_intents.into_iter().map(|pi| {
        async {
            match db
                .find_payment_attempt_by_payment_id_merchant_id_attempt_id(
                    &pi.payment_id,
                    merchant_id,
                    &pi.active_attempt.get_id(),
                    // since OLAP doesn't have KV. Force to get the data from PSQL.
                    storage_enums::MerchantStorageScheme::PostgresOnly,
                )
                .await
            {
                Ok(pa) => Some(Ok((pi, pa))),
                Err(error) => {
                    if matches!(error.current_context(), StorageError::ValueNotFound(_)) {
                        logger::warn!(
                            ?error,
                            "payment_attempts missing for payment_id : {:?}",
                            pi.payment_id,
                        );
                        return None;
                    }
                    Some(Err(error))
                }
            }
        }
    });

    //If any of the response are Err, we will get Result<Err(_)>
    let pi_pa_tuple_vec: Result<Vec<(storage::PaymentIntent, storage::PaymentAttempt)>, _> =
        join_all(collected_futures)
            .await
            .into_iter()
            .flatten() //Will ignore `None`, will only flatten 1 level
            .collect::<Result<Vec<(storage::PaymentIntent, storage::PaymentAttempt)>, _>>();
    //Will collect responses in same order async, leading to sorted responses

    //Converting Intent-Attempt array to Response if no error
    let data: Vec<api::PaymentsResponse> = pi_pa_tuple_vec
        .change_context(errors::ApiErrorResponse::InternalServerError)?
        .into_iter()
        .map(ForeignFrom::foreign_from)
        .collect();

    Ok(services::ApplicationResponse::Json(
        api::PaymentListResponse {
            size: data.len(),
            data,
        },
    ))
}

#[cfg(all(feature = "olap", feature = "v1"))]
pub async fn apply_filters_on_payments(
    state: SessionState,
    merchant: domain::MerchantAccount,
    profile_id_list: Option<Vec<id_type::ProfileId>>,
    merchant_key_store: domain::MerchantKeyStore,
    constraints: api::PaymentListFilterConstraints,
) -> RouterResponse<api::PaymentListResponseV2> {
    common_utils::metrics::utils::record_operation_time(
        async {
            let limit = &constraints.limit;
            helpers::validate_payment_list_request_for_joins(*limit)?;
            let db: &dyn StorageInterface = state.store.as_ref();
            let pi_fetch_constraints = (constraints.clone(), profile_id_list.clone()).try_into()?;
            let list: Vec<(storage::PaymentIntent, storage::PaymentAttempt)> = db
                .get_filtered_payment_intents_attempt(
                    &(&state).into(),
                    merchant.get_id(),
                    &pi_fetch_constraints,
                    &merchant_key_store,
                    merchant.storage_scheme,
                )
                .await
                .to_not_found_response(errors::ApiErrorResponse::PaymentNotFound)?;
            let data: Vec<api::PaymentsResponse> =
                list.into_iter().map(ForeignFrom::foreign_from).collect();

            let active_attempt_ids = db
                .get_filtered_active_attempt_ids_for_total_count(
                    merchant.get_id(),
                    &pi_fetch_constraints,
                    merchant.storage_scheme,
                )
                .await
                .to_not_found_response(errors::ApiErrorResponse::InternalServerError)?;

            let total_count = if constraints.has_no_attempt_filters() {
                i64::try_from(active_attempt_ids.len())
                    .change_context(errors::ApiErrorResponse::InternalServerError)
                    .attach_printable("Error while converting from usize to i64")
            } else {
                db.get_total_count_of_filtered_payment_attempts(
                    merchant.get_id(),
                    &active_attempt_ids,
                    constraints.connector,
                    constraints.payment_method,
                    constraints.payment_method_type,
                    constraints.authentication_type,
                    constraints.merchant_connector_id,
                    constraints.card_network,
                    merchant.storage_scheme,
                )
                .await
                .change_context(errors::ApiErrorResponse::InternalServerError)
            }?;

            Ok(services::ApplicationResponse::Json(
                api::PaymentListResponseV2 {
                    count: data.len(),
                    total_count,
                    data,
                },
            ))
        },
        &metrics::PAYMENT_LIST_LATENCY,
        router_env::metric_attributes!(("merchant_id", merchant.get_id().clone())),
    )
    .await
}

#[cfg(all(feature = "olap", feature = "v1"))]
pub async fn get_filters_for_payments(
    state: SessionState,
    merchant: domain::MerchantAccount,
    merchant_key_store: domain::MerchantKeyStore,
    time_range: common_utils::types::TimeRange,
) -> RouterResponse<api::PaymentListFilters> {
    let db = state.store.as_ref();
    let pi = db
        .filter_payment_intents_by_time_range_constraints(
            &(&state).into(),
            merchant.get_id(),
            &time_range,
            &merchant_key_store,
            merchant.storage_scheme,
        )
        .await
        .to_not_found_response(errors::ApiErrorResponse::PaymentNotFound)?;

    let filters = db
        .get_filters_for_payments(
            pi.as_slice(),
            merchant.get_id(),
            // since OLAP doesn't have KV. Force to get the data from PSQL.
            storage_enums::MerchantStorageScheme::PostgresOnly,
        )
        .await
        .to_not_found_response(errors::ApiErrorResponse::PaymentNotFound)?;

    Ok(services::ApplicationResponse::Json(
        api::PaymentListFilters {
            connector: filters.connector,
            currency: filters.currency,
            status: filters.status,
            payment_method: filters.payment_method,
            payment_method_type: filters.payment_method_type,
            authentication_type: filters.authentication_type,
        },
    ))
}

#[cfg(all(feature = "olap", feature = "v1"))]
pub async fn get_payment_filters(
    state: SessionState,
    merchant: domain::MerchantAccount,
    profile_id_list: Option<Vec<id_type::ProfileId>>,
) -> RouterResponse<api::PaymentListFiltersV2> {
    let merchant_connector_accounts = if let services::ApplicationResponse::Json(data) =
        super::admin::list_payment_connectors(state, merchant.get_id().to_owned(), profile_id_list)
            .await?
    {
        data
    } else {
        return Err(errors::ApiErrorResponse::InternalServerError.into());
    };

    let mut connector_map: HashMap<String, Vec<MerchantConnectorInfo>> = HashMap::new();
    let mut payment_method_types_map: HashMap<
        enums::PaymentMethod,
        HashSet<enums::PaymentMethodType>,
    > = HashMap::new();

    // populate connector map
    merchant_connector_accounts
        .iter()
        .filter_map(|merchant_connector_account| {
            merchant_connector_account
                .connector_label
                .as_ref()
                .map(|label| {
                    let info = merchant_connector_account.to_merchant_connector_info(label);
                    (merchant_connector_account.connector_name.clone(), info)
                })
        })
        .for_each(|(connector_name, info)| {
            connector_map
                .entry(connector_name.clone())
                .or_default()
                .push(info);
        });

    // populate payment method type map
    merchant_connector_accounts
        .iter()
        .flat_map(|merchant_connector_account| {
            merchant_connector_account.payment_methods_enabled.as_ref()
        })
        .map(|payment_methods_enabled| {
            payment_methods_enabled
                .iter()
                .filter_map(|payment_method_enabled| {
                    payment_method_enabled
                        .payment_method_types
                        .as_ref()
                        .map(|types_vec| (payment_method_enabled.payment_method, types_vec.clone()))
                })
        })
        .for_each(|payment_methods_enabled| {
            payment_methods_enabled.for_each(|(payment_method, payment_method_types_vec)| {
                payment_method_types_map
                    .entry(payment_method)
                    .or_default()
                    .extend(
                        payment_method_types_vec
                            .iter()
                            .map(|p| p.payment_method_type),
                    );
            });
        });

    Ok(services::ApplicationResponse::Json(
        api::PaymentListFiltersV2 {
            connector: connector_map,
            currency: enums::Currency::iter().collect(),
            status: enums::IntentStatus::iter().collect(),
            payment_method: payment_method_types_map,
            authentication_type: enums::AuthenticationType::iter().collect(),
            card_network: enums::CardNetwork::iter().collect(),
        },
    ))
}

#[cfg(all(feature = "olap", feature = "v1"))]
pub async fn get_aggregates_for_payments(
    state: SessionState,
    merchant: domain::MerchantAccount,
    profile_id_list: Option<Vec<id_type::ProfileId>>,
    time_range: common_utils::types::TimeRange,
) -> RouterResponse<api::PaymentsAggregateResponse> {
    let db = state.store.as_ref();
    let intent_status_with_count = db
        .get_intent_status_with_count(merchant.get_id(), profile_id_list, &time_range)
        .await
        .to_not_found_response(errors::ApiErrorResponse::PaymentNotFound)?;

    let mut status_map: HashMap<enums::IntentStatus, i64> =
        intent_status_with_count.into_iter().collect();
    for status in enums::IntentStatus::iter() {
        status_map.entry(status).or_default();
    }

    Ok(services::ApplicationResponse::Json(
        api::PaymentsAggregateResponse {
            status_with_count: status_map,
        },
    ))
}

#[cfg(feature = "v1")]
pub async fn add_process_sync_task(
    db: &dyn StorageInterface,
    payment_attempt: &storage::PaymentAttempt,
    schedule_time: time::PrimitiveDateTime,
) -> CustomResult<(), errors::StorageError> {
    let tracking_data = api::PaymentsRetrieveRequest {
        force_sync: true,
        merchant_id: Some(payment_attempt.merchant_id.clone()),
        resource_id: api::PaymentIdType::PaymentAttemptId(payment_attempt.get_id().to_owned()),
        ..Default::default()
    };
    let runner = storage::ProcessTrackerRunner::PaymentsSyncWorkflow;
    let task = "PAYMENTS_SYNC";
    let tag = ["SYNC", "PAYMENT"];
    let process_tracker_id = pt_utils::get_process_tracker_id(
        runner,
        task,
        payment_attempt.get_id(),
        &payment_attempt.merchant_id,
    );
    let process_tracker_entry = storage::ProcessTrackerNew::new(
        process_tracker_id,
        task,
        runner,
        tag,
        tracking_data,
        schedule_time,
    )
    .map_err(errors::StorageError::from)?;

    db.insert_process(process_tracker_entry).await?;
    Ok(())
}

#[cfg(feature = "v2")]
pub async fn reset_process_sync_task(
    db: &dyn StorageInterface,
    payment_attempt: &storage::PaymentAttempt,
    schedule_time: time::PrimitiveDateTime,
) -> Result<(), errors::ProcessTrackerError> {
    todo!()
}

#[cfg(feature = "v1")]
pub async fn reset_process_sync_task(
    db: &dyn StorageInterface,
    payment_attempt: &storage::PaymentAttempt,
    schedule_time: time::PrimitiveDateTime,
) -> Result<(), errors::ProcessTrackerError> {
    let runner = storage::ProcessTrackerRunner::PaymentsSyncWorkflow;
    let task = "PAYMENTS_SYNC";
    let process_tracker_id = pt_utils::get_process_tracker_id(
        runner,
        task,
        payment_attempt.get_id(),
        &payment_attempt.merchant_id,
    );
    let psync_process = db
        .find_process_by_id(&process_tracker_id)
        .await?
        .ok_or(errors::ProcessTrackerError::ProcessFetchingFailed)?;
    db.as_scheduler()
        .reset_process(psync_process, schedule_time)
        .await?;
    Ok(())
}

#[cfg(feature = "v1")]
pub fn update_straight_through_routing<F, D>(
    payment_data: &mut D,
    request_straight_through: serde_json::Value,
) -> CustomResult<(), errors::ParsingError>
where
    F: Send + Clone,
    D: OperationSessionGetters<F> + OperationSessionSetters<F> + Send + Sync + Clone,
{
    let _: api_models::routing::RoutingAlgorithm = request_straight_through
        .clone()
        .parse_value("RoutingAlgorithm")
        .attach_printable("Invalid straight through routing rules format")?;

    payment_data.set_straight_through_algorithm_in_payment_attempt(request_straight_through);

    Ok(())
}

#[cfg(feature = "v1")]
#[allow(clippy::too_many_arguments)]
pub async fn get_connector_choice<F, Req, D>(
    operation: &BoxedOperation<'_, F, Req, D>,
    state: &SessionState,
    req: &Req,
    merchant_account: &domain::MerchantAccount,
    business_profile: &domain::Profile,
    key_store: &domain::MerchantKeyStore,
    payment_data: &mut D,
    eligible_connectors: Option<Vec<enums::RoutableConnectors>>,
    mandate_type: Option<api::MandateTransactionType>,
) -> RouterResult<Option<ConnectorCallType>>
where
    F: Send + Clone,
    D: OperationSessionGetters<F> + OperationSessionSetters<F> + Send + Sync + Clone,
{
    let connector_choice = operation
        .to_domain()?
        .get_connector(
            merchant_account,
            &state.clone(),
            req,
            payment_data.get_payment_intent(),
            key_store,
        )
        .await?;

    let connector = if should_call_connector(operation, payment_data) {
        Some(match connector_choice {
            api::ConnectorChoice::SessionMultiple(connectors) => {
                let routing_output = perform_session_token_routing(
                    state.clone(),
                    merchant_account,
                    key_store,
                    payment_data,
                    connectors,
                )
                .await?;
                ConnectorCallType::SessionMultiple(routing_output)
            }

            api::ConnectorChoice::StraightThrough(straight_through) => {
                connector_selection(
                    state,
                    merchant_account,
                    business_profile,
                    key_store,
                    payment_data,
                    Some(straight_through),
                    eligible_connectors,
                    mandate_type,
                )
                .await?
            }

            api::ConnectorChoice::Decide => {
                connector_selection(
                    state,
                    merchant_account,
                    business_profile,
                    key_store,
                    payment_data,
                    None,
                    eligible_connectors,
                    mandate_type,
                )
                .await?
            }
        })
    } else if let api::ConnectorChoice::StraightThrough(algorithm) = connector_choice {
        update_straight_through_routing(payment_data, algorithm)
            .change_context(errors::ApiErrorResponse::InternalServerError)
            .attach_printable("Failed to update straight through routing algorithm")?;

        None
    } else {
        None
    };
    Ok(connector)
}

async fn get_eligible_connector_for_nti<T: core_routing::GetRoutableConnectorsForChoice, F, D>(
    state: &SessionState,
    key_store: &domain::MerchantKeyStore,
    payment_data: &D,
    connector_choice: T,

    business_profile: &domain::Profile,
) -> RouterResult<(
    api_models::payments::MandateReferenceId,
    hyperswitch_domain_models::payment_method_data::CardDetailsForNetworkTransactionId,
    api::ConnectorData,
)>
where
    F: Send + Clone,
    D: OperationSessionGetters<F> + OperationSessionSetters<F> + Send + Sync + Clone,
{
    // Since this flow will only be used in the MIT flow, recurring details are mandatory.
    let recurring_payment_details = payment_data
        .get_recurring_details()
        .ok_or(errors::ApiErrorResponse::IncorrectPaymentMethodConfiguration)
        .attach_printable("Failed to fetch recurring details for mit")?;

    let (mandate_reference_id, card_details_for_network_transaction_id)= hyperswitch_domain_models::payment_method_data::CardDetailsForNetworkTransactionId::get_nti_and_card_details_for_mit_flow(recurring_payment_details.clone()).get_required_value("network transaction id and card details").attach_printable("Failed to fetch network transaction id and card details for mit")?;

    helpers::validate_card_expiry(
        &card_details_for_network_transaction_id.card_exp_month,
        &card_details_for_network_transaction_id.card_exp_year,
    )?;

    let network_transaction_id_supported_connectors = &state
        .conf
        .network_transaction_id_supported_connectors
        .connector_list
        .iter()
        .map(|value| value.to_string())
        .collect::<HashSet<_>>();

    let eligible_connector_data_list = connector_choice
        .get_routable_connectors(&*state.store, business_profile)
        .await?
        .filter_network_transaction_id_flow_supported_connectors(
            network_transaction_id_supported_connectors.to_owned(),
        )
        .construct_dsl_and_perform_eligibility_analysis(
            state,
            key_store,
            payment_data,
            business_profile.get_id(),
        )
        .await
        .attach_printable("Failed to fetch eligible connector data")?;

    let eligible_connector_data = eligible_connector_data_list
        .first()
        .ok_or(errors::ApiErrorResponse::IncorrectPaymentMethodConfiguration)
        .attach_printable(
            "No eligible connector found for the network transaction id based mit flow",
        )?;
    Ok((
        mandate_reference_id,
        card_details_for_network_transaction_id,
        eligible_connector_data.clone(),
    ))
}

pub async fn set_eligible_connector_for_nti_in_payment_data<F, D>(
    state: &SessionState,
    business_profile: &domain::Profile,
    key_store: &domain::MerchantKeyStore,
    payment_data: &mut D,
    connector_choice: api::ConnectorChoice,
) -> RouterResult<api::ConnectorData>
where
    F: Send + Clone,
    D: OperationSessionGetters<F> + OperationSessionSetters<F> + Send + Sync + Clone,
{
    let (mandate_reference_id, card_details_for_network_transaction_id, eligible_connector_data) =
        match connector_choice {
            api::ConnectorChoice::StraightThrough(straight_through) => {
                get_eligible_connector_for_nti(
                    state,
                    key_store,
                    payment_data,
                    core_routing::StraightThroughAlgorithmTypeSingle(straight_through),
                    business_profile,
                )
                .await?
            }
            api::ConnectorChoice::Decide => {
                get_eligible_connector_for_nti(
                    state,
                    key_store,
                    payment_data,
                    core_routing::DecideConnector,
                    business_profile,
                )
                .await?
            }
            api::ConnectorChoice::SessionMultiple(_) => {
                Err(errors::ApiErrorResponse::InternalServerError).attach_printable(
                    "Invalid routing rule configured for nti and card details based mit flow",
                )?
            }
        };

    // Set the eligible connector in the attempt
    payment_data
        .set_connector_in_payment_attempt(Some(eligible_connector_data.connector_name.to_string()));

    // Set `NetworkMandateId` as the MandateId
    payment_data.set_mandate_id(payments_api::MandateIds {
        mandate_id: None,
        mandate_reference_id: Some(mandate_reference_id),
    });

    // Set the card details received in the recurring details within the payment method data.
    payment_data.set_payment_method_data(Some(
        hyperswitch_domain_models::payment_method_data::PaymentMethodData::CardDetailsForNetworkTransactionId(card_details_for_network_transaction_id),
    ));

    Ok(eligible_connector_data)
}

#[cfg(feature = "v1")]
#[allow(clippy::too_many_arguments)]
pub async fn connector_selection<F, D>(
    state: &SessionState,
    merchant_account: &domain::MerchantAccount,
    business_profile: &domain::Profile,
    key_store: &domain::MerchantKeyStore,
    payment_data: &mut D,
    request_straight_through: Option<serde_json::Value>,
    eligible_connectors: Option<Vec<enums::RoutableConnectors>>,
    mandate_type: Option<api::MandateTransactionType>,
) -> RouterResult<ConnectorCallType>
where
    F: Send + Clone,
    D: OperationSessionGetters<F> + OperationSessionSetters<F> + Send + Sync + Clone,
{
    let request_straight_through: Option<api::routing::StraightThroughAlgorithm> =
        request_straight_through
            .map(|val| val.parse_value("RoutingAlgorithm"))
            .transpose()
            .change_context(errors::ApiErrorResponse::InternalServerError)
            .attach_printable("Invalid straight through routing rules format")?;

    let mut routing_data = storage::RoutingData {
        routed_through: payment_data.get_payment_attempt().connector.clone(),

        merchant_connector_id: payment_data
            .get_payment_attempt()
            .merchant_connector_id
            .clone(),

        algorithm: request_straight_through.clone(),
        routing_info: payment_data
            .get_payment_attempt()
            .straight_through_algorithm
            .clone()
            .map(|val| val.parse_value("PaymentRoutingInfo"))
            .transpose()
            .change_context(errors::ApiErrorResponse::InternalServerError)
            .attach_printable("Invalid straight through algorithm format found in payment attempt")?
            .unwrap_or(storage::PaymentRoutingInfo {
                algorithm: None,
                pre_routing_results: None,
            }),
    };

    let decided_connector = decide_connector(
        state.clone(),
        merchant_account,
        business_profile,
        key_store,
        payment_data,
        request_straight_through,
        &mut routing_data,
        eligible_connectors,
        mandate_type,
    )
    .await?;

    let encoded_info = routing_data
        .routing_info
        .encode_to_value()
        .change_context(errors::ApiErrorResponse::InternalServerError)
        .attach_printable("error serializing payment routing info to serde value")?;

    payment_data.set_connector_in_payment_attempt(routing_data.routed_through);

    payment_data.set_merchant_connector_id_in_attempt(routing_data.merchant_connector_id);
    payment_data.set_straight_through_algorithm_in_payment_attempt(encoded_info);

    Ok(decided_connector)
}

#[allow(clippy::too_many_arguments)]
#[cfg(feature = "v2")]
pub async fn decide_connector<F, D>(
    state: SessionState,
    merchant_account: &domain::MerchantAccount,
    business_profile: &domain::Profile,
    key_store: &domain::MerchantKeyStore,
    payment_data: &mut D,
    request_straight_through: Option<api::routing::StraightThroughAlgorithm>,
    routing_data: &mut storage::RoutingData,
    eligible_connectors: Option<Vec<enums::RoutableConnectors>>,
    mandate_type: Option<api::MandateTransactionType>,
) -> RouterResult<ConnectorCallType>
where
    F: Send + Clone,
    D: OperationSessionGetters<F> + OperationSessionSetters<F> + Send + Sync + Clone,
{
    todo!()
}

#[allow(clippy::too_many_arguments)]
#[cfg(feature = "v1")]
pub async fn decide_connector<F, D>(
    state: SessionState,
    merchant_account: &domain::MerchantAccount,
    business_profile: &domain::Profile,
    key_store: &domain::MerchantKeyStore,
    payment_data: &mut D,
    request_straight_through: Option<api::routing::StraightThroughAlgorithm>,
    routing_data: &mut storage::RoutingData,
    eligible_connectors: Option<Vec<enums::RoutableConnectors>>,
    mandate_type: Option<api::MandateTransactionType>,
) -> RouterResult<ConnectorCallType>
where
    F: Send + Clone,
    D: OperationSessionGetters<F> + OperationSessionSetters<F> + Send + Sync + Clone,
{
    // If the connector was already decided previously, use the same connector
    // This is in case of flows like payments_sync, payments_cancel where the successive operations
    // with the connector have to be made using the same connector account.
    if let Some(ref connector_name) = payment_data.get_payment_attempt().connector {
        // Connector was already decided previously, use the same connector
        let connector_data = api::ConnectorData::get_connector_by_name(
            &state.conf.connectors,
            connector_name,
            api::GetToken::Connector,
            payment_data
                .get_payment_attempt()
                .merchant_connector_id
                .clone(),
        )
        .change_context(errors::ApiErrorResponse::InternalServerError)
        .attach_printable("Invalid connector name received in 'routed_through'")?;

        routing_data.routed_through = Some(connector_name.clone());
        return Ok(ConnectorCallType::PreDetermined(connector_data));
    }

    if let Some(mandate_connector_details) = payment_data.get_mandate_connector().as_ref() {
        let connector_data = api::ConnectorData::get_connector_by_name(
            &state.conf.connectors,
            &mandate_connector_details.connector,
            api::GetToken::Connector,
            mandate_connector_details.merchant_connector_id.clone(),
        )
        .change_context(errors::ApiErrorResponse::InternalServerError)
        .attach_printable("Invalid connector name received in 'routed_through'")?;

        routing_data.routed_through = Some(mandate_connector_details.connector.clone());

        routing_data
            .merchant_connector_id
            .clone_from(&mandate_connector_details.merchant_connector_id);

        return Ok(ConnectorCallType::PreDetermined(connector_data));
    }

    if let Some((pre_routing_results, storage_pm_type)) =
        routing_data.routing_info.pre_routing_results.as_ref().zip(
            payment_data
                .get_payment_attempt()
                .payment_method_type
                .as_ref(),
        )
    {
        if let (Some(routable_connector_choice), None) = (
            pre_routing_results.get(storage_pm_type),
            &payment_data.get_token_data(),
        ) {
            let routable_connector_list = match routable_connector_choice {
                storage::PreRoutingConnectorChoice::Single(routable_connector) => {
                    vec![routable_connector.clone()]
                }
                storage::PreRoutingConnectorChoice::Multiple(routable_connector_list) => {
                    routable_connector_list.clone()
                }
            };

            let mut pre_routing_connector_data_list = vec![];

            let first_routable_connector = routable_connector_list
                .first()
                .ok_or(errors::ApiErrorResponse::IncorrectPaymentMethodConfiguration)?;

            routing_data.routed_through = Some(first_routable_connector.connector.to_string());

            routing_data
                .merchant_connector_id
                .clone_from(&first_routable_connector.merchant_connector_id);

            for connector_choice in routable_connector_list.clone() {
                let connector_data = api::ConnectorData::get_connector_by_name(
                    &state.conf.connectors,
                    &connector_choice.connector.to_string(),
                    api::GetToken::Connector,
                    connector_choice.merchant_connector_id.clone(),
                )
                .change_context(errors::ApiErrorResponse::InternalServerError)
                .attach_printable("Invalid connector name received")?;

                pre_routing_connector_data_list.push(connector_data);
            }

            #[cfg(feature = "retry")]
            let should_do_retry = retry::config_should_call_gsm(
                &*state.store,
                merchant_account.get_id(),
                business_profile,
            )
            .await;

            #[cfg(feature = "retry")]
            if payment_data.get_payment_attempt().payment_method_type
                == Some(storage_enums::PaymentMethodType::ApplePay)
                && should_do_retry
            {
                let retryable_connector_data = helpers::get_apple_pay_retryable_connectors(
                    &state,
                    merchant_account,
                    payment_data,
                    key_store,
                    &pre_routing_connector_data_list,
                    first_routable_connector
                        .merchant_connector_id
                        .clone()
                        .as_ref(),
                    business_profile.clone(),
                )
                .await?;

                if let Some(connector_data_list) = retryable_connector_data {
                    if connector_data_list.len() > 1 {
                        logger::info!("Constructed apple pay retryable connector list");
                        return Ok(ConnectorCallType::Retryable(connector_data_list));
                    }
                }
            }

            let first_pre_routing_connector_data_list = pre_routing_connector_data_list
                .first()
                .ok_or(errors::ApiErrorResponse::IncorrectPaymentMethodConfiguration)?;

            helpers::override_setup_future_usage_to_on_session(&*state.store, payment_data).await?;

            return Ok(ConnectorCallType::PreDetermined(
                first_pre_routing_connector_data_list.clone(),
            ));
        }
    }

    if let Some(routing_algorithm) = request_straight_through {
        let (mut connectors, check_eligibility) = routing::perform_straight_through_routing(
            &routing_algorithm,
            payment_data.get_creds_identifier(),
        )
        .change_context(errors::ApiErrorResponse::InternalServerError)
        .attach_printable("Failed execution of straight through routing")?;

        if check_eligibility {
            let transaction_data = core_routing::PaymentsDslInput::new(
                payment_data.get_setup_mandate(),
                payment_data.get_payment_attempt(),
                payment_data.get_payment_intent(),
                payment_data.get_payment_method_data(),
                payment_data.get_address(),
                payment_data.get_recurring_details(),
                payment_data.get_currency(),
            );

            connectors = routing::perform_eligibility_analysis_with_fallback(
                &state.clone(),
                key_store,
                connectors,
                &TransactionData::Payment(transaction_data),
                eligible_connectors,
                business_profile,
            )
            .await
            .change_context(errors::ApiErrorResponse::InternalServerError)
            .attach_printable("failed eligibility analysis and fallback")?;
        }

        let connector_data = connectors
            .into_iter()
            .map(|conn| {
                api::ConnectorData::get_connector_by_name(
                    &state.conf.connectors,
                    &conn.connector.to_string(),
                    api::GetToken::Connector,
                    conn.merchant_connector_id.clone(),
                )
            })
            .collect::<CustomResult<Vec<_>, _>>()
            .change_context(errors::ApiErrorResponse::InternalServerError)
            .attach_printable("Invalid connector name received")?;

        return decide_multiplex_connector_for_normal_or_recurring_payment(
            &state,
            payment_data,
            routing_data,
            connector_data,
            mandate_type,
            business_profile.is_connector_agnostic_mit_enabled,
            business_profile.is_network_tokenization_enabled,
        )
        .await;
    }

    if let Some(ref routing_algorithm) = routing_data.routing_info.algorithm {
        let (mut connectors, check_eligibility) = routing::perform_straight_through_routing(
            routing_algorithm,
            payment_data.get_creds_identifier(),
        )
        .change_context(errors::ApiErrorResponse::InternalServerError)
        .attach_printable("Failed execution of straight through routing")?;

        if check_eligibility {
            let transaction_data = core_routing::PaymentsDslInput::new(
                payment_data.get_setup_mandate(),
                payment_data.get_payment_attempt(),
                payment_data.get_payment_intent(),
                payment_data.get_payment_method_data(),
                payment_data.get_address(),
                payment_data.get_recurring_details(),
                payment_data.get_currency(),
            );

            connectors = routing::perform_eligibility_analysis_with_fallback(
                &state,
                key_store,
                connectors,
                &TransactionData::Payment(transaction_data),
                eligible_connectors,
                business_profile,
            )
            .await
            .change_context(errors::ApiErrorResponse::InternalServerError)
            .attach_printable("failed eligibility analysis and fallback")?;
        }

        let connector_data = connectors
            .into_iter()
            .map(|conn| {
                api::ConnectorData::get_connector_by_name(
                    &state.conf.connectors,
                    &conn.connector.to_string(),
                    api::GetToken::Connector,
                    conn.merchant_connector_id,
                )
            })
            .collect::<CustomResult<Vec<_>, _>>()
            .change_context(errors::ApiErrorResponse::InternalServerError)
            .attach_printable("Invalid connector name received")?;

        return decide_multiplex_connector_for_normal_or_recurring_payment(
            &state,
            payment_data,
            routing_data,
            connector_data,
            mandate_type,
            business_profile.is_connector_agnostic_mit_enabled,
            business_profile.is_network_tokenization_enabled,
        )
        .await;
    }

    let new_pd = payment_data.clone();
    let transaction_data = core_routing::PaymentsDslInput::new(
        new_pd.get_setup_mandate(),
        new_pd.get_payment_attempt(),
        new_pd.get_payment_intent(),
        new_pd.get_payment_method_data(),
        new_pd.get_address(),
        new_pd.get_recurring_details(),
        new_pd.get_currency(),
    );

    route_connector_v1_for_payments(
        &state,
        merchant_account,
        business_profile,
        key_store,
        payment_data,
        transaction_data,
        routing_data,
        eligible_connectors,
        mandate_type,
    )
    .await
}

#[cfg(feature = "v2")]
pub async fn decide_multiplex_connector_for_normal_or_recurring_payment<F: Clone, D>(
    state: &SessionState,
    payment_data: &mut D,
    routing_data: &mut storage::RoutingData,
    connectors: Vec<api::ConnectorData>,
    mandate_type: Option<api::MandateTransactionType>,
    is_connector_agnostic_mit_enabled: Option<bool>,
) -> RouterResult<ConnectorCallType>
where
    D: OperationSessionGetters<F> + OperationSessionSetters<F> + Send + Sync + Clone,
{
    todo!()
}

#[cfg(feature = "v1")]
#[allow(clippy::too_many_arguments)]
pub async fn decide_multiplex_connector_for_normal_or_recurring_payment<F: Clone, D>(
    state: &SessionState,
    payment_data: &mut D,
    routing_data: &mut storage::RoutingData,
    connectors: Vec<api::ConnectorData>,
    mandate_type: Option<api::MandateTransactionType>,
    is_connector_agnostic_mit_enabled: Option<bool>,
    is_network_tokenization_enabled: bool,
) -> RouterResult<ConnectorCallType>
where
    D: OperationSessionGetters<F> + OperationSessionSetters<F> + Send + Sync + Clone,
{
    match (
        payment_data.get_payment_intent().setup_future_usage,
        payment_data.get_token_data().as_ref(),
        payment_data.get_recurring_details().as_ref(),
        payment_data.get_payment_intent().off_session,
        mandate_type,
    ) {
        (
            Some(storage_enums::FutureUsage::OffSession),
            Some(_),
            None,
            None,
            Some(api::MandateTransactionType::RecurringMandateTransaction),
        )
        | (
            None,
            None,
            Some(RecurringDetails::PaymentMethodId(_)),
            Some(true),
            Some(api::MandateTransactionType::RecurringMandateTransaction),
        )
        | (None, Some(_), None, Some(true), _) => {
            logger::debug!("performing routing for token-based MIT flow");

            let payment_method_info = payment_data
                .get_payment_method_info()
                .get_required_value("payment_method_info")?
                .clone();

            //fetch connectors that support ntid flow
            let ntid_supported_connectors = &state
                .conf
                .network_transaction_id_supported_connectors
                .connector_list;
            //filered connectors list with ntid_supported_connectors
            let filtered_ntid_supported_connectors =
                filter_ntid_supported_connectors(connectors.clone(), ntid_supported_connectors);

            //fetch connectors that support network tokenization flow
            let network_tokenization_supported_connectors = &state
                .conf
                .network_tokenization_supported_connectors
                .connector_list;
            //filered connectors list with ntid_supported_connectors and network_tokenization_supported_connectors
            let filtered_nt_supported_connectors = filter_network_tokenization_supported_connectors(
                filtered_ntid_supported_connectors,
                network_tokenization_supported_connectors,
            );

            let action_type = decide_action_type(
                state,
                is_connector_agnostic_mit_enabled,
                is_network_tokenization_enabled,
                &payment_method_info,
                filtered_nt_supported_connectors.clone(),
            )
            .await;

            match action_type {
                Some(ActionType::NetworkTokenWithNetworkTransactionId(nt_data)) => {
                    logger::info!(
                        "using network_tokenization with network_transaction_id for MIT flow"
                    );

                    let mandate_reference_id =
                        Some(payments_api::MandateReferenceId::NetworkTokenWithNTI(
                            payments_api::NetworkTokenWithNTIRef {
                                network_transaction_id: nt_data.network_transaction_id.to_string(),
                                token_exp_month: nt_data.token_exp_month,
                                token_exp_year: nt_data.token_exp_year,
                            },
                        ));
                    let chosen_connector_data = filtered_nt_supported_connectors
                        .first()
                        .ok_or(errors::ApiErrorResponse::IncorrectPaymentMethodConfiguration)
                        .attach_printable(
                            "no eligible connector found for token-based MIT payment",
                        )?;

                    routing_data.routed_through =
                        Some(chosen_connector_data.connector_name.to_string());

                    routing_data
                        .merchant_connector_id
                        .clone_from(&chosen_connector_data.merchant_connector_id);

                    payment_data.set_mandate_id(payments_api::MandateIds {
                        mandate_id: None,
                        mandate_reference_id,
                    });

                    Ok(ConnectorCallType::PreDetermined(
                        chosen_connector_data.clone(),
                    ))
                }
                None => {
                    decide_connector_for_normal_or_recurring_payment(
                        state,
                        payment_data,
                        routing_data,
                        connectors,
                        is_connector_agnostic_mit_enabled,
                        &payment_method_info,
                    )
                    .await
                }
            }
        }
        (
            None,
            None,
            Some(RecurringDetails::ProcessorPaymentToken(_token)),
            Some(true),
            Some(api::MandateTransactionType::RecurringMandateTransaction),
        ) => {
            if let Some(connector) = connectors.first() {
                routing_data.routed_through = Some(connector.connector_name.clone().to_string());
                routing_data
                    .merchant_connector_id
                    .clone_from(&connector.merchant_connector_id);
                Ok(ConnectorCallType::PreDetermined(api::ConnectorData {
                    connector: connector.connector.clone(),
                    connector_name: connector.connector_name,
                    get_token: connector.get_token.clone(),
                    merchant_connector_id: connector.merchant_connector_id.clone(),
                }))
            } else {
                logger::error!("no eligible connector found for the ppt_mandate payment");
                Err(errors::ApiErrorResponse::IncorrectPaymentMethodConfiguration.into())
            }
        }

        _ => {
            helpers::override_setup_future_usage_to_on_session(&*state.store, payment_data).await?;

            let first_choice = connectors
                .first()
                .ok_or(errors::ApiErrorResponse::IncorrectPaymentMethodConfiguration)
                .attach_printable("no eligible connector found for payment")?
                .clone();

            routing_data.routed_through = Some(first_choice.connector_name.to_string());

            routing_data.merchant_connector_id = first_choice.merchant_connector_id;

            Ok(ConnectorCallType::Retryable(connectors))
        }
    }
}

#[cfg(all(feature = "v2", feature = "payment_methods_v2"))]
#[allow(clippy::too_many_arguments)]
pub async fn decide_connector_for_normal_or_recurring_payment<F: Clone, D>(
    state: &SessionState,
    payment_data: &mut D,
    routing_data: &mut storage::RoutingData,
    connectors: Vec<api::ConnectorData>,
    is_connector_agnostic_mit_enabled: Option<bool>,
    payment_method_info: &domain::PaymentMethod,
) -> RouterResult<ConnectorCallType>
where
    D: OperationSessionGetters<F> + OperationSessionSetters<F> + Send + Sync + Clone,
{
    todo!()
}

#[cfg(all(
    any(feature = "v2", feature = "v1"),
    not(feature = "payment_methods_v2")
))]
#[allow(clippy::too_many_arguments)]
pub async fn decide_connector_for_normal_or_recurring_payment<F: Clone, D>(
    state: &SessionState,
    payment_data: &mut D,
    routing_data: &mut storage::RoutingData,
    connectors: Vec<api::ConnectorData>,
    is_connector_agnostic_mit_enabled: Option<bool>,
    payment_method_info: &domain::PaymentMethod,
) -> RouterResult<ConnectorCallType>
where
    D: OperationSessionGetters<F> + OperationSessionSetters<F> + Send + Sync + Clone,
{
    let connector_mandate_details = &payment_method_info
        .connector_mandate_details
        .clone()
        .map(|details| {
            details
                .parse_value::<diesel_models::PaymentsMandateReference>("connector_mandate_details")
        })
        .transpose()
        .change_context(errors::ApiErrorResponse::InternalServerError)
        .attach_printable("unable to deserialize connector mandate details")?;

    let mut connector_choice = None;

    for connector_data in connectors {
        let merchant_connector_id = connector_data
            .merchant_connector_id
            .as_ref()
            .ok_or(errors::ApiErrorResponse::InternalServerError)
            .attach_printable("Failed to find the merchant connector id")?;
        if is_network_transaction_id_flow(
            state,
            is_connector_agnostic_mit_enabled,
            connector_data.connector_name,
            payment_method_info,
        ) {
            logger::info!("using network_transaction_id for MIT flow");
            let network_transaction_id = payment_method_info
                .network_transaction_id
                .as_ref()
                .ok_or(errors::ApiErrorResponse::InternalServerError)
                .attach_printable("Failed to fetch the network transaction id")?;

            let mandate_reference_id = Some(payments_api::MandateReferenceId::NetworkMandateId(
                network_transaction_id.to_string(),
            ));

            connector_choice = Some((connector_data, mandate_reference_id.clone()));
            break;
        } else if connector_mandate_details
            .clone()
            .map(|connector_mandate_details| {
                connector_mandate_details.contains_key(merchant_connector_id)
            })
            .unwrap_or(false)
        {
            logger::info!("using connector_mandate_id for MIT flow");
            if let Some(merchant_connector_id) = connector_data.merchant_connector_id.as_ref() {
                if let Some(mandate_reference_record) = connector_mandate_details.clone()
                        .get_required_value("connector_mandate_details")
                            .change_context(errors::ApiErrorResponse::IncorrectPaymentMethodConfiguration)
                            .attach_printable("no eligible connector found for token-based MIT flow since there were no connector mandate details")?
                            .get(merchant_connector_id)
                        {
                            common_utils::fp_utils::when(
                                mandate_reference_record
                                    .original_payment_authorized_currency
                                    .map(|mandate_currency| mandate_currency != payment_data.get_currency())
                                    .unwrap_or(false),
                                || {
                                    Err(report!(errors::ApiErrorResponse::MandateValidationFailed {
                                        reason: "cross currency mandates not supported".into()
                                    }))
                                },
                            )?;
                            let mandate_reference_id = Some(payments_api::MandateReferenceId::ConnectorMandateId(
                                api_models::payments::ConnectorMandateReferenceId::new(
                                    Some(mandate_reference_record.connector_mandate_id.clone()),  // connector_mandate_id
                                    Some(payment_method_info.get_id().clone()),                  // payment_method_id
                                    None,                                                        // update_history
                                    mandate_reference_record.mandate_metadata.clone(),           // mandate_metadata
                                    mandate_reference_record.connector_mandate_request_reference_id.clone(), // connector_mandate_request_reference_id
                                )
                            ));
                            payment_data.set_recurring_mandate_payment_data(
                                hyperswitch_domain_models::router_data::RecurringMandatePaymentData {
                                    payment_method_type: mandate_reference_record
                                        .payment_method_type,
                                    original_payment_authorized_amount: mandate_reference_record
                                        .original_payment_authorized_amount,
                                    original_payment_authorized_currency: mandate_reference_record
                                        .original_payment_authorized_currency,
                                    mandate_metadata: mandate_reference_record
                                        .mandate_metadata.clone()
                                });
                            connector_choice = Some((connector_data, mandate_reference_id.clone()));
                            break;
                        }
            }
        } else {
            continue;
        }
    }

    let (chosen_connector_data, mandate_reference_id) = connector_choice
        .get_required_value("connector_choice")
        .change_context(errors::ApiErrorResponse::IncorrectPaymentMethodConfiguration)
        .attach_printable("no eligible connector found for token-based MIT payment")?;

    routing_data.routed_through = Some(chosen_connector_data.connector_name.to_string());

    routing_data
        .merchant_connector_id
        .clone_from(&chosen_connector_data.merchant_connector_id);

    payment_data.set_mandate_id(payments_api::MandateIds {
        mandate_id: None,
        mandate_reference_id,
    });

    Ok(ConnectorCallType::PreDetermined(chosen_connector_data))
}

pub fn filter_ntid_supported_connectors(
    connectors: Vec<api::ConnectorData>,
    ntid_supported_connectors: &HashSet<enums::Connector>,
) -> Vec<api::ConnectorData> {
    connectors
        .into_iter()
        .filter(|data| ntid_supported_connectors.contains(&data.connector_name))
        .collect()
}

#[derive(Debug, serde::Deserialize, serde::Serialize, Clone, Eq, PartialEq)]
pub struct NetworkTokenExpiry {
    pub token_exp_month: Option<Secret<String>>,
    pub token_exp_year: Option<Secret<String>>,
}

#[derive(Debug, serde::Deserialize, serde::Serialize, Clone, Eq, PartialEq)]
pub struct NTWithNTIRef {
    pub network_transaction_id: String,
    pub token_exp_month: Option<Secret<String>>,
    pub token_exp_year: Option<Secret<String>>,
}

#[derive(Debug, serde::Deserialize, serde::Serialize, Clone, Eq, PartialEq)]
pub enum ActionType {
    NetworkTokenWithNetworkTransactionId(NTWithNTIRef),
}

pub fn filter_network_tokenization_supported_connectors(
    connectors: Vec<api::ConnectorData>,
    network_tokenization_supported_connectors: &HashSet<enums::Connector>,
) -> Vec<api::ConnectorData> {
    connectors
        .into_iter()
        .filter(|data| network_tokenization_supported_connectors.contains(&data.connector_name))
        .collect()
}

#[cfg(feature = "v1")]
pub async fn decide_action_type(
    state: &SessionState,
    is_connector_agnostic_mit_enabled: Option<bool>,
    is_network_tokenization_enabled: bool,
    payment_method_info: &domain::PaymentMethod,
    filtered_nt_supported_connectors: Vec<api::ConnectorData>, //network tokenization supported connectors
) -> Option<ActionType> {
    match (
        is_network_token_with_network_transaction_id_flow(
            is_connector_agnostic_mit_enabled,
            is_network_tokenization_enabled,
            payment_method_info,
        ),
        !filtered_nt_supported_connectors.is_empty(),
    ) {
        (IsNtWithNtiFlow::NtWithNtiSupported(network_transaction_id), true) => {
            if let Ok((token_exp_month, token_exp_year)) =
                network_tokenization::do_status_check_for_network_token(state, payment_method_info)
                    .await
            {
                Some(ActionType::NetworkTokenWithNetworkTransactionId(
                    NTWithNTIRef {
                        token_exp_month,
                        token_exp_year,
                        network_transaction_id,
                    },
                ))
            } else {
                None
            }
        }
        (IsNtWithNtiFlow::NtWithNtiSupported(_), false)
        | (IsNtWithNtiFlow::NTWithNTINotSupported, _) => None,
    }
}

pub fn is_network_transaction_id_flow(
    state: &SessionState,
    is_connector_agnostic_mit_enabled: Option<bool>,
    connector: enums::Connector,
    payment_method_info: &domain::PaymentMethod,
) -> bool {
    let ntid_supported_connectors = &state
        .conf
        .network_transaction_id_supported_connectors
        .connector_list;

    is_connector_agnostic_mit_enabled == Some(true)
        && payment_method_info.get_payment_method_type() == Some(storage_enums::PaymentMethod::Card)
        && ntid_supported_connectors.contains(&connector)
        && payment_method_info.network_transaction_id.is_some()
}

#[derive(Debug, serde::Deserialize, serde::Serialize, Clone, Eq, PartialEq)]
pub enum IsNtWithNtiFlow {
    NtWithNtiSupported(String), //Network token with Network transaction id supported flow
    NTWithNTINotSupported,      //Network token with Network transaction id not supported
}

pub fn is_network_token_with_network_transaction_id_flow(
    is_connector_agnostic_mit_enabled: Option<bool>,
    is_network_tokenization_enabled: bool,
    payment_method_info: &domain::PaymentMethod,
) -> IsNtWithNtiFlow {
    match (
        is_connector_agnostic_mit_enabled,
        is_network_tokenization_enabled,
        payment_method_info.get_payment_method_type(),
        payment_method_info.network_transaction_id.clone(),
        payment_method_info.network_token_locker_id.is_some(),
        payment_method_info
            .network_token_requestor_reference_id
            .is_some(),
    ) {
        (
            Some(true),
            true,
            Some(storage_enums::PaymentMethod::Card),
            Some(network_transaction_id),
            true,
            true,
        ) => IsNtWithNtiFlow::NtWithNtiSupported(network_transaction_id),
        _ => IsNtWithNtiFlow::NTWithNTINotSupported,
    }
}

pub fn should_add_task_to_process_tracker<F: Clone, D: OperationSessionGetters<F>>(
    payment_data: &D,
) -> bool {
    let connector = payment_data.get_payment_attempt().connector.as_deref();

    !matches!(
        (
            payment_data.get_payment_attempt().get_payment_method(),
            connector
        ),
        (
            Some(storage_enums::PaymentMethod::BankTransfer),
            Some("stripe")
        )
    )
}

pub async fn perform_session_token_routing<F, D>(
    state: SessionState,
    merchant_account: &domain::MerchantAccount,
    key_store: &domain::MerchantKeyStore,
    payment_data: &D,
    connectors: Vec<api::SessionConnectorData>,
) -> RouterResult<Vec<api::SessionConnectorData>>
where
    F: Clone,
    D: OperationSessionGetters<F>,
{
    // Commenting out this code as `list_payment_method_api` and `perform_session_token_routing`
    // will happen in parallel the behaviour of the session call differ based on filters in
    // list_payment_method_api

    // let routing_info: Option<storage::PaymentRoutingInfo> = payment_data
    //     .get_payment_attempt()
    //     .straight_through_algorithm
    //     .clone()
    //     .map(|val| val.parse_value("PaymentRoutingInfo"))
    //     .transpose()
    //     .change_context(errors::ApiErrorResponse::InternalServerError)
    //     .attach_printable("invalid payment routing info format found in payment attempt")?;

    // if let Some(storage::PaymentRoutingInfo {
    //     pre_routing_results: Some(pre_routing_results),
    //     ..
    // }) = routing_info
    // {
    //     let mut payment_methods: rustc_hash::FxHashMap<
    //         (String, enums::PaymentMethodType),
    //         api::SessionConnectorData,
    //     > = rustc_hash::FxHashMap::from_iter(connectors.iter().map(|c| {
    //         (
    //             (
    //                 c.connector.connector_name.to_string(),
    //                 c.payment_method_type,
    //             ),
    //             c.clone(),
    //         )
    //     }));

    //     let mut final_list: Vec<api::SessionConnectorData> = Vec::new();
    //     for (routed_pm_type, pre_routing_choice) in pre_routing_results.into_iter() {
    //         let routable_connector_list = match pre_routing_choice {
    //             storage::PreRoutingConnectorChoice::Single(routable_connector) => {
    //                 vec![routable_connector.clone()]
    //             }
    //             storage::PreRoutingConnectorChoice::Multiple(routable_connector_list) => {
    //                 routable_connector_list.clone()
    //             }
    //         };
    //         for routable_connector in routable_connector_list {
    //             if let Some(session_connector_data) =
    //                 payment_methods.remove(&(routable_connector.to_string(), routed_pm_type))
    //             {
    //                 final_list.push(session_connector_data);
    //                 break;
    //             }
    //         }
    //     }

    //     if !final_list.is_empty() {
    //         return Ok(final_list);
    //     }
    // }

    let routing_enabled_pms = HashSet::from([
        enums::PaymentMethodType::GooglePay,
        enums::PaymentMethodType::ApplePay,
        enums::PaymentMethodType::Klarna,
        enums::PaymentMethodType::Paypal,
    ]);

    let mut chosen = Vec::<api::SessionConnectorData>::new();
    for connector_data in &connectors {
        if routing_enabled_pms.contains(&connector_data.payment_method_type) {
            chosen.push(connector_data.clone());
        }
    }
    let sfr = SessionFlowRoutingInput {
        state: &state,
        country: payment_data
            .get_address()
            .get_payment_method_billing()
            .and_then(|address| address.address.as_ref())
            .and_then(|details| details.country),
        key_store,
        merchant_account,
        payment_attempt: payment_data.get_payment_attempt(),
        payment_intent: payment_data.get_payment_intent(),

        chosen,
    };
    let result = self_routing::perform_session_flow_routing(sfr, &enums::TransactionType::Payment)
        .await
        .change_context(errors::ApiErrorResponse::InternalServerError)
        .attach_printable("error performing session flow routing")?;

    let mut final_list: Vec<api::SessionConnectorData> = Vec::new();

    for connector_data in connectors {
        if !routing_enabled_pms.contains(&connector_data.payment_method_type) {
            final_list.push(connector_data);
        } else if let Some(choice) = result.get(&connector_data.payment_method_type) {
            let routing_choice = choice
                .first()
                .ok_or(errors::ApiErrorResponse::InternalServerError)?;
            if connector_data.connector.connector_name == routing_choice.connector.connector_name
                && connector_data.connector.merchant_connector_id
                    == routing_choice.connector.merchant_connector_id
            {
                final_list.push(connector_data);
            }
        }
    }

    Ok(final_list)
}

#[cfg(feature = "v1")]
#[allow(clippy::too_many_arguments)]
pub async fn route_connector_v1_for_payments<F, D>(
    state: &SessionState,
    merchant_account: &domain::MerchantAccount,
    business_profile: &domain::Profile,
    key_store: &domain::MerchantKeyStore,
    payment_data: &mut D,
    transaction_data: core_routing::PaymentsDslInput<'_>,
    routing_data: &mut storage::RoutingData,
    eligible_connectors: Option<Vec<enums::RoutableConnectors>>,
    mandate_type: Option<api::MandateTransactionType>,
) -> RouterResult<ConnectorCallType>
where
    F: Send + Clone,
    D: OperationSessionGetters<F> + OperationSessionSetters<F> + Send + Sync + Clone,
{
    let routing_algorithm_id = {
        let routing_algorithm = business_profile.routing_algorithm.clone();

        let algorithm_ref = routing_algorithm
            .map(|ra| ra.parse_value::<api::routing::RoutingAlgorithmRef>("RoutingAlgorithmRef"))
            .transpose()
            .change_context(errors::ApiErrorResponse::InternalServerError)
            .attach_printable("Could not decode merchant routing algorithm ref")?
            .unwrap_or_default();
        algorithm_ref.algorithm_id
    };

    let connectors = routing::perform_static_routing_v1(
        state,
        merchant_account.get_id(),
        routing_algorithm_id.as_ref(),
        business_profile,
        &TransactionData::Payment(transaction_data.clone()),
    )
    .await
    .change_context(errors::ApiErrorResponse::InternalServerError)?;

    let connectors = routing::perform_eligibility_analysis_with_fallback(
        &state.clone(),
        key_store,
        connectors,
        &TransactionData::Payment(transaction_data),
        eligible_connectors,
        business_profile,
    )
    .await
    .change_context(errors::ApiErrorResponse::InternalServerError)
    .attach_printable("failed eligibility analysis and fallback")?;

    // dynamic success based connector selection
    #[cfg(all(feature = "v1", feature = "dynamic_routing"))]
    let connectors = {
        if let Some(algo) = business_profile.dynamic_routing_algorithm.clone() {
            let dynamic_routing_config: api_models::routing::DynamicRoutingAlgorithmRef = algo
                .parse_value("DynamicRoutingAlgorithmRef")
                .change_context(errors::ApiErrorResponse::InternalServerError)
                .attach_printable("unable to deserialize DynamicRoutingAlgorithmRef from JSON")?;
            let dynamic_split = api_models::routing::RoutingVolumeSplit {
                routing_type: api_models::routing::RoutingType::Dynamic,
                split: dynamic_routing_config
                    .dynamic_routing_volume_split
                    .unwrap_or_default(),
            };
            let static_split: api_models::routing::RoutingVolumeSplit =
                api_models::routing::RoutingVolumeSplit {
                    routing_type: api_models::routing::RoutingType::Static,
                    split: crate::consts::DYNAMIC_ROUTING_MAX_VOLUME
                        - dynamic_routing_config
                            .dynamic_routing_volume_split
                            .unwrap_or_default(),
                };
            let volume_split_vec = vec![dynamic_split, static_split];
            let routing_choice =
                routing::perform_dynamic_routing_volume_split(volume_split_vec, None)
                    .change_context(errors::ApiErrorResponse::InternalServerError)
                    .attach_printable("failed to perform volume split on routing type")?;

            if routing_choice.routing_type.is_dynamic_routing() {
                let success_based_routing_config_params_interpolator =
                    routing_helpers::SuccessBasedRoutingConfigParamsInterpolator::new(
                        payment_data.get_payment_attempt().payment_method,
                        payment_data.get_payment_attempt().payment_method_type,
                        payment_data.get_payment_attempt().authentication_type,
                        payment_data.get_payment_attempt().currency,
                        payment_data
                            .get_billing_address()
                            .and_then(|address| address.address)
                            .and_then(|address| address.country),
                        payment_data
                            .get_payment_attempt()
                            .payment_method_data
                            .as_ref()
                            .and_then(|data| data.as_object())
                            .and_then(|card| card.get("card"))
                            .and_then(|data| data.as_object())
                            .and_then(|card| card.get("card_network"))
                            .and_then(|network| network.as_str())
                            .map(|network| network.to_string()),
                        payment_data
                            .get_payment_attempt()
                            .payment_method_data
                            .as_ref()
                            .and_then(|data| data.as_object())
                            .and_then(|card| card.get("card"))
                            .and_then(|data| data.as_object())
                            .and_then(|card| card.get("card_isin"))
                            .and_then(|card_isin| card_isin.as_str())
                            .map(|card_isin| card_isin.to_string()),
                    );
                routing::perform_success_based_routing(
                    state,
                    connectors.clone(),
                    business_profile,
                    success_based_routing_config_params_interpolator,
                )
                .await
                .map_err(|e| logger::error!(success_rate_routing_error=?e))
                .unwrap_or(connectors)
            } else {
                connectors
            }
        } else {
            connectors
        }
    };

    let connector_data = connectors
        .into_iter()
        .map(|conn| {
            api::ConnectorData::get_connector_by_name(
                &state.conf.connectors,
                &conn.connector.to_string(),
                api::GetToken::Connector,
                conn.merchant_connector_id,
            )
        })
        .collect::<CustomResult<Vec<_>, _>>()
        .change_context(errors::ApiErrorResponse::InternalServerError)
        .attach_printable("Invalid connector name received")?;

    decide_multiplex_connector_for_normal_or_recurring_payment(
        state,
        payment_data,
        routing_data,
        connector_data,
        mandate_type,
        business_profile.is_connector_agnostic_mit_enabled,
        business_profile.is_network_tokenization_enabled,
    )
    .await
}

#[cfg(feature = "payouts")]
#[cfg(feature = "v2")]
#[allow(clippy::too_many_arguments)]
pub async fn route_connector_v1_for_payouts(
    state: &SessionState,
    merchant_account: &domain::MerchantAccount,
    business_profile: &domain::Profile,
    key_store: &domain::MerchantKeyStore,
    transaction_data: &payouts::PayoutData,
    routing_data: &mut storage::RoutingData,
    eligible_connectors: Option<Vec<enums::RoutableConnectors>>,
) -> RouterResult<ConnectorCallType> {
    todo!()
}

#[cfg(feature = "payouts")]
#[cfg(feature = "v1")]
#[allow(clippy::too_many_arguments)]
pub async fn route_connector_v1_for_payouts(
    state: &SessionState,
    merchant_account: &domain::MerchantAccount,
    business_profile: &domain::Profile,
    key_store: &domain::MerchantKeyStore,
    transaction_data: &payouts::PayoutData,
    routing_data: &mut storage::RoutingData,
    eligible_connectors: Option<Vec<enums::RoutableConnectors>>,
) -> RouterResult<ConnectorCallType> {
    let routing_algorithm_id = {
        let routing_algorithm = business_profile.payout_routing_algorithm.clone();

        let algorithm_ref = routing_algorithm
            .map(|ra| ra.parse_value::<api::routing::RoutingAlgorithmRef>("RoutingAlgorithmRef"))
            .transpose()
            .change_context(errors::ApiErrorResponse::InternalServerError)
            .attach_printable("Could not decode merchant routing algorithm ref")?
            .unwrap_or_default();
        algorithm_ref.algorithm_id
    };

    let connectors = routing::perform_static_routing_v1(
        state,
        merchant_account.get_id(),
        routing_algorithm_id.as_ref(),
        business_profile,
        &TransactionData::Payout(transaction_data),
    )
    .await
    .change_context(errors::ApiErrorResponse::InternalServerError)?;
    let connectors = routing::perform_eligibility_analysis_with_fallback(
        &state.clone(),
        key_store,
        connectors,
        &TransactionData::Payout(transaction_data),
        eligible_connectors,
        business_profile,
    )
    .await
    .change_context(errors::ApiErrorResponse::InternalServerError)
    .attach_printable("failed eligibility analysis and fallback")?;

    let first_connector_choice = connectors
        .first()
        .ok_or(errors::ApiErrorResponse::IncorrectPaymentMethodConfiguration)
        .attach_printable("Empty connector list returned")?
        .clone();

    let connector_data = connectors
        .into_iter()
        .map(|conn| {
            api::ConnectorData::get_connector_by_name(
                &state.conf.connectors,
                &conn.connector.to_string(),
                api::GetToken::Connector,
                conn.merchant_connector_id,
            )
        })
        .collect::<CustomResult<Vec<_>, _>>()
        .change_context(errors::ApiErrorResponse::InternalServerError)
        .attach_printable("Invalid connector name received")?;

    routing_data.routed_through = Some(first_connector_choice.connector.to_string());

    routing_data.merchant_connector_id = first_connector_choice.merchant_connector_id;

    Ok(ConnectorCallType::Retryable(connector_data))
}

#[cfg(all(feature = "v2", feature = "customer_v2"))]
pub async fn payment_external_authentication(
    _state: SessionState,
    _merchant_account: domain::MerchantAccount,
    _key_store: domain::MerchantKeyStore,
    _req: api_models::payments::PaymentsExternalAuthenticationRequest,
) -> RouterResponse<api_models::payments::PaymentsExternalAuthenticationResponse> {
    todo!()
}

#[cfg(all(any(feature = "v1", feature = "v2"), not(feature = "customer_v2")))]
#[instrument(skip_all)]
pub async fn payment_external_authentication(
    state: SessionState,
    merchant_account: domain::MerchantAccount,
    key_store: domain::MerchantKeyStore,
    req: api_models::payments::PaymentsExternalAuthenticationRequest,
) -> RouterResponse<api_models::payments::PaymentsExternalAuthenticationResponse> {
    let db = &*state.store;
    let key_manager_state = &(&state).into();

    let merchant_id = merchant_account.get_id();
    let storage_scheme = merchant_account.storage_scheme;
    let payment_id = req.payment_id;
    let payment_intent = db
        .find_payment_intent_by_payment_id_merchant_id(
            key_manager_state,
            &payment_id,
            merchant_id,
            &key_store,
            storage_scheme,
        )
        .await
        .to_not_found_response(errors::ApiErrorResponse::PaymentNotFound)?;
    let attempt_id = payment_intent.active_attempt.get_id().clone();
    let payment_attempt = db
        .find_payment_attempt_by_payment_id_merchant_id_attempt_id(
            &payment_intent.payment_id,
            merchant_id,
            &attempt_id.clone(),
            storage_scheme,
        )
        .await
        .to_not_found_response(errors::ApiErrorResponse::PaymentNotFound)?;
    if payment_attempt.external_three_ds_authentication_attempted != Some(true) {
        Err(errors::ApiErrorResponse::PreconditionFailed {
            message:
                "You cannot authenticate this payment because payment_attempt.external_three_ds_authentication_attempted is false".to_owned(),
        })?
    }
    helpers::validate_payment_status_against_allowed_statuses(
        payment_intent.status,
        &[storage_enums::IntentStatus::RequiresCustomerAction],
        "authenticate",
    )?;

    let optional_customer = match &payment_intent.customer_id {
        Some(customer_id) => Some(
            state
                .store
                .find_customer_by_customer_id_merchant_id(
                    key_manager_state,
                    customer_id,
                    merchant_account.get_id(),
                    &key_store,
                    storage_scheme,
                )
                .await
                .change_context(errors::ApiErrorResponse::InternalServerError)
                .attach_printable_lazy(|| {
                    format!("error while finding customer with customer_id {customer_id:?}")
                })?,
        ),
        None => None,
    };

    let profile_id = payment_intent
        .profile_id
        .as_ref()
        .get_required_value("profile_id")
        .change_context(errors::ApiErrorResponse::InternalServerError)
        .attach_printable("'profile_id' not set in payment intent")?;
    let currency = payment_attempt.currency.get_required_value("currency")?;
    let amount = payment_attempt.get_total_amount();
    let shipping_address = helpers::create_or_find_address_for_payment_by_request(
        &state,
        None,
        payment_intent.shipping_address_id.as_deref(),
        merchant_id,
        payment_intent.customer_id.as_ref(),
        &key_store,
        &payment_intent.payment_id,
        storage_scheme,
    )
    .await?;
    let billing_address = helpers::create_or_find_address_for_payment_by_request(
        &state,
        None,
        payment_intent.billing_address_id.as_deref(),
        merchant_id,
        payment_intent.customer_id.as_ref(),
        &key_store,
        &payment_intent.payment_id,
        storage_scheme,
    )
    .await?;
    let authentication_connector = payment_attempt
        .authentication_connector
        .clone()
        .ok_or(errors::ApiErrorResponse::InternalServerError)
        .attach_printable("authentication_connector not found in payment_attempt")?;
    let merchant_connector_account = helpers::get_merchant_connector_account(
        &state,
        merchant_id,
        None,
        &key_store,
        profile_id,
        authentication_connector.as_str(),
        None,
    )
    .await?;
    let authentication = db
        .find_authentication_by_merchant_id_authentication_id(
            merchant_id,
            payment_attempt
                .authentication_id
                .clone()
                .ok_or(errors::ApiErrorResponse::InternalServerError)
                .attach_printable("missing authentication_id in payment_attempt")?,
        )
        .await
        .to_not_found_response(errors::ApiErrorResponse::InternalServerError)
        .attach_printable("Error while fetching authentication record")?;

    let business_profile = state
        .store
        .find_business_profile_by_profile_id(key_manager_state, &key_store, profile_id)
        .await
        .change_context(errors::ApiErrorResponse::ProfileNotFound {
            id: profile_id.get_string_repr().to_owned(),
        })?;

    let payment_method_details = helpers::get_payment_method_details_from_payment_token(
        &state,
        &payment_attempt,
        &payment_intent,
        &key_store,
        storage_scheme,
        &business_profile,
    )
    .await?
    .ok_or(errors::ApiErrorResponse::InternalServerError)
    .attach_printable("missing payment_method_details")?;
    let browser_info: Option<BrowserInformation> = payment_attempt
        .browser_info
        .clone()
        .map(|browser_information| browser_information.parse_value("BrowserInformation"))
        .transpose()
        .change_context(errors::ApiErrorResponse::InvalidDataValue {
            field_name: "browser_info",
        })?;
    let payment_connector_name = payment_attempt
        .connector
        .as_ref()
        .ok_or(errors::ApiErrorResponse::InternalServerError)
        .attach_printable("missing connector in payment_attempt")?;
    let return_url = Some(helpers::create_authorize_url(
        &state.base_url,
        &payment_attempt.clone(),
        payment_connector_name,
    ));
<<<<<<< HEAD

    let merchant_connector_account_id = merchant_connector_account
        .get_mca_id()
        .get_required_value("merchant_connector_id")
        .change_context(errors::ApiErrorResponse::InternalServerError)
        .attach_printable("Failed to fetch merchant connector id")?;

    let webhook_url =
        helpers::create_webhook_url(&state.base_url, merchant_id, &merchant_connector_account_id);
=======
    let mca_id_option = merchant_connector_account.get_mca_id(); // Bind temporary value
    let merchant_connector_account_id_or_connector_name = mca_id_option
        .as_ref()
        .map(|mca_id| mca_id.get_string_repr())
        .unwrap_or(&authentication_connector);

    let webhook_url = helpers::create_webhook_url(
        &state.base_url,
        merchant_id,
        merchant_connector_account_id_or_connector_name,
    );
>>>>>>> 3fdc41e6

    let authentication_details = business_profile
        .authentication_connector_details
        .clone()
        .get_required_value("authentication_connector_details")
        .attach_printable("authentication_connector_details not configured by the merchant")?;

    let authentication_response = Box::pin(authentication_core::perform_authentication(
        &state,
        business_profile.merchant_id,
        authentication_connector,
        payment_method_details.0,
        payment_method_details.1,
        billing_address
            .as_ref()
            .map(|address| address.into())
            .ok_or(errors::ApiErrorResponse::MissingRequiredField {
                field_name: "billing_address",
            })?,
        shipping_address.as_ref().map(|address| address.into()),
        browser_info,
        merchant_connector_account,
        Some(amount),
        Some(currency),
        authentication::MessageCategory::Payment,
        req.device_channel,
        authentication,
        return_url,
        req.sdk_information,
        req.threeds_method_comp_ind,
        optional_customer.and_then(|customer| customer.email.map(pii::Email::from)),
        webhook_url,
        authentication_details.three_ds_requestor_url.clone(),
        payment_intent.psd2_sca_exemption_type,
    ))
    .await?;
    Ok(services::ApplicationResponse::Json(
        api_models::payments::PaymentsExternalAuthenticationResponse {
            transaction_status: authentication_response.trans_status,
            acs_url: authentication_response
                .acs_url
                .as_ref()
                .map(ToString::to_string),
            challenge_request: authentication_response.challenge_request,
            acs_reference_number: authentication_response.acs_reference_number,
            acs_trans_id: authentication_response.acs_trans_id,
            three_dsserver_trans_id: authentication_response.three_dsserver_trans_id,
            acs_signed_content: authentication_response.acs_signed_content,
            three_ds_requestor_url: authentication_details.three_ds_requestor_url,
        },
    ))
}

#[instrument(skip_all)]
#[cfg(feature = "v2")]
pub async fn payment_start_redirection(
    state: SessionState,
    merchant_account: domain::MerchantAccount,
    key_store: domain::MerchantKeyStore,
    req: api_models::payments::PaymentStartRedirectionRequest,
) -> RouterResponse<serde_json::Value> {
    let db = &*state.store;
    let key_manager_state = &(&state).into();

    let storage_scheme = merchant_account.storage_scheme;

    let payment_intent = db
        .find_payment_intent_by_id(key_manager_state, &req.id, &key_store, storage_scheme)
        .await
        .to_not_found_response(errors::ApiErrorResponse::PaymentNotFound)?;

    //TODO: send valid html error pages in this case, or atleast redirect to valid html error pages
    utils::when(
        payment_intent.status != storage_enums::IntentStatus::RequiresCustomerAction,
        || {
            Err(errors::ApiErrorResponse::PaymentUnexpectedState {
                current_flow: "PaymentStartRedirection".to_string(),
                field_name: "status".to_string(),
                current_value: payment_intent.status.to_string(),
                states: ["requires_customer_action".to_string()].join(", "),
            })
        },
    )?;

    let payment_attempt = db
        .find_payment_attempt_by_id(
            key_manager_state,
            &key_store,
            payment_intent
                .active_attempt_id
                .as_ref()
                .ok_or(errors::ApiErrorResponse::InternalServerError)
                .attach_printable("missing active attempt in payment_intent")?,
            storage_scheme,
        )
        .await
        .change_context(errors::ApiErrorResponse::InternalServerError)
        .attach_printable("Error while fetching payment_attempt")?;
    let redirection_data = payment_attempt
        .redirection_data
        .clone()
        .ok_or(errors::ApiErrorResponse::InternalServerError)
        .attach_printable("missing authentication_data in payment_attempt")?;

    Ok(services::ApplicationResponse::Form(Box::new(
        services::RedirectionFormData {
            redirect_form: redirection_data,
            payment_method_data: None,
            amount: payment_attempt.amount_details.get_net_amount().to_string(),
            currency: payment_intent.amount_details.currency.to_string(),
        },
    )))
}

#[instrument(skip_all)]
pub async fn get_extended_card_info(
    state: SessionState,
    merchant_id: id_type::MerchantId,
    payment_id: id_type::PaymentId,
) -> RouterResponse<payments_api::ExtendedCardInfoResponse> {
    let redis_conn = state
        .store
        .get_redis_conn()
        .change_context(errors::ApiErrorResponse::InternalServerError)
        .attach_printable("Failed to get redis connection")?;

    let key = helpers::get_redis_key_for_extended_card_info(&merchant_id, &payment_id);
    let payload = redis_conn
        .get_key::<String>(&key)
        .await
        .change_context(errors::ApiErrorResponse::ExtendedCardInfoNotFound)?;

    Ok(services::ApplicationResponse::Json(
        payments_api::ExtendedCardInfoResponse { payload },
    ))
}

#[cfg(all(feature = "olap", feature = "v1"))]
pub async fn payments_manual_update(
    state: SessionState,
    req: api_models::payments::PaymentsManualUpdateRequest,
) -> RouterResponse<api_models::payments::PaymentsManualUpdateResponse> {
    let api_models::payments::PaymentsManualUpdateRequest {
        payment_id,
        attempt_id,
        merchant_id,
        attempt_status,
        error_code,
        error_message,
        error_reason,
        connector_transaction_id,
    } = req;
    let key_manager_state = &(&state).into();
    let key_store = state
        .store
        .get_merchant_key_store_by_merchant_id(
            key_manager_state,
            &merchant_id,
            &state.store.get_master_key().to_vec().into(),
        )
        .await
        .to_not_found_response(errors::ApiErrorResponse::MerchantAccountNotFound)
        .attach_printable("Error while fetching the key store by merchant_id")?;
    let merchant_account = state
        .store
        .find_merchant_account_by_merchant_id(key_manager_state, &merchant_id, &key_store)
        .await
        .to_not_found_response(errors::ApiErrorResponse::MerchantAccountNotFound)
        .attach_printable("Error while fetching the merchant_account by merchant_id")?;
    let payment_attempt = state
        .store
        .find_payment_attempt_by_payment_id_merchant_id_attempt_id(
            &payment_id,
            &merchant_id,
            &attempt_id.clone(),
            merchant_account.storage_scheme,
        )
        .await
        .to_not_found_response(errors::ApiErrorResponse::PaymentNotFound)
        .attach_printable(
            "Error while fetching the payment_attempt by payment_id, merchant_id and attempt_id",
        )?;

    let payment_intent = state
        .store
        .find_payment_intent_by_payment_id_merchant_id(
            key_manager_state,
            &payment_id,
            merchant_account.get_id(),
            &key_store,
            merchant_account.storage_scheme,
        )
        .await
        .to_not_found_response(errors::ApiErrorResponse::PaymentNotFound)
        .attach_printable("Error while fetching the payment_intent by payment_id, merchant_id")?;

    let option_gsm = if let Some(((code, message), connector_name)) = error_code
        .as_ref()
        .zip(error_message.as_ref())
        .zip(payment_attempt.connector.as_ref())
    {
        helpers::get_gsm_record(
            &state,
            Some(code.to_string()),
            Some(message.to_string()),
            connector_name.to_string(),
            // We need to get the unified_code and unified_message of the Authorize flow
            "Authorize".to_string(),
        )
        .await
    } else {
        None
    };
    // Update the payment_attempt
    let attempt_update = storage::PaymentAttemptUpdate::ManualUpdate {
        status: attempt_status,
        error_code,
        error_message,
        error_reason,
        updated_by: merchant_account.storage_scheme.to_string(),
        unified_code: option_gsm.as_ref().and_then(|gsm| gsm.unified_code.clone()),
        unified_message: option_gsm.and_then(|gsm| gsm.unified_message),
        connector_transaction_id,
    };
    let updated_payment_attempt = state
        .store
        .update_payment_attempt_with_attempt_id(
            payment_attempt.clone(),
            attempt_update,
            merchant_account.storage_scheme,
        )
        .await
        .to_not_found_response(errors::ApiErrorResponse::PaymentNotFound)
        .attach_printable("Error while updating the payment_attempt")?;
    // If the payment_attempt is active attempt for an intent, update the intent status
    if payment_intent.active_attempt.get_id() == payment_attempt.attempt_id {
        let intent_status = enums::IntentStatus::foreign_from(updated_payment_attempt.status);
        let payment_intent_update = storage::PaymentIntentUpdate::ManualUpdate {
            status: Some(intent_status),
            updated_by: merchant_account.storage_scheme.to_string(),
        };
        state
            .store
            .update_payment_intent(
                key_manager_state,
                payment_intent,
                payment_intent_update,
                &key_store,
                merchant_account.storage_scheme,
            )
            .await
            .to_not_found_response(errors::ApiErrorResponse::PaymentNotFound)
            .attach_printable("Error while updating payment_intent")?;
    }
    Ok(services::ApplicationResponse::Json(
        api_models::payments::PaymentsManualUpdateResponse {
            payment_id: updated_payment_attempt.payment_id,
            attempt_id: updated_payment_attempt.attempt_id,
            merchant_id: updated_payment_attempt.merchant_id,
            attempt_status: updated_payment_attempt.status,
            error_code: updated_payment_attempt.error_code,
            error_message: updated_payment_attempt.error_message,
            error_reason: updated_payment_attempt.error_reason,
            connector_transaction_id: updated_payment_attempt.connector_transaction_id,
        },
    ))
}

pub trait PaymentMethodChecker<F> {
    fn should_update_in_post_update_tracker(&self) -> bool;
    fn should_update_in_update_tracker(&self) -> bool;
}

#[cfg(feature = "v1")]
impl<F: Clone> PaymentMethodChecker<F> for PaymentData<F> {
    fn should_update_in_post_update_tracker(&self) -> bool {
        let payment_method_type = self
            .payment_intent
            .tax_details
            .as_ref()
            .and_then(|tax_details| tax_details.payment_method_type.as_ref().map(|pmt| pmt.pmt));

        matches!(
            payment_method_type,
            Some(storage_enums::PaymentMethodType::Paypal)
        )
    }

    fn should_update_in_update_tracker(&self) -> bool {
        let payment_method_type = self
            .payment_intent
            .tax_details
            .as_ref()
            .and_then(|tax_details| tax_details.payment_method_type.as_ref().map(|pmt| pmt.pmt));

        matches!(
            payment_method_type,
            Some(storage_enums::PaymentMethodType::ApplePay)
                | Some(storage_enums::PaymentMethodType::GooglePay)
        )
    }
}

pub trait OperationSessionGetters<F> {
    fn get_payment_attempt(&self) -> &storage::PaymentAttempt;
    fn get_payment_intent(&self) -> &storage::PaymentIntent;
    fn get_payment_method_info(&self) -> Option<&domain::PaymentMethod>;
    fn get_mandate_id(&self) -> Option<&payments_api::MandateIds>;
    fn get_address(&self) -> &PaymentAddress;
    fn get_creds_identifier(&self) -> Option<&str>;
    fn get_token(&self) -> Option<&str>;
    fn get_multiple_capture_data(&self) -> Option<&types::MultipleCaptureData>;
    fn get_payment_link_data(&self) -> Option<api_models::payments::PaymentLinkResponse>;
    fn get_ephemeral_key(&self) -> Option<ephemeral_key::EphemeralKey>;
    fn get_setup_mandate(&self) -> Option<&MandateData>;
    fn get_poll_config(&self) -> Option<router_types::PollConfig>;
    fn get_authentication(&self) -> Option<&storage::Authentication>;
    fn get_frm_message(&self) -> Option<FraudCheck>;
    fn get_refunds(&self) -> Vec<storage::Refund>;
    fn get_disputes(&self) -> Vec<storage::Dispute>;
    fn get_authorizations(&self) -> Vec<diesel_models::authorization::Authorization>;
    fn get_attempts(&self) -> Option<Vec<storage::PaymentAttempt>>;
    fn get_recurring_details(&self) -> Option<&RecurringDetails>;
    // TODO: this should be a mandatory field, should we throw an error instead of returning an Option?
    fn get_payment_intent_profile_id(&self) -> Option<&id_type::ProfileId>;
    fn get_currency(&self) -> storage_enums::Currency;
    fn get_amount(&self) -> api::Amount;
    fn get_payment_attempt_connector(&self) -> Option<&str>;
    fn get_billing_address(&self) -> Option<hyperswitch_domain_models::address::Address>;
    fn get_payment_method_data(&self) -> Option<&domain::PaymentMethodData>;
    fn get_sessions_token(&self) -> Vec<api::SessionToken>;
    fn get_token_data(&self) -> Option<&storage::PaymentTokenData>;
    fn get_mandate_connector(&self) -> Option<&MandateConnectorDetails>;
    fn get_force_sync(&self) -> Option<bool>;
    fn get_capture_method(&self) -> Option<enums::CaptureMethod>;

    #[cfg(feature = "v2")]
    fn get_optional_payment_attempt(&self) -> Option<&storage::PaymentAttempt>;
}

pub trait OperationSessionSetters<F> {
    // Setter functions for PaymentData
    fn set_payment_intent(&mut self, payment_intent: storage::PaymentIntent);
    fn set_payment_attempt(&mut self, payment_attempt: storage::PaymentAttempt);
    fn set_payment_method_data(&mut self, payment_method_data: Option<domain::PaymentMethodData>);
    fn set_email_if_not_present(&mut self, email: pii::Email);
    fn set_payment_method_id_in_attempt(&mut self, payment_method_id: Option<String>);
    fn set_pm_token(&mut self, token: String);
    fn set_connector_customer_id(&mut self, customer_id: Option<String>);
    fn push_sessions_token(&mut self, token: api::SessionToken);
    fn set_surcharge_details(&mut self, surcharge_details: Option<types::SurchargeDetails>);
    fn set_merchant_connector_id_in_attempt(
        &mut self,
        merchant_connector_id: Option<id_type::MerchantConnectorAccountId>,
    );
    #[cfg(feature = "v1")]
    fn set_capture_method_in_attempt(&mut self, capture_method: enums::CaptureMethod);
    fn set_frm_message(&mut self, frm_message: FraudCheck);
    fn set_payment_intent_status(&mut self, status: storage_enums::IntentStatus);
    fn set_authentication_type_in_attempt(
        &mut self,
        authentication_type: Option<enums::AuthenticationType>,
    );
    fn set_recurring_mandate_payment_data(
        &mut self,
        recurring_mandate_payment_data:
            hyperswitch_domain_models::router_data::RecurringMandatePaymentData,
    );
    fn set_mandate_id(&mut self, mandate_id: api_models::payments::MandateIds);
    fn set_setup_future_usage_in_payment_intent(
        &mut self,
        setup_future_usage: storage_enums::FutureUsage,
    );

    #[cfg(feature = "v1")]
    fn set_straight_through_algorithm_in_payment_attempt(
        &mut self,
        straight_through_algorithm: serde_json::Value,
    );
    fn set_connector_in_payment_attempt(&mut self, connector: Option<String>);
}

#[cfg(feature = "v1")]
impl<F: Clone> OperationSessionGetters<F> for PaymentData<F> {
    fn get_payment_attempt(&self) -> &storage::PaymentAttempt {
        &self.payment_attempt
    }

    fn get_payment_intent(&self) -> &storage::PaymentIntent {
        &self.payment_intent
    }

    fn get_payment_method_info(&self) -> Option<&domain::PaymentMethod> {
        self.payment_method_info.as_ref()
    }

    fn get_mandate_id(&self) -> Option<&payments_api::MandateIds> {
        self.mandate_id.as_ref()
    }

    // what is this address find out and not required remove this
    fn get_address(&self) -> &PaymentAddress {
        &self.address
    }

    fn get_creds_identifier(&self) -> Option<&str> {
        self.creds_identifier.as_deref()
    }

    fn get_token(&self) -> Option<&str> {
        self.token.as_deref()
    }

    fn get_multiple_capture_data(&self) -> Option<&types::MultipleCaptureData> {
        self.multiple_capture_data.as_ref()
    }

    fn get_payment_link_data(&self) -> Option<api_models::payments::PaymentLinkResponse> {
        self.payment_link_data.clone()
    }

    fn get_ephemeral_key(&self) -> Option<ephemeral_key::EphemeralKey> {
        self.ephemeral_key.clone()
    }

    fn get_setup_mandate(&self) -> Option<&MandateData> {
        self.setup_mandate.as_ref()
    }

    fn get_poll_config(&self) -> Option<router_types::PollConfig> {
        self.poll_config.clone()
    }

    fn get_authentication(&self) -> Option<&storage::Authentication> {
        self.authentication.as_ref()
    }

    fn get_frm_message(&self) -> Option<FraudCheck> {
        self.frm_message.clone()
    }

    fn get_refunds(&self) -> Vec<storage::Refund> {
        self.refunds.clone()
    }

    fn get_disputes(&self) -> Vec<storage::Dispute> {
        self.disputes.clone()
    }

    fn get_authorizations(&self) -> Vec<diesel_models::authorization::Authorization> {
        self.authorizations.clone()
    }

    fn get_attempts(&self) -> Option<Vec<storage::PaymentAttempt>> {
        self.attempts.clone()
    }

    fn get_recurring_details(&self) -> Option<&RecurringDetails> {
        self.recurring_details.as_ref()
    }

    #[cfg(feature = "v1")]
    fn get_payment_intent_profile_id(&self) -> Option<&id_type::ProfileId> {
        self.payment_intent.profile_id.as_ref()
    }

    #[cfg(feature = "v2")]
    fn get_payment_intent_profile_id(&self) -> Option<&id_type::ProfileId> {
        Some(&self.payment_intent.profile_id)
    }

    fn get_currency(&self) -> storage_enums::Currency {
        self.currency
    }

    fn get_amount(&self) -> api::Amount {
        self.amount
    }

    fn get_payment_attempt_connector(&self) -> Option<&str> {
        self.payment_attempt.connector.as_deref()
    }

    fn get_billing_address(&self) -> Option<hyperswitch_domain_models::address::Address> {
        self.address.get_payment_method_billing().cloned()
    }

    fn get_payment_method_data(&self) -> Option<&domain::PaymentMethodData> {
        self.payment_method_data.as_ref()
    }

    fn get_sessions_token(&self) -> Vec<api::SessionToken> {
        self.sessions_token.clone()
    }

    fn get_token_data(&self) -> Option<&storage::PaymentTokenData> {
        self.token_data.as_ref()
    }

    fn get_mandate_connector(&self) -> Option<&MandateConnectorDetails> {
        self.mandate_connector.as_ref()
    }

    fn get_force_sync(&self) -> Option<bool> {
        self.force_sync
    }

    #[cfg(feature = "v1")]
    fn get_capture_method(&self) -> Option<enums::CaptureMethod> {
        self.payment_attempt.capture_method
    }

    // #[cfg(feature = "v2")]
    // fn get_capture_method(&self) -> Option<enums::CaptureMethod> {
    //     Some(self.payment_intent.capture_method)
    // }

    // #[cfg(feature = "v2")]
    // fn get_optional_payment_attempt(&self) -> Option<&storage::PaymentAttempt> {
    //     todo!();
    // }
}

#[cfg(feature = "v1")]
impl<F: Clone> OperationSessionSetters<F> for PaymentData<F> {
    // Setters Implementation
    fn set_payment_intent(&mut self, payment_intent: storage::PaymentIntent) {
        self.payment_intent = payment_intent;
    }

    fn set_payment_attempt(&mut self, payment_attempt: storage::PaymentAttempt) {
        self.payment_attempt = payment_attempt;
    }

    fn set_payment_method_data(&mut self, payment_method_data: Option<domain::PaymentMethodData>) {
        self.payment_method_data = payment_method_data;
    }

    fn set_payment_method_id_in_attempt(&mut self, payment_method_id: Option<String>) {
        self.payment_attempt.payment_method_id = payment_method_id;
    }

    fn set_email_if_not_present(&mut self, email: pii::Email) {
        self.email = self.email.clone().or(Some(email));
    }

    fn set_pm_token(&mut self, token: String) {
        self.pm_token = Some(token);
    }

    fn set_connector_customer_id(&mut self, customer_id: Option<String>) {
        self.connector_customer_id = customer_id;
    }

    fn push_sessions_token(&mut self, token: api::SessionToken) {
        self.sessions_token.push(token);
    }

    fn set_surcharge_details(&mut self, surcharge_details: Option<types::SurchargeDetails>) {
        self.surcharge_details = surcharge_details;
    }

    fn set_merchant_connector_id_in_attempt(
        &mut self,
        merchant_connector_id: Option<id_type::MerchantConnectorAccountId>,
    ) {
        self.payment_attempt.merchant_connector_id = merchant_connector_id;
    }

    #[cfg(feature = "v1")]
    fn set_capture_method_in_attempt(&mut self, capture_method: enums::CaptureMethod) {
        self.payment_attempt.capture_method = Some(capture_method);
    }

    fn set_frm_message(&mut self, frm_message: FraudCheck) {
        self.frm_message = Some(frm_message);
    }

    fn set_payment_intent_status(&mut self, status: storage_enums::IntentStatus) {
        self.payment_intent.status = status;
    }

    fn set_authentication_type_in_attempt(
        &mut self,
        authentication_type: Option<enums::AuthenticationType>,
    ) {
        self.payment_attempt.authentication_type = authentication_type;
    }

    fn set_recurring_mandate_payment_data(
        &mut self,
        recurring_mandate_payment_data:
            hyperswitch_domain_models::router_data::RecurringMandatePaymentData,
    ) {
        self.recurring_mandate_payment_data = Some(recurring_mandate_payment_data);
    }

    fn set_mandate_id(&mut self, mandate_id: api_models::payments::MandateIds) {
        self.mandate_id = Some(mandate_id);
    }

    #[cfg(feature = "v1")]
    fn set_setup_future_usage_in_payment_intent(
        &mut self,
        setup_future_usage: storage_enums::FutureUsage,
    ) {
        self.payment_intent.setup_future_usage = Some(setup_future_usage);
    }

    #[cfg(feature = "v2")]
    fn set_setup_future_usage_in_payment_intent(
        &mut self,
        setup_future_usage: storage_enums::FutureUsage,
    ) {
        self.payment_intent.setup_future_usage = setup_future_usage;
    }

    #[cfg(feature = "v1")]
    fn set_straight_through_algorithm_in_payment_attempt(
        &mut self,
        straight_through_algorithm: serde_json::Value,
    ) {
        self.payment_attempt.straight_through_algorithm = Some(straight_through_algorithm);
    }

    fn set_connector_in_payment_attempt(&mut self, connector: Option<String>) {
        self.payment_attempt.connector = connector;
    }
}

#[cfg(feature = "v2")]
impl<F: Clone> OperationSessionGetters<F> for PaymentIntentData<F> {
    fn get_payment_attempt(&self) -> &storage::PaymentAttempt {
        todo!()
    }

    fn get_payment_intent(&self) -> &storage::PaymentIntent {
        &self.payment_intent
    }

    fn get_payment_method_info(&self) -> Option<&domain::PaymentMethod> {
        todo!()
    }

    fn get_mandate_id(&self) -> Option<&payments_api::MandateIds> {
        todo!()
    }

    // what is this address find out and not required remove this
    fn get_address(&self) -> &PaymentAddress {
        todo!()
    }

    fn get_creds_identifier(&self) -> Option<&str> {
        todo!()
    }

    fn get_token(&self) -> Option<&str> {
        todo!()
    }

    fn get_multiple_capture_data(&self) -> Option<&types::MultipleCaptureData> {
        todo!()
    }

    fn get_payment_link_data(&self) -> Option<api_models::payments::PaymentLinkResponse> {
        todo!()
    }

    fn get_ephemeral_key(&self) -> Option<ephemeral_key::EphemeralKey> {
        todo!()
    }

    fn get_setup_mandate(&self) -> Option<&MandateData> {
        todo!()
    }

    fn get_poll_config(&self) -> Option<router_types::PollConfig> {
        todo!()
    }

    fn get_authentication(&self) -> Option<&storage::Authentication> {
        todo!()
    }

    fn get_frm_message(&self) -> Option<FraudCheck> {
        todo!()
    }

    fn get_refunds(&self) -> Vec<storage::Refund> {
        todo!()
    }

    fn get_disputes(&self) -> Vec<storage::Dispute> {
        todo!()
    }

    fn get_authorizations(&self) -> Vec<diesel_models::authorization::Authorization> {
        todo!()
    }

    fn get_attempts(&self) -> Option<Vec<storage::PaymentAttempt>> {
        todo!()
    }

    fn get_recurring_details(&self) -> Option<&RecurringDetails> {
        todo!()
    }

    fn get_payment_intent_profile_id(&self) -> Option<&id_type::ProfileId> {
        Some(&self.payment_intent.profile_id)
    }

    fn get_currency(&self) -> storage_enums::Currency {
        self.payment_intent.amount_details.currency
    }

    fn get_amount(&self) -> api::Amount {
        todo!()
    }

    fn get_payment_attempt_connector(&self) -> Option<&str> {
        todo!()
    }

    fn get_billing_address(&self) -> Option<hyperswitch_domain_models::address::Address> {
        todo!()
    }

    fn get_payment_method_data(&self) -> Option<&domain::PaymentMethodData> {
        todo!()
    }

    fn get_sessions_token(&self) -> Vec<api::SessionToken> {
        self.sessions_token.clone()
    }

    fn get_token_data(&self) -> Option<&storage::PaymentTokenData> {
        todo!()
    }

    fn get_mandate_connector(&self) -> Option<&MandateConnectorDetails> {
        todo!()
    }

    fn get_force_sync(&self) -> Option<bool> {
        todo!()
    }

    fn get_capture_method(&self) -> Option<enums::CaptureMethod> {
        todo!()
    }

    fn get_optional_payment_attempt(&self) -> Option<&storage::PaymentAttempt> {
        todo!();
    }
}

#[cfg(feature = "v2")]
impl<F: Clone> OperationSessionSetters<F> for PaymentIntentData<F> {
    // Setters Implementation
    fn set_payment_intent(&mut self, payment_intent: storage::PaymentIntent) {
        self.payment_intent = payment_intent;
    }

    fn set_payment_attempt(&mut self, _payment_attempt: storage::PaymentAttempt) {
        todo!()
    }

    fn set_payment_method_data(&mut self, _payment_method_data: Option<domain::PaymentMethodData>) {
        todo!()
    }

    fn set_payment_method_id_in_attempt(&mut self, _payment_method_id: Option<String>) {
        todo!()
    }

    fn set_email_if_not_present(&mut self, _email: pii::Email) {
        todo!()
    }

    fn set_pm_token(&mut self, _token: String) {
        todo!()
    }

    fn set_connector_customer_id(&mut self, _customer_id: Option<String>) {
        todo!()
    }

    fn push_sessions_token(&mut self, token: api::SessionToken) {
        self.sessions_token.push(token);
    }

    fn set_surcharge_details(&mut self, _surcharge_details: Option<types::SurchargeDetails>) {
        todo!()
    }

    fn set_merchant_connector_id_in_attempt(
        &mut self,
        merchant_connector_id: Option<id_type::MerchantConnectorAccountId>,
    ) {
        todo!()
    }

    fn set_frm_message(&mut self, _frm_message: FraudCheck) {
        todo!()
    }

    fn set_payment_intent_status(&mut self, status: storage_enums::IntentStatus) {
        self.payment_intent.status = status;
    }

    fn set_authentication_type_in_attempt(
        &mut self,
        _authentication_type: Option<enums::AuthenticationType>,
    ) {
        todo!()
    }

    fn set_recurring_mandate_payment_data(
        &mut self,
        _recurring_mandate_payment_data:
            hyperswitch_domain_models::router_data::RecurringMandatePaymentData,
    ) {
        todo!()
    }

    fn set_mandate_id(&mut self, _mandate_id: api_models::payments::MandateIds) {
        todo!()
    }

    fn set_setup_future_usage_in_payment_intent(
        &mut self,
        setup_future_usage: storage_enums::FutureUsage,
    ) {
        self.payment_intent.setup_future_usage = setup_future_usage;
    }

    fn set_connector_in_payment_attempt(&mut self, _connector: Option<String>) {
        todo!()
    }
}

#[cfg(feature = "v2")]
impl<F: Clone> OperationSessionGetters<F> for PaymentConfirmData<F> {
    fn get_payment_attempt(&self) -> &storage::PaymentAttempt {
        &self.payment_attempt
    }

    fn get_payment_intent(&self) -> &storage::PaymentIntent {
        &self.payment_intent
    }

    fn get_payment_method_info(&self) -> Option<&domain::PaymentMethod> {
        todo!()
    }

    fn get_mandate_id(&self) -> Option<&payments_api::MandateIds> {
        todo!()
    }

    fn get_address(&self) -> &PaymentAddress {
        &self.payment_address
    }

    fn get_creds_identifier(&self) -> Option<&str> {
        None
    }

    fn get_token(&self) -> Option<&str> {
        todo!()
    }

    fn get_multiple_capture_data(&self) -> Option<&types::MultipleCaptureData> {
        todo!()
    }

    fn get_payment_link_data(&self) -> Option<api_models::payments::PaymentLinkResponse> {
        todo!()
    }

    fn get_ephemeral_key(&self) -> Option<ephemeral_key::EphemeralKey> {
        todo!()
    }

    fn get_setup_mandate(&self) -> Option<&MandateData> {
        todo!()
    }

    fn get_poll_config(&self) -> Option<router_types::PollConfig> {
        todo!()
    }

    fn get_authentication(&self) -> Option<&storage::Authentication> {
        todo!()
    }

    fn get_frm_message(&self) -> Option<FraudCheck> {
        todo!()
    }

    fn get_refunds(&self) -> Vec<storage::Refund> {
        todo!()
    }

    fn get_disputes(&self) -> Vec<storage::Dispute> {
        todo!()
    }

    fn get_authorizations(&self) -> Vec<diesel_models::authorization::Authorization> {
        todo!()
    }

    fn get_attempts(&self) -> Option<Vec<storage::PaymentAttempt>> {
        todo!()
    }

    fn get_recurring_details(&self) -> Option<&RecurringDetails> {
        todo!()
    }

    fn get_payment_intent_profile_id(&self) -> Option<&id_type::ProfileId> {
        Some(&self.payment_intent.profile_id)
    }

    fn get_currency(&self) -> storage_enums::Currency {
        self.payment_intent.amount_details.currency
    }

    fn get_amount(&self) -> api::Amount {
        todo!()
    }

    fn get_payment_attempt_connector(&self) -> Option<&str> {
        todo!()
    }

    fn get_billing_address(&self) -> Option<hyperswitch_domain_models::address::Address> {
        todo!()
    }

    fn get_payment_method_data(&self) -> Option<&domain::PaymentMethodData> {
        self.payment_method_data.as_ref()
    }

    fn get_sessions_token(&self) -> Vec<api::SessionToken> {
        todo!()
    }

    fn get_token_data(&self) -> Option<&storage::PaymentTokenData> {
        todo!()
    }

    fn get_mandate_connector(&self) -> Option<&MandateConnectorDetails> {
        todo!()
    }

    fn get_force_sync(&self) -> Option<bool> {
        todo!()
    }

    fn get_capture_method(&self) -> Option<enums::CaptureMethod> {
        todo!()
    }

    fn get_optional_payment_attempt(&self) -> Option<&storage::PaymentAttempt> {
        Some(&self.payment_attempt)
    }
}

#[cfg(feature = "v2")]
impl<F: Clone> OperationSessionSetters<F> for PaymentConfirmData<F> {
    // Setters Implementation
    fn set_payment_intent(&mut self, payment_intent: storage::PaymentIntent) {
        self.payment_intent = payment_intent;
    }

    fn set_payment_attempt(&mut self, payment_attempt: storage::PaymentAttempt) {
        self.payment_attempt = payment_attempt;
    }

    fn set_payment_method_data(&mut self, _payment_method_data: Option<domain::PaymentMethodData>) {
        todo!()
    }

    fn set_payment_method_id_in_attempt(&mut self, _payment_method_id: Option<String>) {
        todo!()
    }

    fn set_email_if_not_present(&mut self, _email: pii::Email) {
        todo!()
    }

    fn set_pm_token(&mut self, _token: String) {
        todo!()
    }

    fn set_connector_customer_id(&mut self, _customer_id: Option<String>) {
        // TODO: handle this case. Should we add connector_customer_id in paymentConfirmData?
    }

    fn push_sessions_token(&mut self, _token: api::SessionToken) {
        todo!()
    }

    fn set_surcharge_details(&mut self, _surcharge_details: Option<types::SurchargeDetails>) {
        todo!()
    }

    #[track_caller]
    fn set_merchant_connector_id_in_attempt(
        &mut self,
        merchant_connector_id: Option<id_type::MerchantConnectorAccountId>,
    ) {
        self.payment_attempt.merchant_connector_id = merchant_connector_id;
    }

    fn set_frm_message(&mut self, _frm_message: FraudCheck) {
        todo!()
    }

    fn set_payment_intent_status(&mut self, status: storage_enums::IntentStatus) {
        self.payment_intent.status = status;
    }

    fn set_authentication_type_in_attempt(
        &mut self,
        _authentication_type: Option<enums::AuthenticationType>,
    ) {
        todo!()
    }

    fn set_recurring_mandate_payment_data(
        &mut self,
        _recurring_mandate_payment_data:
            hyperswitch_domain_models::router_data::RecurringMandatePaymentData,
    ) {
        todo!()
    }

    fn set_mandate_id(&mut self, _mandate_id: api_models::payments::MandateIds) {
        todo!()
    }

    fn set_setup_future_usage_in_payment_intent(
        &mut self,
        setup_future_usage: storage_enums::FutureUsage,
    ) {
        self.payment_intent.setup_future_usage = setup_future_usage;
    }

    fn set_connector_in_payment_attempt(&mut self, connector: Option<String>) {
        self.payment_attempt.connector = connector;
    }
}

#[cfg(feature = "v2")]
impl<F: Clone> OperationSessionGetters<F> for PaymentStatusData<F> {
    #[track_caller]
    fn get_payment_attempt(&self) -> &storage::PaymentAttempt {
        todo!()
    }

    fn get_payment_intent(&self) -> &storage::PaymentIntent {
        &self.payment_intent
    }

    fn get_payment_method_info(&self) -> Option<&domain::PaymentMethod> {
        todo!()
    }

    fn get_mandate_id(&self) -> Option<&payments_api::MandateIds> {
        todo!()
    }

    fn get_address(&self) -> &PaymentAddress {
        &self.payment_address
    }

    fn get_creds_identifier(&self) -> Option<&str> {
        None
    }

    fn get_token(&self) -> Option<&str> {
        todo!()
    }

    fn get_multiple_capture_data(&self) -> Option<&types::MultipleCaptureData> {
        todo!()
    }

    fn get_payment_link_data(&self) -> Option<api_models::payments::PaymentLinkResponse> {
        todo!()
    }

    fn get_ephemeral_key(&self) -> Option<ephemeral_key::EphemeralKey> {
        todo!()
    }

    fn get_setup_mandate(&self) -> Option<&MandateData> {
        todo!()
    }

    fn get_poll_config(&self) -> Option<router_types::PollConfig> {
        todo!()
    }

    fn get_authentication(&self) -> Option<&storage::Authentication> {
        todo!()
    }

    fn get_frm_message(&self) -> Option<FraudCheck> {
        todo!()
    }

    fn get_refunds(&self) -> Vec<storage::Refund> {
        todo!()
    }

    fn get_disputes(&self) -> Vec<storage::Dispute> {
        todo!()
    }

    fn get_authorizations(&self) -> Vec<diesel_models::authorization::Authorization> {
        todo!()
    }

    fn get_attempts(&self) -> Option<Vec<storage::PaymentAttempt>> {
        todo!()
    }

    fn get_recurring_details(&self) -> Option<&RecurringDetails> {
        todo!()
    }

    fn get_payment_intent_profile_id(&self) -> Option<&id_type::ProfileId> {
        Some(&self.payment_intent.profile_id)
    }

    fn get_currency(&self) -> storage_enums::Currency {
        self.payment_intent.amount_details.currency
    }

    fn get_amount(&self) -> api::Amount {
        todo!()
    }

    fn get_payment_attempt_connector(&self) -> Option<&str> {
        todo!()
    }

    fn get_billing_address(&self) -> Option<hyperswitch_domain_models::address::Address> {
        todo!()
    }

    fn get_payment_method_data(&self) -> Option<&domain::PaymentMethodData> {
        todo!()
    }

    fn get_sessions_token(&self) -> Vec<api::SessionToken> {
        todo!()
    }

    fn get_token_data(&self) -> Option<&storage::PaymentTokenData> {
        todo!()
    }

    fn get_mandate_connector(&self) -> Option<&MandateConnectorDetails> {
        todo!()
    }

    fn get_force_sync(&self) -> Option<bool> {
        todo!()
    }

    fn get_capture_method(&self) -> Option<enums::CaptureMethod> {
        todo!()
    }

    fn get_optional_payment_attempt(&self) -> Option<&storage::PaymentAttempt> {
        self.payment_attempt.as_ref()
    }
}

#[cfg(feature = "v2")]
impl<F: Clone> OperationSessionSetters<F> for PaymentStatusData<F> {
    fn set_payment_intent(&mut self, payment_intent: storage::PaymentIntent) {
        self.payment_intent = payment_intent;
    }

    fn set_payment_attempt(&mut self, payment_attempt: storage::PaymentAttempt) {
        self.payment_attempt = Some(payment_attempt);
    }

    fn set_payment_method_data(&mut self, _payment_method_data: Option<domain::PaymentMethodData>) {
        todo!()
    }

    fn set_payment_method_id_in_attempt(&mut self, _payment_method_id: Option<String>) {
        todo!()
    }

    fn set_email_if_not_present(&mut self, _email: pii::Email) {
        todo!()
    }

    fn set_pm_token(&mut self, _token: String) {
        todo!()
    }

    fn set_connector_customer_id(&mut self, _customer_id: Option<String>) {
        // TODO: handle this case. Should we add connector_customer_id in paymentConfirmData?
    }

    fn push_sessions_token(&mut self, _token: api::SessionToken) {
        todo!()
    }

    fn set_surcharge_details(&mut self, _surcharge_details: Option<types::SurchargeDetails>) {
        todo!()
    }

    #[track_caller]
    fn set_merchant_connector_id_in_attempt(
        &mut self,
        merchant_connector_id: Option<id_type::MerchantConnectorAccountId>,
    ) {
        todo!()
    }

    fn set_frm_message(&mut self, _frm_message: FraudCheck) {
        todo!()
    }

    fn set_payment_intent_status(&mut self, status: storage_enums::IntentStatus) {
        self.payment_intent.status = status;
    }

    fn set_authentication_type_in_attempt(
        &mut self,
        _authentication_type: Option<enums::AuthenticationType>,
    ) {
        todo!()
    }

    fn set_recurring_mandate_payment_data(
        &mut self,
        _recurring_mandate_payment_data:
            hyperswitch_domain_models::router_data::RecurringMandatePaymentData,
    ) {
        todo!()
    }

    fn set_mandate_id(&mut self, _mandate_id: api_models::payments::MandateIds) {
        todo!()
    }

    fn set_setup_future_usage_in_payment_intent(
        &mut self,
        setup_future_usage: storage_enums::FutureUsage,
    ) {
        self.payment_intent.setup_future_usage = setup_future_usage;
    }

    fn set_connector_in_payment_attempt(&mut self, connector: Option<String>) {
        todo!()
    }
}

#[cfg(feature = "v2")]
impl<F: Clone> OperationSessionGetters<F> for PaymentCaptureData<F> {
    #[track_caller]
    fn get_payment_attempt(&self) -> &storage::PaymentAttempt {
        &self.payment_attempt
    }

    fn get_payment_intent(&self) -> &storage::PaymentIntent {
        &self.payment_intent
    }

    fn get_payment_method_info(&self) -> Option<&domain::PaymentMethod> {
        todo!()
    }

    fn get_mandate_id(&self) -> Option<&payments_api::MandateIds> {
        todo!()
    }

    // what is this address find out and not required remove this
    fn get_address(&self) -> &PaymentAddress {
        todo!()
    }

    fn get_creds_identifier(&self) -> Option<&str> {
        None
    }

    fn get_token(&self) -> Option<&str> {
        todo!()
    }

    fn get_multiple_capture_data(&self) -> Option<&types::MultipleCaptureData> {
        todo!()
    }

    fn get_payment_link_data(&self) -> Option<api_models::payments::PaymentLinkResponse> {
        todo!()
    }

    fn get_ephemeral_key(&self) -> Option<ephemeral_key::EphemeralKey> {
        todo!()
    }

    fn get_setup_mandate(&self) -> Option<&MandateData> {
        todo!()
    }

    fn get_poll_config(&self) -> Option<router_types::PollConfig> {
        todo!()
    }

    fn get_authentication(&self) -> Option<&storage::Authentication> {
        todo!()
    }

    fn get_frm_message(&self) -> Option<FraudCheck> {
        todo!()
    }

    fn get_refunds(&self) -> Vec<storage::Refund> {
        todo!()
    }

    fn get_disputes(&self) -> Vec<storage::Dispute> {
        todo!()
    }

    fn get_authorizations(&self) -> Vec<diesel_models::authorization::Authorization> {
        todo!()
    }

    fn get_attempts(&self) -> Option<Vec<storage::PaymentAttempt>> {
        todo!()
    }

    fn get_recurring_details(&self) -> Option<&RecurringDetails> {
        todo!()
    }

    fn get_payment_intent_profile_id(&self) -> Option<&id_type::ProfileId> {
        Some(&self.payment_intent.profile_id)
    }

    fn get_currency(&self) -> storage_enums::Currency {
        self.payment_intent.amount_details.currency
    }

    fn get_amount(&self) -> api::Amount {
        todo!()
    }

    fn get_payment_attempt_connector(&self) -> Option<&str> {
        todo!()
    }

    fn get_billing_address(&self) -> Option<hyperswitch_domain_models::address::Address> {
        todo!()
    }

    fn get_payment_method_data(&self) -> Option<&domain::PaymentMethodData> {
        todo!()
    }

    fn get_sessions_token(&self) -> Vec<api::SessionToken> {
        todo!()
    }

    fn get_token_data(&self) -> Option<&storage::PaymentTokenData> {
        todo!()
    }

    fn get_mandate_connector(&self) -> Option<&MandateConnectorDetails> {
        todo!()
    }

    fn get_force_sync(&self) -> Option<bool> {
        todo!()
    }

    fn get_capture_method(&self) -> Option<enums::CaptureMethod> {
        todo!()
    }

    #[cfg(feature = "v2")]
    fn get_optional_payment_attempt(&self) -> Option<&storage::PaymentAttempt> {
        Some(&self.payment_attempt)
    }
}

#[cfg(feature = "v2")]
impl<F: Clone> OperationSessionSetters<F> for PaymentCaptureData<F> {
    fn set_payment_intent(&mut self, payment_intent: storage::PaymentIntent) {
        self.payment_intent = payment_intent;
    }

    fn set_payment_attempt(&mut self, payment_attempt: storage::PaymentAttempt) {
        self.payment_attempt = payment_attempt;
    }

    fn set_payment_method_data(&mut self, _payment_method_data: Option<domain::PaymentMethodData>) {
        todo!()
    }

    fn set_payment_method_id_in_attempt(&mut self, _payment_method_id: Option<String>) {
        todo!()
    }

    fn set_email_if_not_present(&mut self, _email: pii::Email) {
        todo!()
    }

    fn set_pm_token(&mut self, _token: String) {
        todo!()
    }

    fn set_connector_customer_id(&mut self, _customer_id: Option<String>) {
        // TODO: handle this case. Should we add connector_customer_id in paymentConfirmData?
    }

    fn push_sessions_token(&mut self, _token: api::SessionToken) {
        todo!()
    }

    fn set_surcharge_details(&mut self, _surcharge_details: Option<types::SurchargeDetails>) {
        todo!()
    }

    #[track_caller]
    fn set_merchant_connector_id_in_attempt(
        &mut self,
        merchant_connector_id: Option<id_type::MerchantConnectorAccountId>,
    ) {
        todo!()
    }

    fn set_frm_message(&mut self, _frm_message: FraudCheck) {
        todo!()
    }

    fn set_payment_intent_status(&mut self, status: storage_enums::IntentStatus) {
        self.payment_intent.status = status;
    }

    fn set_authentication_type_in_attempt(
        &mut self,
        _authentication_type: Option<enums::AuthenticationType>,
    ) {
        todo!()
    }

    fn set_recurring_mandate_payment_data(
        &mut self,
        _recurring_mandate_payment_data:
            hyperswitch_domain_models::router_data::RecurringMandatePaymentData,
    ) {
        todo!()
    }

    fn set_mandate_id(&mut self, _mandate_id: api_models::payments::MandateIds) {
        todo!()
    }

    fn set_setup_future_usage_in_payment_intent(
        &mut self,
        setup_future_usage: storage_enums::FutureUsage,
    ) {
        self.payment_intent.setup_future_usage = setup_future_usage;
    }

    fn set_connector_in_payment_attempt(&mut self, connector: Option<String>) {
        todo!()
    }
}<|MERGE_RESOLUTION|>--- conflicted
+++ resolved
@@ -6566,17 +6566,6 @@
         &payment_attempt.clone(),
         payment_connector_name,
     ));
-<<<<<<< HEAD
-
-    let merchant_connector_account_id = merchant_connector_account
-        .get_mca_id()
-        .get_required_value("merchant_connector_id")
-        .change_context(errors::ApiErrorResponse::InternalServerError)
-        .attach_printable("Failed to fetch merchant connector id")?;
-
-    let webhook_url =
-        helpers::create_webhook_url(&state.base_url, merchant_id, &merchant_connector_account_id);
-=======
     let mca_id_option = merchant_connector_account.get_mca_id(); // Bind temporary value
     let merchant_connector_account_id_or_connector_name = mca_id_option
         .as_ref()
@@ -6588,7 +6577,6 @@
         merchant_id,
         merchant_connector_account_id_or_connector_name,
     );
->>>>>>> 3fdc41e6
 
     let authentication_details = business_profile
         .authentication_connector_details
