--- conflicted
+++ resolved
@@ -442,11 +442,7 @@
         .into());
     }
 
-<<<<<<< HEAD
-    let role_info = roles::get_role_info_from_role_id(
-=======
     let role_info = roles::RoleInfo::from_role_id(
->>>>>>> b74435b6
         &state,
         &request.role_id,
         &user_from_token.merchant_id,
@@ -663,11 +659,7 @@
         .into());
     }
 
-<<<<<<< HEAD
-    let role_info = roles::get_role_info_from_role_id(
-=======
     let role_info = roles::RoleInfo::from_role_id(
->>>>>>> b74435b6
         state,
         &request.role_id,
         &user_from_token.merchant_id,
@@ -1062,11 +1054,7 @@
 
     let user = user_from_token.get_user_from_db(&state).await?;
 
-<<<<<<< HEAD
-    let role_info = roles::get_role_info_from_role_id(
-=======
     let role_info = roles::RoleInfo::from_role_id(
->>>>>>> b74435b6
         &state,
         &user_from_token.role_id,
         &user_from_token.merchant_id,
@@ -1219,11 +1207,7 @@
     let users_user_roles_and_roles =
         futures::future::try_join_all(users_and_user_roles.into_iter().map(
             |(user, user_role)| async {
-<<<<<<< HEAD
-                roles::get_role_info_from_role_id(
-=======
                 roles::RoleInfo::from_role_id(
->>>>>>> b74435b6
                     &state,
                     &user_role.role_id,
                     &user_role.merchant_id,
