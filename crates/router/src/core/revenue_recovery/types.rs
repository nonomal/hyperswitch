use std::{marker::PhantomData, str::FromStr};

use api_models::{
    enums as api_enums,
    payments::{
        AmountDetails, PaymentRevenueRecoveryMetadata, PaymentsUpdateIntentRequest,
        ProxyPaymentsRequest,
    },
};
use common_utils::{
    self,
    ext_traits::{OptionExt, ValueExt},
    id_type,
};
use diesel_models::{
    enums, payment_intent, process_tracker::business_status, types as diesel_types,
};
use error_stack::{self, ResultExt};
use hyperswitch_domain_models::{
    business_profile, merchant_connector_account,
    merchant_context::{Context, MerchantContext},
    payments::{
        self as domain_payments, payment_attempt::PaymentAttempt, PaymentConfirmData,
        PaymentIntent, PaymentIntentData,
    },
    router_data_v2::{self, flow_common_types},
    router_flow_types,
    router_request_types::revenue_recovery as revenue_recovery_request,
    router_response_types::revenue_recovery as revenue_recovery_response,
    ApiModelToDieselModelConvertor,
};
use time::PrimitiveDateTime;

use super::errors::StorageErrorExt;
use crate::{
    core::{
        errors::{self, RouterResult},
        payments::{self, helpers, operations::Operation},
        revenue_recovery::{self as revenue_recovery_core, perform_calculate_workflow},
        webhooks::recovery_incoming as recovery_incoming_flow,
    },
    db::StorageInterface,
    logger,
    routes::SessionState,
    services::{self, connector_integration_interface::RouterDataConversion},
    types::{
        self, api as api_types, api::payments as payments_types, domain, storage,
        transformers::ForeignInto,
    },
    workflows::{payment_sync, revenue_recovery::get_schedule_time_to_retry_mit_payments},
};

type RecoveryResult<T> = error_stack::Result<T, errors::RecoveryError>;

/// The status of Passive Churn Payments
#[derive(Clone, Debug, serde::Deserialize, serde::Serialize)]
pub enum RevenueRecoveryPaymentsAttemptStatus {
    Succeeded,
    Failed,
    Processing,
    InvalidStatus(String),
    //  Cancelled,
}

impl RevenueRecoveryPaymentsAttemptStatus {
    pub(crate) async fn update_pt_status_based_on_attempt_status_for_execute_payment(
        &self,
        db: &dyn StorageInterface,
        execute_task_process: &storage::ProcessTracker,
    ) -> Result<(), errors::ProcessTrackerError> {
        match &self {
            Self::Succeeded | Self::Failed | Self::Processing => {
                // finish the current execute task
                db.finish_process_with_business_status(
                    execute_task_process.clone(),
                    business_status::EXECUTE_WORKFLOW_COMPLETE_FOR_PSYNC,
                )
                .await?;
            }

            Self::InvalidStatus(action) => {
                logger::debug!(
                    "Invalid Attempt Status for the Recovery Payment : {}",
                    action
                );
                let pt_update = storage::ProcessTrackerUpdate::StatusUpdate {
                    status: enums::ProcessTrackerStatus::Review,
                    business_status: Some(String::from(business_status::EXECUTE_WORKFLOW_COMPLETE)),
                };
                // update the process tracker status as Review
                db.update_process(execute_task_process.clone(), pt_update)
                    .await?;
            }
        };
        Ok(())
    }

    #[allow(clippy::too_many_arguments)]
    pub(crate) async fn update_pt_status_based_on_attempt_status_for_payments_sync(
        &self,
        state: &SessionState,
        payment_intent: &PaymentIntent,
        process_tracker: storage::ProcessTracker,
        profile: &domain::Profile,
        merchant_context: domain::MerchantContext,
        revenue_recovery_payment_data: &storage::revenue_recovery::RevenueRecoveryPaymentData,
        payment_attempt: PaymentAttempt,
        revenue_recovery_metadata: &mut PaymentRevenueRecoveryMetadata,
    ) -> Result<(), errors::ProcessTrackerError> {
        let connector_customer_id = payment_intent
            .extract_connector_customer_id_from_payment_intent()
            .change_context(errors::RecoveryError::ValueNotFound)
            .attach_printable("Failed to extract customer ID from payment intent")?;

        let db = &*state.store;

        let recovery_payment_intent =
            hyperswitch_domain_models::revenue_recovery::RecoveryPaymentIntent::from(
                payment_intent,
            );

        let recovery_payment_attempt =
            hyperswitch_domain_models::revenue_recovery::RecoveryPaymentAttempt::from(
                &payment_attempt,
            );

        let recovery_payment_tuple = recovery_incoming_flow::RecoveryPaymentTuple::new(
            &recovery_payment_intent,
            &recovery_payment_attempt,
        );

        let retry_count = process_tracker.retry_count;

        match self {
            Self::Succeeded => {
                // finish psync task as the payment was a success
                db.as_scheduler()
                    .finish_process_with_business_status(
                        process_tracker,
                        business_status::PSYNC_WORKFLOW_COMPLETE,
                    )
                    .await?;
                // publish events to kafka
                if let Err(e) = recovery_incoming_flow::RecoveryPaymentTuple::publish_revenue_recovery_event_to_kafka(
                    state,
                    &recovery_payment_tuple,
                    Some(retry_count+1)
                )
                .await{
                    router_env::logger::error!(
                        "Failed to publish revenue recovery event to kafka: {:?}",
                        e
                    );
                };

                // update the status of token in redis
                let _update_error_code = storage::revenue_recovery_redis_operation::RedisTokenManager::update_payment_processor_token_error_code_from_process_tracker(
                    state,
                    &connector_customer_id,
                    None
                )
                .await;

                // unlocking the token
                let _unlock_the_connector_customer_id = storage::revenue_recovery_redis_operation::RedisTokenManager::unlock_connector_customer_status(
                    state,
                    &connector_customer_id,
                )
                .await;

                // Record a successful transaction back to Billing Connector
                // TODO: Add support for retrying failed outgoing recordback webhooks
                record_back_to_billing_connector(
                    state,
                    &payment_attempt,
                    payment_intent,
                    &revenue_recovery_payment_data.billing_mca,
                )
                .await
                .change_context(errors::RecoveryError::RecordBackToBillingConnectorFailed)
                .attach_printable("Failed to update the process tracker")?;
            }
            Self::Failed => {
                // finish psync task
                db.as_scheduler()
                    .finish_process_with_business_status(
                        process_tracker.clone(),
                        business_status::PSYNC_WORKFLOW_COMPLETE,
                    )
                    .await?;
                // publish events to kafka
                if let Err(e) = recovery_incoming_flow::RecoveryPaymentTuple::publish_revenue_recovery_event_to_kafka(
                    state,
                    &recovery_payment_tuple,
                    Some(retry_count+1)
                )
                .await{
                    router_env::logger::error!(
                        "Failed to publish revenue recovery event to kafka : {:?}", e
                    );
                };

                let error_code = recovery_payment_attempt.error_code;

                // update the status of token in redis
                let _update_error_code = storage::revenue_recovery_redis_operation::RedisTokenManager::update_payment_processor_token_error_code_from_process_tracker(
                    state,
                    &connector_customer_id,
                    error_code
                )
                .await;

                // unlocking the token
                let _unlock_the_connector_customer_id = storage::revenue_recovery_redis_operation::RedisTokenManager::unlock_connector_customer_status(
                    state,
                    &connector_customer_id,
                )
                .await;

                // Reopen calculate workflow on payment failure
                reopen_calculate_workflow_on_payment_failure(
                    state,
                    &process_tracker,
                    profile,
                    merchant_context,
                    payment_intent,
                    revenue_recovery_payment_data,
                )
                .await?;
            }
            Self::Processing => {
                // do a psync payment
                let action = Box::pin(Action::payment_sync_call(
                    state,
                    revenue_recovery_payment_data,
                    payment_intent,
                    &process_tracker,
                    profile,
                    merchant_context,
                    payment_attempt,
                ))
                .await?;

                //handle the response
                Box::pin(action.psync_response_handler(
                    state,
                    payment_intent,
                    &process_tracker,
                    revenue_recovery_metadata,
                    revenue_recovery_payment_data,
                ))
                .await?;
            }
            Self::InvalidStatus(status) => logger::debug!(
                "Invalid Attempt Status for the Recovery Payment : {}",
                status
            ),
        }
        Ok(())
    }
}
pub enum Decision {
    Execute,
    Psync(enums::AttemptStatus, id_type::GlobalAttemptId),
    InvalidDecision,
    ReviewForSuccessfulPayment,
    ReviewForFailedPayment(enums::TriggeredBy),
}

impl Decision {
    pub async fn get_decision_based_on_params(
        state: &SessionState,
        intent_status: enums::IntentStatus,
        called_connector: enums::PaymentConnectorTransmission,
        active_attempt_id: Option<id_type::GlobalAttemptId>,
        revenue_recovery_data: &storage::revenue_recovery::RevenueRecoveryPaymentData,
        payment_id: &id_type::GlobalPaymentId,
    ) -> RecoveryResult<Self> {
        Ok(match (intent_status, called_connector, active_attempt_id) {
            (
                enums::IntentStatus::Failed,
                enums::PaymentConnectorTransmission::ConnectorCallUnsuccessful,
                None,
            ) => Self::Execute,
            (
                enums::IntentStatus::Processing,
                enums::PaymentConnectorTransmission::ConnectorCallSucceeded,
                Some(_),
            ) => {
                let psync_data = revenue_recovery_core::api::call_psync_api(
                    state,
                    payment_id,
                    revenue_recovery_data,
                )
                .await
                .change_context(errors::RecoveryError::PaymentCallFailed)
                .attach_printable("Error while executing the Psync call")?;
                let payment_attempt = psync_data.payment_attempt;
                Self::Psync(payment_attempt.status, payment_attempt.get_id().clone())
            }
            (
                enums::IntentStatus::Failed,
                enums::PaymentConnectorTransmission::ConnectorCallUnsuccessful,
                Some(_),
            ) => {
                let psync_data = revenue_recovery_core::api::call_psync_api(
                    state,
                    payment_id,
                    revenue_recovery_data,
                )
                .await
                .change_context(errors::RecoveryError::PaymentCallFailed)
                .attach_printable("Error while executing the Psync call")?;

                let payment_attempt = psync_data.payment_attempt;

                let attempt_triggered_by = payment_attempt
                    .feature_metadata
                    .and_then(|metadata| {
                        metadata.revenue_recovery.map(|revenue_recovery_metadata| {
                            revenue_recovery_metadata.attempt_triggered_by
                        })
                    })
                    .get_required_value("Attempt Triggered By")
                    .change_context(errors::RecoveryError::ValueNotFound)?;
                Self::ReviewForFailedPayment(attempt_triggered_by)
            }
            (enums::IntentStatus::Succeeded, _, _) => Self::ReviewForSuccessfulPayment,
            _ => Self::InvalidDecision,
        })
    }
}

#[derive(Debug, Clone)]
pub enum Action {
    SyncPayment(PaymentAttempt),
    RetryPayment(PrimitiveDateTime),
    TerminalFailure(PaymentAttempt),
    SuccessfulPayment(PaymentAttempt),
    ReviewPayment,
    ManualReviewAction,
}
impl Action {
    #[allow(clippy::too_many_arguments)]
    pub async fn execute_payment(
        state: &SessionState,
        merchant_id: &id_type::MerchantId,
        payment_intent: &PaymentIntent,
        process: &storage::ProcessTracker,
        profile: &domain::Profile,
        merchant_context: domain::MerchantContext,
        revenue_recovery_payment_data: &storage::revenue_recovery::RevenueRecoveryPaymentData,
        revenue_recovery_metadata: &PaymentRevenueRecoveryMetadata,
    ) -> RecoveryResult<Self> {
        let connector_customer_id = payment_intent
            .extract_connector_customer_id_from_payment_intent()
            .change_context(errors::RecoveryError::ValueNotFound)
            .attach_printable("Failed to extract customer ID from payment intent")?;

        let scheduled_token = match storage::revenue_recovery_redis_operation::
        RedisTokenManager::get_payment_processor_token_with_schedule_time(state, &connector_customer_id)
        .await {
            Ok(scheduled_token_opt) => scheduled_token_opt,
            Err(e) => {
                logger::error!(
                    error = ?e,
                    connector_customer_id = %connector_customer_id,
                    "Failed to get PSP token status"
                );
                None
            }
        };

        match scheduled_token {
            Some(scheduled_token) => {
                let response = revenue_recovery_core::api::call_proxy_api(
                    state,
                    payment_intent,
                    revenue_recovery_payment_data,
                    revenue_recovery_metadata,
                    scheduled_token,
                )
                .await;

                let recovery_payment_intent =
                    hyperswitch_domain_models::revenue_recovery::RecoveryPaymentIntent::from(
                        payment_intent,
                    );

                // handle proxy api's response
                match response {
                    Ok(payment_data) => match payment_data.payment_attempt.status.foreign_into() {
                        RevenueRecoveryPaymentsAttemptStatus::Succeeded => {
                            let recovery_payment_attempt =
                                hyperswitch_domain_models::revenue_recovery::RecoveryPaymentAttempt::from(
                                    &payment_data.payment_attempt,
                                );

                            let recovery_payment_tuple =
                                recovery_incoming_flow::RecoveryPaymentTuple::new(
                                    &recovery_payment_intent,
                                    &recovery_payment_attempt,
                                );

                            // publish events to kafka
                            if let Err(e) = recovery_incoming_flow::RecoveryPaymentTuple::publish_revenue_recovery_event_to_kafka(
                            state,
                            &recovery_payment_tuple,
                            Some(process.retry_count+1)
                        )
                        .await{
                            router_env::logger::error!(
                                "Failed to publish revenue recovery event to kafka: {:?}",
                                e
                            );
                        };

                            // update the status of token in redis
                            let _update_error_code = storage::revenue_recovery_redis_operation::RedisTokenManager::update_payment_processor_token_error_code_from_process_tracker(
                    state,
                    &connector_customer_id,
                    None
                )
                .await;

                            // unlocking the token
                            let _unlock_the_connector_customer_id = storage::revenue_recovery_redis_operation::RedisTokenManager::unlock_connector_customer_status(
                    state,
                    &connector_customer_id,
                )
                .await;

                            Ok(Self::SuccessfulPayment(
                                payment_data.payment_attempt.clone(),
                            ))
                        }
                        RevenueRecoveryPaymentsAttemptStatus::Failed => {
                            let recovery_payment_attempt =
                                hyperswitch_domain_models::revenue_recovery::RecoveryPaymentAttempt::from(
                                    &payment_data.payment_attempt,
                                );

                            let recovery_payment_tuple =
                                recovery_incoming_flow::RecoveryPaymentTuple::new(
                                    &recovery_payment_intent,
                                    &recovery_payment_attempt,
                                );

                            // publish events to kafka
                            if let Err(e) = recovery_incoming_flow::RecoveryPaymentTuple::publish_revenue_recovery_event_to_kafka(
                                state,
                                &recovery_payment_tuple,
                                Some(process.retry_count+1)
                            )
                            .await{
                                router_env::logger::error!(
                                    "Failed to publish revenue recovery event to kafka: {:?}",
                                    e
                                );
                            };

                            let error_code = payment_data
                                .payment_attempt
                                .clone()
                                .error
                                .map(|error| error.code);

                            let _update_connector_customer_id = storage::revenue_recovery_redis_operation::RedisTokenManager::update_payment_processor_token_error_code_from_process_tracker(
                                state,
                                &connector_customer_id,
                                error_code
                            )
                            .await;

                            // unlocking the token
                            let _unlock_connector_customer_id = storage::revenue_recovery_redis_operation::RedisTokenManager::unlock_connector_customer_status(
                                state,
                                &connector_customer_id,
                            )
                            .await;

                            // Reopen calculate workflow on payment failure
                            reopen_calculate_workflow_on_payment_failure(
                                state,
                                process,
                                profile,
                                merchant_context,
                                payment_intent,
                                revenue_recovery_payment_data,
                            )
                            .await?;

                            // Return terminal failure to finish the current execute workflow
                            Ok(Self::TerminalFailure(payment_data.payment_attempt.clone()))
                        }

                        RevenueRecoveryPaymentsAttemptStatus::Processing => {
                            Ok(Self::SyncPayment(payment_data.payment_attempt.clone()))
                        }
                        RevenueRecoveryPaymentsAttemptStatus::InvalidStatus(action) => {
                            logger::info!(?action, "Invalid Payment Status For PCR Payment");
                            Ok(Self::ManualReviewAction)
                        }
                    },
                    Err(err) =>
                    // check for an active attempt being constructed or not
                    {
                        logger::error!(execute_payment_res=?err);
                        Ok(Self::ReviewPayment)
                    }
                }
            }
            None => {
                let response = revenue_recovery_core::api::call_psync_api(
                    state,
                    payment_intent.get_id(),
                    revenue_recovery_payment_data,
                )
                .await;

                let payment_status_data = response
                    .change_context(errors::RecoveryError::PaymentCallFailed)
                    .attach_printable("Error while executing the Psync call")?;

                let payment_attempt = payment_status_data.payment_attempt;

                logger::info!(
                    process_id = %process.id,
                    connector_customer_id = %connector_customer_id,
                    "No token available, finishing CALCULATE_WORKFLOW"
                );

                state
                    .store
                    .as_scheduler()
                    .finish_process_with_business_status(
                        process.clone(),
                        business_status::CALCULATE_WORKFLOW_FINISH,
                    )
                    .await
                    .change_context(errors::RecoveryError::ProcessTrackerFailure)
                    .attach_printable("Failed to finish CALCULATE_WORKFLOW")?;

                logger::info!(
                    process_id = %process.id,
                    connector_customer_id = %connector_customer_id,
                    "CALCULATE_WORKFLOW finished successfully"
                );
                Ok(Self::TerminalFailure(payment_attempt.clone()))
            }
        }
    }

    pub async fn execute_payment_task_response_handler(
        &self,
        state: &SessionState,
        payment_intent: &PaymentIntent,
        execute_task_process: &storage::ProcessTracker,
        revenue_recovery_payment_data: &storage::revenue_recovery::RevenueRecoveryPaymentData,
        revenue_recovery_metadata: &mut PaymentRevenueRecoveryMetadata,
        redis_token: storage::revenue_recovery_redis_operation::PaymentProcessorTokenStatus,
    ) -> Result<(), errors::ProcessTrackerError> {
        let db = &*state.store;
        let connector_customer_id = payment_intent
            .extract_connector_customer_id_from_payment_intent()
            .change_context(errors::RecoveryError::ValueNotFound)
            .attach_printable("Failed to extract customer ID from payment intent")?;

        let error_code = redis_token.clone().error_code;
        match self {
            Self::SyncPayment(payment_attempt) => {
                revenue_recovery_core::insert_psync_pcr_task_to_pt(
                    revenue_recovery_payment_data.billing_mca.get_id().clone(),
                    db,
                    revenue_recovery_payment_data
                        .merchant_account
                        .get_id()
                        .to_owned(),
                    payment_intent.id.clone(),
                    revenue_recovery_payment_data.profile.get_id().to_owned(),
                    payment_attempt.id.clone(),
                    storage::ProcessTrackerRunner::PassiveRecoveryWorkflow,
                    revenue_recovery_payment_data.retry_algorithm,
                )
                .await
                .change_context(errors::RecoveryError::ProcessTrackerFailure)
                .attach_printable("Failed to create a psync workflow in the process tracker")?;

                db.as_scheduler()
                    .finish_process_with_business_status(
                        execute_task_process.clone(),
                        business_status::EXECUTE_WORKFLOW_COMPLETE_FOR_PSYNC,
                    )
                    .await
                    .change_context(errors::RecoveryError::ProcessTrackerFailure)
                    .attach_printable("Failed to update the process tracker")?;
                Ok(())
            }

            Self::RetryPayment(schedule_time) => {
                db.as_scheduler()
                    .retry_process(execute_task_process.clone(), *schedule_time)
                    .await?;

                // update the connector payment transmission field to Unsuccessful and unset active attempt id
                revenue_recovery_metadata.set_payment_transmission_field_for_api_request(
                    enums::PaymentConnectorTransmission::ConnectorCallUnsuccessful,
                );

                let payment_update_req =
                PaymentsUpdateIntentRequest::update_feature_metadata_and_active_attempt_with_api(
                    payment_intent
                        .feature_metadata
                        .clone()
                        .unwrap_or_default()
                        .convert_back()
                        .set_payment_revenue_recovery_metadata_using_api(
                            revenue_recovery_metadata.clone(),
                        ),
                    api_enums::UpdateActiveAttempt::Unset,
                );

                storage::revenue_recovery_redis_operation::RedisTokenManager::update_payment_processor_token_error_code_from_process_tracker(
                        state,
                        &connector_customer_id,
                        error_code,
                    ).await?;
                logger::info!(
                    "Call made to payments update intent api , with the request body {:?}",
                    payment_update_req
                );
                revenue_recovery_core::api::update_payment_intent_api(
                    state,
                    payment_intent.id.clone(),
                    revenue_recovery_payment_data,
                    payment_update_req,
                )
                .await
                .change_context(errors::RecoveryError::PaymentCallFailed)?;
                Ok(())
            }
            Self::TerminalFailure(payment_attempt) => {
<<<<<<< HEAD
                // update the connector payment transmission field to Unsuccessful and unset active attempt id
                revenue_recovery_metadata.set_payment_transmission_field_for_api_request(
                    enums::PaymentConnectorTransmission::ConnectorCallUnsuccessful,
                );

                let payment_update_req =
                PaymentsUpdateIntentRequest::update_feature_metadata_and_active_attempt_with_api(
                    payment_intent
                        .feature_metadata
                        .clone()
                        .unwrap_or_default()
                        .convert_back()
                        .set_payment_revenue_recovery_metadata_using_api(
                            revenue_recovery_metadata.clone(),
                        ),
                    api_enums::UpdateActiveAttempt::Unset,
                );
                logger::info!(
                    "Call made to payments update intent api , with the request body {:?}",
                    payment_update_req
                );
                revenue_recovery_core::api::update_payment_intent_api(
                    state,
                    payment_intent.id.clone(),
                    revenue_recovery_payment_data,
                    payment_update_req,
                )
                .await
                .change_context(errors::RecoveryError::PaymentCallFailed)?;
            
=======
                let last_attempt_error_code = payment_attempt
                    .error
                    .as_ref()
                    .map(|error| error.code.clone());
                storage::revenue_recovery_redis_operation::RedisTokenManager::update_payment_processor_token_error_code_from_process_tracker(
                        state,
                        &connector_customer_id,
                        last_attempt_error_code,
                    ).await?;
>>>>>>> a98cff56
                db.as_scheduler()
                    .finish_process_with_business_status(
                        execute_task_process.clone(),
                        business_status::EXECUTE_WORKFLOW_FAILURE,
                    )
                    .await
                    .change_context(errors::RecoveryError::ProcessTrackerFailure)
                    .attach_printable("Failed to update the process tracker")?;
                // TODO: Add support for retrying failed outgoing recordback webhooks
                Ok(())
            }
            Self::SuccessfulPayment(payment_attempt) => {
                db.as_scheduler()
                    .finish_process_with_business_status(
                        execute_task_process.clone(),
                        business_status::EXECUTE_WORKFLOW_COMPLETE,
                    )
                    .await
                    .change_context(errors::RecoveryError::ProcessTrackerFailure)
                    .attach_printable("Failed to update the process tracker")?;
                // Record back to billing connector for terminal status
                // TODO: Add support for retrying failed outgoing recordback webhooks
                record_back_to_billing_connector(
                    state,
                    payment_attempt,
                    payment_intent,
                    &revenue_recovery_payment_data.billing_mca,
                )
                .await
                .change_context(errors::RecoveryError::RecordBackToBillingConnectorFailed)
                .attach_printable("Failed to update the process tracker")?;
                Ok(())
            }
            Self::ReviewPayment => {
                // requeue the process tracker in case of error response
                let pt_update = storage::ProcessTrackerUpdate::StatusUpdate {
                    status: enums::ProcessTrackerStatus::Pending,
                    business_status: Some(String::from(business_status::EXECUTE_WORKFLOW_REQUEUE)),
                };
                db.as_scheduler()
                    .update_process(execute_task_process.clone(), pt_update)
                    .await?;
                Ok(())
            }
            Self::ManualReviewAction => {
                logger::debug!("Invalid Payment Status For PCR Payment");
                let pt_update = storage::ProcessTrackerUpdate::StatusUpdate {
                    status: enums::ProcessTrackerStatus::Review,
                    business_status: Some(String::from(business_status::EXECUTE_WORKFLOW_COMPLETE)),
                };
                // update the process tracker status as Review
                db.as_scheduler()
                    .update_process(execute_task_process.clone(), pt_update)
                    .await?;
                Ok(())
            }
        }
    }

    pub async fn payment_sync_call(
        state: &SessionState,
        revenue_recovery_payment_data: &storage::revenue_recovery::RevenueRecoveryPaymentData,
        payment_intent: &PaymentIntent,
        process: &storage::ProcessTracker,
        profile: &domain::Profile,
        merchant_context: domain::MerchantContext,
        payment_attempt: PaymentAttempt,
    ) -> RecoveryResult<Self> {
        let response = revenue_recovery_core::api::call_psync_api(
            state,
            payment_intent.get_id(),
            revenue_recovery_payment_data,
        )
        .await;
        let db = &*state.store;
        match response {
            Ok(_payment_data) => match payment_attempt.status.foreign_into() {
                RevenueRecoveryPaymentsAttemptStatus::Succeeded => {
                    let connector_customer_id = payment_intent
                        .extract_connector_customer_id_from_payment_intent()
                        .change_context(errors::RecoveryError::ValueNotFound)
                        .attach_printable("Failed to extract customer ID from payment intent")?;

                    // update the status of token in redis
                    let _update_error_code = storage::revenue_recovery_redis_operation::RedisTokenManager::update_payment_processor_token_error_code_from_process_tracker(
                    state,
                    &connector_customer_id,
                    None
                )
                .await;

                    // unlocking the token
                    let _unlock_the_connector_customer_id = storage::revenue_recovery_redis_operation::RedisTokenManager::unlock_connector_customer_status(
                    state,
                    &connector_customer_id,
                )
                .await;

                    Ok(Self::SuccessfulPayment(payment_attempt))
                }
                RevenueRecoveryPaymentsAttemptStatus::Failed => {
                    let connector_customer_id = payment_intent
                        .extract_connector_customer_id_from_payment_intent()
                        .change_context(errors::RecoveryError::ValueNotFound)
                        .attach_printable("Failed to extract customer ID from payment intent")?;

                    let error_code = payment_attempt.clone().error.map(|error| error.code);

                    let _update_error_code = storage::revenue_recovery_redis_operation::RedisTokenManager::update_payment_processor_token_error_code_from_process_tracker(
                            state,
                            &connector_customer_id,
                            error_code,
                        )
                        .await;

                    // unlocking the token
                    let _unlock_connector_customer_id = storage::revenue_recovery_redis_operation::RedisTokenManager::unlock_connector_customer_status(
                        state,
                        &connector_customer_id,
                    )
                    .await;

                    // Reopen calculate workflow on payment failure
                    reopen_calculate_workflow_on_payment_failure(
                        state,
                        process,
                        profile,
                        merchant_context,
                        payment_intent,
                        revenue_recovery_payment_data,
                    )
                    .await?;

                    Ok(Self::TerminalFailure(payment_attempt.clone()))
                }

                RevenueRecoveryPaymentsAttemptStatus::Processing => {
                    Ok(Self::SyncPayment(payment_attempt))
                }
                RevenueRecoveryPaymentsAttemptStatus::InvalidStatus(action) => {
                    logger::info!(?action, "Invalid Payment Status For PCR PSync Payment");
                    Ok(Self::ManualReviewAction)
                }
            },
            Err(err) =>
            // if there is an error while psync we create a new Review Task
            {
                logger::error!(sync_payment_response=?err);
                Ok(Self::ReviewPayment)
            }
        }
    }
    pub async fn psync_response_handler(
        &self,
        state: &SessionState,
        payment_intent: &PaymentIntent,
        psync_task_process: &storage::ProcessTracker,
        revenue_recovery_metadata: &mut PaymentRevenueRecoveryMetadata,
        revenue_recovery_payment_data: &storage::revenue_recovery::RevenueRecoveryPaymentData,
    ) -> Result<(), errors::ProcessTrackerError> {
        let db = &*state.store;
        match self {
            Self::SyncPayment(payment_attempt) => {
                //  get a schedule time for psync
                // and retry the process if there is a schedule time
                // if None mark the pt status as Retries Exceeded and finish the task
                payment_sync::retry_sync_task(
                    db,
                    revenue_recovery_metadata.connector.to_string(),
                    revenue_recovery_payment_data
                        .merchant_account
                        .get_id()
                        .clone(),
                    psync_task_process.clone(),
                )
                .await?;
                Ok(())
            }

            Self::RetryPayment(schedule_time) => {
                // finish the psync task
                db.as_scheduler()
                    .finish_process_with_business_status(
                        psync_task_process.clone(),
                        business_status::PSYNC_WORKFLOW_COMPLETE,
                    )
                    .await
                    .change_context(errors::RecoveryError::ProcessTrackerFailure)
                    .attach_printable("Failed to update the process tracker")?;

                // update the connector payment transmission field to Unsuccessful and unset active attempt id
                revenue_recovery_metadata.set_payment_transmission_field_for_api_request(
                    enums::PaymentConnectorTransmission::ConnectorCallUnsuccessful,
                );

                let payment_update_req =
                PaymentsUpdateIntentRequest::update_feature_metadata_and_active_attempt_with_api(
                    payment_intent
                        .feature_metadata
                        .clone()
                        .unwrap_or_default()
                        .convert_back()
                        .set_payment_revenue_recovery_metadata_using_api(
                            revenue_recovery_metadata.clone(),
                        ),
                    api_enums::UpdateActiveAttempt::Unset,
                );
                logger::info!(
                    "Call made to payments update intent api , with the request body {:?}",
                    payment_update_req
                );

                revenue_recovery_core::api::update_payment_intent_api(
                    state,
                    payment_intent.id.clone(),
                    revenue_recovery_payment_data,
                    payment_update_req,
                )
                .await
                .change_context(errors::RecoveryError::PaymentCallFailed)?;

                // fetch the execute task
                let task = revenue_recovery_core::EXECUTE_WORKFLOW;
                let runner = storage::ProcessTrackerRunner::PassiveRecoveryWorkflow;
                let process_tracker_id = payment_intent
                    .get_id()
                    .get_execute_revenue_recovery_id(task, runner);
                let execute_task_process = db
                    .as_scheduler()
                    .find_process_by_id(&process_tracker_id)
                    .await
                    .change_context(errors::RecoveryError::ProcessTrackerFailure)?
                    .get_required_value("Process Tracker")?;
                // retry the execute tasks
                db.as_scheduler()
                    .retry_process(execute_task_process, *schedule_time)
                    .await
                    .change_context(errors::RecoveryError::ProcessTrackerFailure)
                    .attach_printable("Failed to update the process tracker")?;
                Ok(())
            }

            Self::TerminalFailure(payment_attempt) => {
                // update the connector payment transmission field to Unsuccessful and unset active attempt id
                revenue_recovery_metadata.set_payment_transmission_field_for_api_request(
                    enums::PaymentConnectorTransmission::ConnectorCallUnsuccessful,
                );

                let payment_update_req =
                PaymentsUpdateIntentRequest::update_feature_metadata_and_active_attempt_with_api(
                    payment_intent
                        .feature_metadata
                        .clone()
                        .unwrap_or_default()
                        .convert_back()
                        .set_payment_revenue_recovery_metadata_using_api(
                            revenue_recovery_metadata.clone(),
                        ),
                    api_enums::UpdateActiveAttempt::Unset,
                );
                logger::info!(
                    "Call made to payments update intent api , with the request body {:?}",
                    payment_update_req
                );

                revenue_recovery_core::api::update_payment_intent_api(
                    state,
                    payment_intent.id.clone(),
                    revenue_recovery_payment_data,
                    payment_update_req,
                )
                .await
                .change_context(errors::RecoveryError::PaymentCallFailed)?;
            
                // TODO: Add support for retrying failed outgoing recordback webhooks
                // finish the current psync task
                db.as_scheduler()
                    .finish_process_with_business_status(
                        psync_task_process.clone(),
                        business_status::PSYNC_WORKFLOW_COMPLETE,
                    )
                    .await
                    .change_context(errors::RecoveryError::ProcessTrackerFailure)
                    .attach_printable("Failed to update the process tracker")?;
                Ok(())
            }
            Self::SuccessfulPayment(payment_attempt) => {
                // finish the current psync task
                db.as_scheduler()
                    .finish_process_with_business_status(
                        psync_task_process.clone(),
                        business_status::PSYNC_WORKFLOW_COMPLETE,
                    )
                    .await
                    .change_context(errors::RecoveryError::ProcessTrackerFailure)
                    .attach_printable("Failed to update the process tracker")?;

                // Record a successful transaction back to Billing Connector
                // TODO: Add support for retrying failed outgoing recordback webhooks
                record_back_to_billing_connector(
                    state,
                    payment_attempt,
                    payment_intent,
                    &revenue_recovery_payment_data.billing_mca,
                )
                .await
                .change_context(errors::RecoveryError::RecordBackToBillingConnectorFailed)
                .attach_printable("Failed to update the process tracker")?;
                Ok(())
            }
            Self::ReviewPayment => {
                // requeue the process tracker task in case of psync api error
                let pt_update = storage::ProcessTrackerUpdate::StatusUpdate {
                    status: enums::ProcessTrackerStatus::Pending,
                    business_status: Some(String::from(business_status::PSYNC_WORKFLOW_REQUEUE)),
                };
                db.as_scheduler()
                    .update_process(psync_task_process.clone(), pt_update)
                    .await?;
                Ok(())
            }
            Self::ManualReviewAction => {
                logger::debug!("Invalid Payment Status For PCR Payment");
                let pt_update = storage::ProcessTrackerUpdate::StatusUpdate {
                    status: enums::ProcessTrackerStatus::Review,
                    business_status: Some(String::from(business_status::PSYNC_WORKFLOW_COMPLETE)),
                };
                // update the process tracker status as Review
                db.as_scheduler()
                    .update_process(psync_task_process.clone(), pt_update)
                    .await
                    .change_context(errors::RecoveryError::ProcessTrackerFailure)
                    .attach_printable("Failed to update the process tracker")?;

                Ok(())
            }
        }
    }

    pub(crate) async fn decide_retry_failure_action(
        state: &SessionState,
        merchant_id: &id_type::MerchantId,
        pt: storage::ProcessTracker,
        revenue_recovery_payment_data: &storage::revenue_recovery::RevenueRecoveryPaymentData,
        payment_attempt: &PaymentAttempt,
        payment_intent: &PaymentIntent,
    ) -> RecoveryResult<Self> {
        let next_retry_count = pt.retry_count + 1;
        let schedule_time = revenue_recovery_payment_data
            .get_schedule_time_based_on_retry_type(
                state,
                merchant_id,
                next_retry_count,
                payment_attempt,
                payment_intent,
            )
            .await;

        match schedule_time {
            Some(schedule_time) => Ok(Self::RetryPayment(schedule_time)),

            None => Ok(Self::TerminalFailure(payment_attempt.clone())),
        }
    }
}

/// Reopen calculate workflow when payment fails
pub async fn reopen_calculate_workflow_on_payment_failure(
    state: &SessionState,
    process: &storage::ProcessTracker,
    profile: &domain::Profile,
    merchant_context: domain::MerchantContext,
    payment_intent: &PaymentIntent,
    revenue_recovery_payment_data: &storage::revenue_recovery::RevenueRecoveryPaymentData,
) -> RecoveryResult<()> {
    let db = &*state.store;
    let id = payment_intent.id.clone();
    let task = revenue_recovery_core::CALCULATE_WORKFLOW;
    let runner = storage::ProcessTrackerRunner::PassiveRecoveryWorkflow;

    // Construct the process tracker ID for CALCULATE_WORKFLOW
    let process_tracker_id = format!("{}_{}_{}", runner, task, id.get_string_repr());

    logger::info!(
        payment_id = %id.get_string_repr(),
        process_tracker_id = %process_tracker_id,
        "Attempting to reopen CALCULATE_WORKFLOW on payment failure"
    );

    // Find the existing CALCULATE_WORKFLOW process tracker
    let calculate_process = db
        .find_process_by_id(&process_tracker_id)
        .await
        .change_context(errors::RecoveryError::ProcessTrackerFailure)
        .attach_printable("Failed to find CALCULATE_WORKFLOW process tracker")?;

    match calculate_process {
        Some(process) => {
            logger::info!(
                payment_id = %id.get_string_repr(),
                process_tracker_id = %process_tracker_id,
                current_status = %process.business_status,
                current_retry_count = process.retry_count,
                "Found existing CALCULATE_WORKFLOW, updating status and retry count"
            );

            // Update the process tracker to reopen the calculate workflow
            // 1. Change status from "finish" to "pending"
            // 2. Increase retry count by 1
            // 3. Set business status to QUEUED
            // 4. Schedule for immediate execution
            let new_retry_count = process.retry_count + 1;
            let new_schedule_time = common_utils::date_time::now() + time::Duration::minutes(1);

            let pt_update = storage::ProcessTrackerUpdate::Update {
                name: Some(task.to_string()),
                retry_count: Some(new_retry_count),
                schedule_time: Some(new_schedule_time),
                tracking_data: Some(process.clone().tracking_data),
                business_status: Some(String::from(business_status::PENDING)),
                status: Some(common_enums::ProcessTrackerStatus::Pending),
                updated_at: Some(common_utils::date_time::now()),
            };

            db.update_process(process.clone(), pt_update)
                .await
                .change_context(errors::RecoveryError::ProcessTrackerFailure)
                .attach_printable("Failed to update CALCULATE_WORKFLOW process tracker")?;

            logger::info!(
                payment_id = %id.get_string_repr(),
                process_tracker_id = %process_tracker_id,
                new_retry_count = new_retry_count,
                new_schedule_time = %new_schedule_time,
                "Successfully reopened CALCULATE_WORKFLOW with increased retry count"
            );
        }
        None => {
            logger::info!(
                payment_id = %id.get_string_repr(),
                process_tracker_id = %process_tracker_id,
                "CALCULATE_WORKFLOW process tracker not found, creating new entry"
            );

            // Create tracking data for the new CALCULATE_WORKFLOW
            let tracking_data = create_calculate_workflow_tracking_data(
                payment_intent,
                revenue_recovery_payment_data,
            )?;

            // Call the existing perform_calculate_workflow function
            perform_calculate_workflow(
                state,
                process,
                profile,
                merchant_context,
                &tracking_data,
                revenue_recovery_payment_data,
                payment_intent,
            )
            .await
            .change_context(errors::RecoveryError::ProcessTrackerFailure)
            .attach_printable("Failed to perform calculate workflow")?;

            logger::info!(
                payment_id = %id.get_string_repr(),
                process_tracker_id = %process_tracker_id,
                "Successfully created new CALCULATE_WORKFLOW entry using perform_calculate_workflow"
            );
        }
    }

    Ok(())
}

/// Create tracking data for the CALCULATE_WORKFLOW
fn create_calculate_workflow_tracking_data(
    payment_intent: &PaymentIntent,
    revenue_recovery_payment_data: &storage::revenue_recovery::RevenueRecoveryPaymentData,
) -> RecoveryResult<storage::revenue_recovery::RevenueRecoveryWorkflowTrackingData> {
    let tracking_data = storage::revenue_recovery::RevenueRecoveryWorkflowTrackingData {
        merchant_id: revenue_recovery_payment_data
            .merchant_account
            .get_id()
            .clone(),
        profile_id: revenue_recovery_payment_data.profile.get_id().clone(),
        global_payment_id: payment_intent.id.clone(),
        payment_attempt_id: payment_intent
            .active_attempt_id
            .clone()
            .ok_or(storage_impl::errors::RecoveryError::ValueNotFound)?,
        billing_mca_id: revenue_recovery_payment_data.billing_mca.get_id().clone(),
        revenue_recovery_retry: revenue_recovery_payment_data.retry_algorithm,
        invoice_scheduled_time: None, // Will be set by perform_calculate_workflow
    };

    Ok(tracking_data)
}

// TODO: Move these to impl based functions
async fn record_back_to_billing_connector(
    state: &SessionState,
    payment_attempt: &PaymentAttempt,
    payment_intent: &PaymentIntent,
    billing_mca: &merchant_connector_account::MerchantConnectorAccount,
) -> RecoveryResult<()> {
    let connector_name = billing_mca.connector_name.to_string();
    let connector_data = api_types::ConnectorData::get_connector_by_name(
        &state.conf.connectors,
        &connector_name,
        api_types::GetToken::Connector,
        Some(billing_mca.get_id()),
    )
    .change_context(errors::RecoveryError::RecordBackToBillingConnectorFailed)
    .attach_printable("invalid connector name received in billing merchant connector account")?;

    let connector_integration: services::BoxedRevenueRecoveryRecordBackInterface<
        router_flow_types::RecoveryRecordBack,
        revenue_recovery_request::RevenueRecoveryRecordBackRequest,
        revenue_recovery_response::RevenueRecoveryRecordBackResponse,
    > = connector_data.connector.get_connector_integration();

    let router_data = construct_recovery_record_back_router_data(
        state,
        billing_mca,
        payment_attempt,
        payment_intent,
    )?;

    let response = services::execute_connector_processing_step(
        state,
        connector_integration,
        &router_data,
        payments::CallConnectorAction::Trigger,
        None,
        None,
    )
    .await
    .change_context(errors::RecoveryError::RecordBackToBillingConnectorFailed)
    .attach_printable("Failed while handling response of record back to billing connector")?;

    match response.response {
        Ok(response) => Ok(response),
        error @ Err(_) => {
            router_env::logger::error!(?error);
            Err(errors::RecoveryError::RecordBackToBillingConnectorFailed)
                .attach_printable("Failed while recording back to billing connector")
        }
    }?;
    Ok(())
}

pub fn construct_recovery_record_back_router_data(
    state: &SessionState,
    billing_mca: &merchant_connector_account::MerchantConnectorAccount,
    payment_attempt: &PaymentAttempt,
    payment_intent: &PaymentIntent,
) -> RecoveryResult<hyperswitch_domain_models::types::RevenueRecoveryRecordBackRouterData> {
    let auth_type: types::ConnectorAuthType =
        helpers::MerchantConnectorAccountType::DbVal(Box::new(billing_mca.clone()))
            .get_connector_account_details()
            .parse_value("ConnectorAuthType")
            .change_context(errors::RecoveryError::RecordBackToBillingConnectorFailed)?;

    let merchant_reference_id = payment_intent
        .merchant_reference_id
        .clone()
        .ok_or(errors::RecoveryError::RecordBackToBillingConnectorFailed)
        .attach_printable(
            "Merchant reference id not found while recording back to billing connector",
        )?;
    let connector_name = billing_mca.get_connector_name_as_string();
    let connector = common_enums::connector_enums::Connector::from_str(connector_name.as_str())
        .change_context(errors::RecoveryError::RecordBackToBillingConnectorFailed)
        .attach_printable("Cannot find connector from the connector_name")?;

    let connector_params =
        hyperswitch_domain_models::connector_endpoints::Connectors::get_connector_params(
            &state.conf.connectors,
            connector,
        )
        .change_context(errors::RecoveryError::RecordBackToBillingConnectorFailed)
        .attach_printable(format!(
            "cannot find connector params for this connector {connector} in this flow",
        ))?;

    let router_data = router_data_v2::RouterDataV2 {
        flow: PhantomData::<router_flow_types::RecoveryRecordBack>,
        tenant_id: state.tenant.tenant_id.clone(),
        resource_common_data: flow_common_types::RevenueRecoveryRecordBackData,
        connector_auth_type: auth_type,
        request: revenue_recovery_request::RevenueRecoveryRecordBackRequest {
            merchant_reference_id,
            amount: payment_attempt.get_total_amount(),
            currency: payment_intent.amount_details.currency,
            payment_method_type: Some(payment_attempt.payment_method_subtype),
            attempt_status: payment_attempt.status,
            connector_transaction_id: payment_attempt
                .connector_payment_id
                .as_ref()
                .map(|id| common_utils::types::ConnectorTransactionId::TxnId(id.clone())),
            connector_params,
        },
        response: Err(types::ErrorResponse::default()),
    };
    let old_router_data =
        flow_common_types::RevenueRecoveryRecordBackData::to_old_router_data(router_data)
            .change_context(errors::RecoveryError::RecordBackToBillingConnectorFailed)
            .attach_printable("Cannot construct record back router data")?;
    Ok(old_router_data)
}<|MERGE_RESOLUTION|>--- conflicted
+++ resolved
@@ -640,7 +640,6 @@
                 Ok(())
             }
             Self::TerminalFailure(payment_attempt) => {
-<<<<<<< HEAD
                 // update the connector payment transmission field to Unsuccessful and unset active attempt id
                 revenue_recovery_metadata.set_payment_transmission_field_for_api_request(
                     enums::PaymentConnectorTransmission::ConnectorCallUnsuccessful,
@@ -671,17 +670,6 @@
                 .await
                 .change_context(errors::RecoveryError::PaymentCallFailed)?;
             
-=======
-                let last_attempt_error_code = payment_attempt
-                    .error
-                    .as_ref()
-                    .map(|error| error.code.clone());
-                storage::revenue_recovery_redis_operation::RedisTokenManager::update_payment_processor_token_error_code_from_process_tracker(
-                        state,
-                        &connector_customer_id,
-                        last_attempt_error_code,
-                    ).await?;
->>>>>>> a98cff56
                 db.as_scheduler()
                     .finish_process_with_business_status(
                         execute_task_process.clone(),
