use std::str::FromStr;

use api_models::{
    admin::{self as admin_types},
    enums as api_enums, routing as routing_types,
};
use common_enums::{MerchantAccountRequestType, MerchantAccountType, OrganizationType};
use common_utils::{
    date_time,
    ext_traits::{AsyncExt, Encode, OptionExt, ValueExt},
    fp_utils, id_type, pii, type_name,
    types::keymanager::{self as km_types, KeyManagerState, ToEncryptable},
};
#[cfg(all(any(feature = "v1", feature = "v2"), feature = "olap"))]
use diesel_models::{business_profile::CardTestingGuardConfig, organization::OrganizationBridge};
use diesel_models::{configs, payment_method};
use error_stack::{report, FutureExt, ResultExt};
use external_services::http_client::client;
use hyperswitch_domain_models::merchant_connector_account::{
    FromRequestEncryptableMerchantConnectorAccount, UpdateEncryptableMerchantConnectorAccount,
};
use masking::{ExposeInterface, PeekInterface, Secret};
use pm_auth::types as pm_auth_types;
use uuid::Uuid;

#[cfg(any(feature = "v1", feature = "v2"))]
use crate::types::transformers::ForeignFrom;
use crate::{
    consts,
    core::{
        connector_validation::ConnectorAuthTypeAndMetadataValidation,
        disputes,
        encryption::transfer_encryption_key,
        errors::{self, RouterResponse, RouterResult, StorageErrorExt},
        payment_methods::{cards, transformers},
        payments::helpers,
        pm_auth::helpers::PaymentAuthConnectorDataExt,
        routing, utils as core_utils,
    },
    db::{AccountsStorageInterface, StorageInterface},
    logger,
    routes::{metrics, SessionState},
    services::{
        self,
        api::{self as service_api},
        authentication, pm_auth as payment_initiation_service,
    },
    types::{
        self,
        api::{self, admin},
        domain::{
            self,
            types::{self as domain_types, AsyncLift},
        },
        storage::{self, enums::MerchantStorageScheme},
        transformers::{ForeignInto, ForeignTryFrom, ForeignTryInto},
    },
    utils,
};

#[inline]
pub fn create_merchant_publishable_key() -> String {
    format!(
        "pk_{}_{}",
        router_env::env::prefix_for_env(),
        Uuid::new_v4().simple()
    )
}

pub async fn insert_merchant_configs(
    db: &dyn StorageInterface,
    merchant_id: &id_type::MerchantId,
) -> RouterResult<()> {
    db.insert_config(configs::ConfigNew {
        key: merchant_id.get_requires_cvv_key(),
        config: "true".to_string(),
    })
    .await
    .change_context(errors::ApiErrorResponse::InternalServerError)
    .attach_printable("Error while setting requires_cvv config")?;

    db.insert_config(configs::ConfigNew {
        key: merchant_id.get_merchant_fingerprint_secret_key(),
        config: utils::generate_id(consts::FINGERPRINT_SECRET_LENGTH, "fs"),
    })
    .await
    .change_context(errors::ApiErrorResponse::InternalServerError)
    .attach_printable("Error while inserting merchant fingerprint secret")?;

    Ok(())
}

#[cfg(feature = "olap")]
fn add_publishable_key_to_decision_service(
    state: &SessionState,
    merchant_context: &domain::MerchantContext,
) {
    let state = state.clone();
    let publishable_key = merchant_context
        .get_merchant_account()
        .publishable_key
        .clone();
    let merchant_id = merchant_context.get_merchant_account().get_id().clone();

    authentication::decision::spawn_tracked_job(
        async move {
            authentication::decision::add_publishable_key(
                &state,
                publishable_key.into(),
                merchant_id,
                None,
            )
            .await
        },
        authentication::decision::ADD,
    );
}

#[cfg(feature = "olap")]
pub async fn create_organization(
    state: SessionState,
    req: api::OrganizationCreateRequest,
) -> RouterResponse<api::OrganizationResponse> {
    let db_organization = ForeignFrom::foreign_from(req);
    state
        .accounts_store
        .insert_organization(db_organization)
        .await
        .to_duplicate_response(errors::ApiErrorResponse::GenericDuplicateError {
            message: "Organization with the given organization_name already exists".to_string(),
        })
        .attach_printable("Error when creating organization")
        .map(ForeignFrom::foreign_from)
        .map(service_api::ApplicationResponse::Json)
}

#[cfg(feature = "olap")]
pub async fn update_organization(
    state: SessionState,
    org_id: api::OrganizationId,
    req: api::OrganizationUpdateRequest,
) -> RouterResponse<api::OrganizationResponse> {
    let organization_update = diesel_models::organization::OrganizationUpdate::Update {
        organization_name: req.organization_name,
        organization_details: req.organization_details,
        metadata: req.metadata,
        platform_merchant_id: req.platform_merchant_id,
    };
    state
        .accounts_store
        .update_organization_by_org_id(&org_id.organization_id, organization_update)
        .await
        .to_not_found_response(errors::ApiErrorResponse::GenericNotFoundError {
            message: "organization with the given id does not exist".to_string(),
        })
        .attach_printable(format!(
            "Failed to update organization with organization_id: {:?}",
            org_id.organization_id
        ))
        .map(ForeignFrom::foreign_from)
        .map(service_api::ApplicationResponse::Json)
}

#[cfg(feature = "olap")]
pub async fn get_organization(
    state: SessionState,
    org_id: api::OrganizationId,
) -> RouterResponse<api::OrganizationResponse> {
    #[cfg(all(feature = "v1", feature = "olap"))]
    {
        CreateOrValidateOrganization::new(Some(org_id.organization_id))
            .create_or_validate(state.accounts_store.as_ref())
            .await
            .map(ForeignFrom::foreign_from)
            .map(service_api::ApplicationResponse::Json)
    }
    #[cfg(all(feature = "v2", feature = "olap"))]
    {
        CreateOrValidateOrganization::new(org_id.organization_id)
            .create_or_validate(state.accounts_store.as_ref())
            .await
            .map(ForeignFrom::foreign_from)
            .map(service_api::ApplicationResponse::Json)
    }
}

#[cfg(feature = "olap")]
pub async fn create_merchant_account(
    state: SessionState,
    req: api::MerchantAccountCreate,
    org_data_from_auth: Option<authentication::AuthenticationDataWithOrg>,
) -> RouterResponse<api::MerchantAccountResponse> {
    #[cfg(feature = "keymanager_create")]
    use common_utils::{keymanager, types::keymanager::EncryptionTransferRequest};

    let db = state.store.as_ref();

    let key = services::generate_aes256_key()
        .change_context(errors::ApiErrorResponse::InternalServerError)
        .attach_printable("Unable to generate aes 256 key")?;

    let master_key = db.get_master_key();

    let key_manager_state: &KeyManagerState = &(&state).into();
    let merchant_id = req.get_merchant_reference_id();
    let identifier = km_types::Identifier::Merchant(merchant_id.clone());
    #[cfg(feature = "keymanager_create")]
    {
        use base64::Engine;

        use crate::consts::BASE64_ENGINE;

        if key_manager_state.enabled {
            keymanager::transfer_key_to_key_manager(
                key_manager_state,
                EncryptionTransferRequest {
                    identifier: identifier.clone(),
                    key: BASE64_ENGINE.encode(key),
                },
            )
            .await
            .change_context(errors::ApiErrorResponse::DuplicateMerchantAccount)
            .attach_printable("Failed to insert key to KeyManager")?;
        }
    }

    let key_store = domain::MerchantKeyStore {
        merchant_id: merchant_id.clone(),
        key: domain_types::crypto_operation(
            key_manager_state,
            type_name!(domain::MerchantKeyStore),
            domain_types::CryptoOperation::Encrypt(key.to_vec().into()),
            identifier.clone(),
            master_key,
        )
        .await
        .and_then(|val| val.try_into_operation())
        .change_context(errors::ApiErrorResponse::InternalServerError)
        .attach_printable("Failed to decrypt data from key store")?,
        created_at: date_time::now(),
    };

    let domain_merchant_account = req
        .create_domain_model_from_request(
            &state,
            key_store.clone(),
            &merchant_id,
            org_data_from_auth,
        )
        .await?;
    let key_manager_state = &(&state).into();
    db.insert_merchant_key_store(
        key_manager_state,
        key_store.clone(),
        &master_key.to_vec().into(),
    )
    .await
    .to_duplicate_response(errors::ApiErrorResponse::DuplicateMerchantAccount)?;

    let merchant_account = db
        .insert_merchant(key_manager_state, domain_merchant_account, &key_store)
        .await
        .to_duplicate_response(errors::ApiErrorResponse::DuplicateMerchantAccount)?;

    let merchant_context = domain::MerchantContext::NormalMerchant(Box::new(domain::Context(
        merchant_account.clone(),
        key_store.clone(),
    )));
    add_publishable_key_to_decision_service(&state, &merchant_context);

    insert_merchant_configs(db, &merchant_id).await?;

    Ok(service_api::ApplicationResponse::Json(
        api::MerchantAccountResponse::foreign_try_from(merchant_account)
            .change_context(errors::ApiErrorResponse::InternalServerError)
            .attach_printable("Failed while generating response")?,
    ))
}

#[cfg(feature = "olap")]
#[async_trait::async_trait]
trait MerchantAccountCreateBridge {
    async fn create_domain_model_from_request(
        self,
        state: &SessionState,
        key: domain::MerchantKeyStore,
        identifier: &id_type::MerchantId,
        org_data_from_auth: Option<authentication::AuthenticationDataWithOrg>,
    ) -> RouterResult<domain::MerchantAccount>;
}

#[cfg(all(feature = "v1", feature = "olap"))]
#[async_trait::async_trait]
impl MerchantAccountCreateBridge for api::MerchantAccountCreate {
    async fn create_domain_model_from_request(
        self,
        state: &SessionState,
        key_store: domain::MerchantKeyStore,
        identifier: &id_type::MerchantId,
        org_data_from_auth: Option<authentication::AuthenticationDataWithOrg>,
    ) -> RouterResult<domain::MerchantAccount> {
        let db = &*state.accounts_store;
        let publishable_key = create_merchant_publishable_key();

        let primary_business_details = self.get_primary_details_as_value().change_context(
            errors::ApiErrorResponse::InvalidDataValue {
                field_name: "primary_business_details",
            },
        )?;

        let webhook_details = self.webhook_details.clone().map(ForeignInto::foreign_into);

        let pm_collect_link_config = self.get_pm_link_config_as_value().change_context(
            errors::ApiErrorResponse::InvalidDataValue {
                field_name: "pm_collect_link_config",
            },
        )?;

        let merchant_details = self.get_merchant_details_as_secret().change_context(
            errors::ApiErrorResponse::InvalidDataValue {
                field_name: "merchant_details",
            },
        )?;

        self.parse_routing_algorithm()
            .change_context(errors::ApiErrorResponse::InvalidDataValue {
                field_name: "routing_algorithm",
            })
            .attach_printable("Invalid routing algorithm given")?;

        let metadata = self.get_metadata_as_secret().change_context(
            errors::ApiErrorResponse::InvalidDataValue {
                field_name: "metadata",
            },
        )?;

        // Get the enable payment response hash as a boolean, where the default value is true
        let enable_payment_response_hash = self.get_enable_payment_response_hash();

        let payment_response_hash_key = self.get_payment_response_hash_key();

        let parent_merchant_id = get_parent_merchant(
            state,
            self.sub_merchants_enabled,
            self.parent_merchant_id.as_ref(),
            &key_store,
        )
        .await?;

        let org_id = match (&self.organization_id, &org_data_from_auth) {
            (Some(req_org_id), Some(auth)) => {
                if req_org_id != &auth.organization_id {
                    return Err(errors::ApiErrorResponse::InvalidRequestData {
                        message: "Mismatched organization_id in request and authenticated context"
                            .to_string(),
                    }
                    .into());
                }
                Some(req_org_id.clone())
            }
            (None, Some(auth)) => Some(auth.organization_id.clone()),
            (req_org_id, _) => req_org_id.clone(),
        };

        let organization = CreateOrValidateOrganization::new(org_id)
            .create_or_validate(db)
            .await?;

        let merchant_account_type = match organization.get_organization_type() {
            OrganizationType::Standard => {
                match self.merchant_account_type.unwrap_or_default() {
                    // Allow only if explicitly Standard or not provided
                    MerchantAccountRequestType::Standard => MerchantAccountType::Standard,
                    MerchantAccountRequestType::Connected => {
                        return Err(errors::ApiErrorResponse::InvalidRequestData {
                            message:
                                "Merchant account type must be Standard for a Standard Organization"
                                    .to_string(),
                        }
                        .into());
                    }
                }
            }

            OrganizationType::Platform => {
                let accounts = state
                    .store
                    .list_merchant_accounts_by_organization_id(
                        &state.into(),
                        &organization.get_organization_id(),
                    )
                    .await
                    .to_not_found_response(errors::ApiErrorResponse::MerchantAccountNotFound)?;

                let platform_account_exists = accounts
                    .iter()
                    .any(|account| account.merchant_account_type == MerchantAccountType::Platform);

                if accounts.is_empty() || !platform_account_exists {
                    // First merchant in a Platform org must be Platform
                    MerchantAccountType::Platform
                } else {
                    match self.merchant_account_type.unwrap_or_default() {
                        MerchantAccountRequestType::Standard => MerchantAccountType::Standard,
                        MerchantAccountRequestType::Connected => {
                            if state.conf.platform.allow_connected_merchants {
                                MerchantAccountType::Connected
                            } else {
                                return Err(errors::ApiErrorResponse::InvalidRequestData {
                                    message: "Connected merchant accounts are not allowed"
                                        .to_string(),
                                }
                                .into());
                            }
                        }
                    }
                }
            }
        };

        let key = key_store.key.clone().into_inner();
        let key_manager_state = state.into();

        let merchant_account = async {
            Ok::<_, error_stack::Report<common_utils::errors::CryptoError>>(
                domain::MerchantAccountSetter {
                    merchant_id: identifier.clone(),
                    merchant_name: self
                        .merchant_name
                        .async_lift(|inner| async {
                            domain_types::crypto_operation(
                                &key_manager_state,
                                type_name!(domain::MerchantAccount),
                                domain_types::CryptoOperation::EncryptOptional(inner),
                                km_types::Identifier::Merchant(key_store.merchant_id.clone()),
                                key.peek(),
                            )
                            .await
                            .and_then(|val| val.try_into_optionaloperation())
                        })
                        .await?,
                    merchant_details: merchant_details
                        .async_lift(|inner| async {
                            domain_types::crypto_operation(
                                &key_manager_state,
                                type_name!(domain::MerchantAccount),
                                domain_types::CryptoOperation::EncryptOptional(inner),
                                km_types::Identifier::Merchant(key_store.merchant_id.clone()),
                                key.peek(),
                            )
                            .await
                            .and_then(|val| val.try_into_optionaloperation())
                        })
                        .await?,
                    return_url: self.return_url.map(|a| a.to_string()),
                    webhook_details,
                    routing_algorithm: Some(serde_json::json!({
                        "algorithm_id": null,
                        "timestamp": 0
                    })),
                    sub_merchants_enabled: self.sub_merchants_enabled,
                    parent_merchant_id,
                    enable_payment_response_hash,
                    payment_response_hash_key,
                    redirect_to_merchant_with_http_post: self
                        .redirect_to_merchant_with_http_post
                        .unwrap_or_default(),
                    publishable_key,
                    locker_id: self.locker_id,
                    metadata,
                    storage_scheme: MerchantStorageScheme::PostgresOnly,
                    primary_business_details,
                    created_at: date_time::now(),
                    modified_at: date_time::now(),
                    intent_fulfillment_time: None,
                    frm_routing_algorithm: self.frm_routing_algorithm,
                    #[cfg(feature = "payouts")]
                    payout_routing_algorithm: self.payout_routing_algorithm,
                    #[cfg(not(feature = "payouts"))]
                    payout_routing_algorithm: None,
                    organization_id: organization.get_organization_id(),
                    is_recon_enabled: false,
                    default_profile: None,
                    recon_status: diesel_models::enums::ReconStatus::NotRequested,
                    payment_link_config: None,
                    pm_collect_link_config,
                    version: common_types::consts::API_VERSION,
                    is_platform_account: false,
                    product_type: self.product_type,
                    merchant_account_type,
                },
            )
        }
        .await
        .change_context(errors::ApiErrorResponse::InternalServerError)?;

        let mut domain_merchant_account = domain::MerchantAccount::from(merchant_account);

        CreateProfile::new(self.primary_business_details.clone())
            .create_profiles(state, &mut domain_merchant_account, &key_store)
            .await?;

        Ok(domain_merchant_account)
    }
}

#[cfg(feature = "olap")]
enum CreateOrValidateOrganization {
    /// Creates a new organization
    #[cfg(feature = "v1")]
    Create,
    /// Validates if this organization exists in the records
    Validate {
        organization_id: id_type::OrganizationId,
    },
}

#[cfg(feature = "olap")]
impl CreateOrValidateOrganization {
    #[cfg(all(feature = "v1", feature = "olap"))]
    /// Create an action to either create or validate the given organization_id
    /// If organization_id is passed, then validate if this organization exists
    /// If not passed, create a new organization
    fn new(organization_id: Option<id_type::OrganizationId>) -> Self {
        if let Some(organization_id) = organization_id {
            Self::Validate { organization_id }
        } else {
            Self::Create
        }
    }

    #[cfg(all(feature = "v2", feature = "olap"))]
    /// Create an action to validate the provided organization_id
    fn new(organization_id: id_type::OrganizationId) -> Self {
        Self::Validate { organization_id }
    }

    #[cfg(feature = "olap")]
    /// Apply the action, whether to create the organization or validate the given organization_id
    async fn create_or_validate(
        &self,
        db: &dyn AccountsStorageInterface,
    ) -> RouterResult<diesel_models::organization::Organization> {
        match self {
            #[cfg(feature = "v1")]
            Self::Create => {
                let new_organization = api_models::organization::OrganizationNew::new(
                    OrganizationType::Standard,
                    None,
                );
                let db_organization = ForeignFrom::foreign_from(new_organization);
                db.insert_organization(db_organization)
                    .await
                    .to_duplicate_response(errors::ApiErrorResponse::InternalServerError)
                    .attach_printable("Error when creating organization")
            }
            Self::Validate { organization_id } => db
                .find_organization_by_org_id(organization_id)
                .await
                .to_not_found_response(errors::ApiErrorResponse::GenericNotFoundError {
                    message: "organization with the given id does not exist".to_string(),
                }),
        }
    }
}

#[cfg(all(feature = "v1", feature = "olap"))]
enum CreateProfile {
    /// Create profiles from primary business details
    /// If there is only one profile created, then set this profile as default
    CreateFromPrimaryBusinessDetails {
        primary_business_details: Vec<admin_types::PrimaryBusinessDetails>,
    },
    /// Create a default profile, set this as default profile
    CreateDefaultProfile,
}

#[cfg(all(feature = "v1", feature = "olap"))]
impl CreateProfile {
    /// Create a new profile action from the given information
    /// If primary business details exist, then create profiles from them
    /// If primary business details are empty, then create default profile
    fn new(primary_business_details: Option<Vec<admin_types::PrimaryBusinessDetails>>) -> Self {
        match primary_business_details {
            Some(primary_business_details) if !primary_business_details.is_empty() => {
                Self::CreateFromPrimaryBusinessDetails {
                    primary_business_details,
                }
            }
            _ => Self::CreateDefaultProfile,
        }
    }

    async fn create_profiles(
        &self,
        state: &SessionState,
        merchant_account: &mut domain::MerchantAccount,
        key_store: &domain::MerchantKeyStore,
    ) -> RouterResult<()> {
        match self {
            Self::CreateFromPrimaryBusinessDetails {
                primary_business_details,
            } => {
                let business_profiles = Self::create_profiles_for_each_business_details(
                    state,
                    merchant_account.clone(),
                    primary_business_details,
                    key_store,
                )
                .await?;

                // Update the default business profile in merchant account
                if business_profiles.len() == 1 {
                    merchant_account.default_profile = business_profiles
                        .first()
                        .map(|business_profile| business_profile.get_id().to_owned())
                }
            }
            Self::CreateDefaultProfile => {
                let business_profile = self
                    .create_default_business_profile(state, merchant_account.clone(), key_store)
                    .await?;

                merchant_account.default_profile = Some(business_profile.get_id().to_owned());
            }
        }

        Ok(())
    }

    /// Create default profile
    async fn create_default_business_profile(
        &self,
        state: &SessionState,
        merchant_account: domain::MerchantAccount,
        key_store: &domain::MerchantKeyStore,
    ) -> RouterResult<domain::Profile> {
        let business_profile = create_and_insert_business_profile(
            state,
            api_models::admin::ProfileCreate::default(),
            merchant_account.clone(),
            key_store,
        )
        .await?;

        Ok(business_profile)
    }

    /// Create profile for each primary_business_details,
    /// If there is no default profile in merchant account and only one primary_business_detail
    /// is available, then create a default profile.
    async fn create_profiles_for_each_business_details(
        state: &SessionState,
        merchant_account: domain::MerchantAccount,
        primary_business_details: &Vec<admin_types::PrimaryBusinessDetails>,
        key_store: &domain::MerchantKeyStore,
    ) -> RouterResult<Vec<domain::Profile>> {
        let mut business_profiles_vector = Vec::with_capacity(primary_business_details.len());

        // This must ideally be run in a transaction,
        // if there is an error in inserting some profile, because of unique constraints
        // the whole query must be rolled back
        for business_profile in primary_business_details {
            let profile_name =
                format!("{}_{}", business_profile.country, business_profile.business);

            let profile_create_request = api_models::admin::ProfileCreate {
                profile_name: Some(profile_name),
                ..Default::default()
            };

            create_and_insert_business_profile(
                state,
                profile_create_request,
                merchant_account.clone(),
                key_store,
            )
            .await
            .map_err(|profile_insert_error| {
                logger::warn!("Profile already exists {profile_insert_error:?}");
            })
            .map(|business_profile| business_profiles_vector.push(business_profile))
            .ok();
        }

        Ok(business_profiles_vector)
    }
}

#[cfg(all(feature = "v2", feature = "olap"))]
#[async_trait::async_trait]
impl MerchantAccountCreateBridge for api::MerchantAccountCreate {
    async fn create_domain_model_from_request(
        self,
        state: &SessionState,
        key_store: domain::MerchantKeyStore,
        identifier: &id_type::MerchantId,
        _org_data: Option<authentication::AuthenticationDataWithOrg>,
    ) -> RouterResult<domain::MerchantAccount> {
        let publishable_key = create_merchant_publishable_key();
        let db = &*state.accounts_store;

        let metadata = self.get_metadata_as_secret().change_context(
            errors::ApiErrorResponse::InvalidDataValue {
                field_name: "metadata",
            },
        )?;

        let merchant_details = self.get_merchant_details_as_secret().change_context(
            errors::ApiErrorResponse::InvalidDataValue {
                field_name: "merchant_details",
            },
        )?;

        let organization = CreateOrValidateOrganization::new(self.organization_id.clone())
            .create_or_validate(db)
            .await?;

        // V2 currently supports creation of Standard merchant accounts only, irrespective of organization type
        let merchant_account_type = MerchantAccountType::Standard;

        let key = key_store.key.into_inner();
        let id = identifier.to_owned();
        let key_manager_state = state.into();
        let identifier = km_types::Identifier::Merchant(id.clone());

        async {
            Ok::<_, error_stack::Report<common_utils::errors::CryptoError>>(
                domain::MerchantAccount::from(domain::MerchantAccountSetter {
                    id,
                    merchant_name: Some(
                        domain_types::crypto_operation(
                            &key_manager_state,
                            type_name!(domain::MerchantAccount),
                            domain_types::CryptoOperation::Encrypt(
                                self.merchant_name
                                    .map(|merchant_name| merchant_name.into_inner()),
                            ),
                            identifier.clone(),
                            key.peek(),
                        )
                        .await
                        .and_then(|val| val.try_into_operation())?,
                    ),
                    merchant_details: merchant_details
                        .async_lift(|inner| async {
                            domain_types::crypto_operation(
                                &key_manager_state,
                                type_name!(domain::MerchantAccount),
                                domain_types::CryptoOperation::EncryptOptional(inner),
                                identifier.clone(),
                                key.peek(),
                            )
                            .await
                            .and_then(|val| val.try_into_optionaloperation())
                        })
                        .await?,
                    publishable_key,
                    metadata,
                    storage_scheme: MerchantStorageScheme::PostgresOnly,
                    created_at: date_time::now(),
                    modified_at: date_time::now(),
                    organization_id: organization.get_organization_id(),
                    recon_status: diesel_models::enums::ReconStatus::NotRequested,
                    is_platform_account: false,
                    version: common_types::consts::API_VERSION,
                    product_type: self.product_type,
                    merchant_account_type,
                }),
            )
        }
        .await
        .change_context(errors::ApiErrorResponse::InternalServerError)
        .attach_printable("failed to encrypt merchant details")
    }
}

#[cfg(all(feature = "olap", feature = "v2"))]
pub async fn list_merchant_account(
    state: SessionState,
    organization_id: api_models::organization::OrganizationId,
) -> RouterResponse<Vec<api::MerchantAccountResponse>> {
    let merchant_accounts = state
        .store
        .list_merchant_accounts_by_organization_id(
            &(&state).into(),
            &organization_id.organization_id,
        )
        .await
        .to_not_found_response(errors::ApiErrorResponse::MerchantAccountNotFound)?;

    let merchant_accounts = merchant_accounts
        .into_iter()
        .map(|merchant_account| {
            api::MerchantAccountResponse::foreign_try_from(merchant_account).change_context(
                errors::ApiErrorResponse::InvalidDataValue {
                    field_name: "merchant_account",
                },
            )
        })
        .collect::<Result<Vec<_>, _>>()?;

    Ok(services::ApplicationResponse::Json(merchant_accounts))
}

#[cfg(all(feature = "olap", feature = "v1"))]
pub async fn list_merchant_account(
    state: SessionState,
    req: api_models::admin::MerchantAccountListRequest,
    org_data_from_auth: Option<authentication::AuthenticationDataWithOrg>,
) -> RouterResponse<Vec<api::MerchantAccountResponse>> {
    if let Some(auth) = org_data_from_auth {
        if auth.organization_id != req.organization_id {
            return Err(errors::ApiErrorResponse::InvalidRequestData {
                message: "Organization ID in request and authentication do not match".to_string(),
            }
            .into());
        }
    }
    let merchant_accounts = state
        .store
        .list_merchant_accounts_by_organization_id(&(&state).into(), &req.organization_id)
        .await
        .to_not_found_response(errors::ApiErrorResponse::MerchantAccountNotFound)?;

    let merchant_accounts = merchant_accounts
        .into_iter()
        .map(|merchant_account| {
            api::MerchantAccountResponse::foreign_try_from(merchant_account).change_context(
                errors::ApiErrorResponse::InvalidDataValue {
                    field_name: "merchant_account",
                },
            )
        })
        .collect::<Result<Vec<_>, _>>()?;

    Ok(services::ApplicationResponse::Json(merchant_accounts))
}

pub async fn get_merchant_account(
    state: SessionState,
    req: api::MerchantId,
    _profile_id: Option<id_type::ProfileId>,
) -> RouterResponse<api::MerchantAccountResponse> {
    let db = state.store.as_ref();
    let key_manager_state = &(&state).into();
    let key_store = db
        .get_merchant_key_store_by_merchant_id(
            key_manager_state,
            &req.merchant_id,
            &db.get_master_key().to_vec().into(),
        )
        .await
        .to_not_found_response(errors::ApiErrorResponse::MerchantAccountNotFound)?;

    let merchant_account = db
        .find_merchant_account_by_merchant_id(key_manager_state, &req.merchant_id, &key_store)
        .await
        .to_not_found_response(errors::ApiErrorResponse::MerchantAccountNotFound)?;

    Ok(service_api::ApplicationResponse::Json(
        api::MerchantAccountResponse::foreign_try_from(merchant_account)
            .change_context(errors::ApiErrorResponse::InternalServerError)
            .attach_printable("Failed to construct response")?,
    ))
}

#[cfg(feature = "v1")]
/// For backwards compatibility, whenever new business labels are passed in
/// primary_business_details, create a profile
pub async fn create_profile_from_business_labels(
    state: &SessionState,
    db: &dyn StorageInterface,
    key_store: &domain::MerchantKeyStore,
    merchant_id: &id_type::MerchantId,
    new_business_details: Vec<admin_types::PrimaryBusinessDetails>,
) -> RouterResult<()> {
    let key_manager_state = &state.into();
    let merchant_account = db
        .find_merchant_account_by_merchant_id(key_manager_state, merchant_id, key_store)
        .await
        .to_not_found_response(errors::ApiErrorResponse::MerchantAccountNotFound)?;

    let old_business_details = merchant_account
        .primary_business_details
        .clone()
        .parse_value::<Vec<admin_types::PrimaryBusinessDetails>>("PrimaryBusinessDetails")
        .change_context(errors::ApiErrorResponse::InvalidDataValue {
            field_name: "routing_algorithm",
        })
        .attach_printable("Invalid routing algorithm given")?;

    // find the diff between two vectors
    let business_profiles_to_create = new_business_details
        .into_iter()
        .filter(|business_details| !old_business_details.contains(business_details))
        .collect::<Vec<_>>();

    for business_profile in business_profiles_to_create {
        let profile_name = format!("{}_{}", business_profile.country, business_profile.business);

        let profile_create_request = admin_types::ProfileCreate {
            profile_name: Some(profile_name),
            ..Default::default()
        };

        let profile_create_result = create_and_insert_business_profile(
            state,
            profile_create_request,
            merchant_account.clone(),
            key_store,
        )
        .await
        .map_err(|profile_insert_error| {
            // If there is any duplicate error, we need not take any action
            logger::warn!("Profile already exists {profile_insert_error:?}");
        });

        // If a profile is created, then unset the default profile
        if profile_create_result.is_ok() && merchant_account.default_profile.is_some() {
            let unset_default_profile = domain::MerchantAccountUpdate::UnsetDefaultProfile;
            db.update_merchant(
                key_manager_state,
                merchant_account.clone(),
                unset_default_profile,
                key_store,
            )
            .await
            .to_not_found_response(errors::ApiErrorResponse::MerchantAccountNotFound)?;
        }
    }

    Ok(())
}

#[cfg(any(feature = "v1", feature = "v2", feature = "olap"))]
#[async_trait::async_trait]
trait MerchantAccountUpdateBridge {
    async fn get_update_merchant_object(
        self,
        state: &SessionState,
        merchant_id: &id_type::MerchantId,
        key_store: &domain::MerchantKeyStore,
    ) -> RouterResult<storage::MerchantAccountUpdate>;
}

#[cfg(feature = "v1")]
#[async_trait::async_trait]
impl MerchantAccountUpdateBridge for api::MerchantAccountUpdate {
    async fn get_update_merchant_object(
        self,
        state: &SessionState,
        merchant_id: &id_type::MerchantId,
        key_store: &domain::MerchantKeyStore,
    ) -> RouterResult<storage::MerchantAccountUpdate> {
        let key_manager_state = &state.into();
        let key = key_store.key.get_inner().peek();

        let db = state.store.as_ref();

        let primary_business_details = self.get_primary_details_as_value().change_context(
            errors::ApiErrorResponse::InvalidDataValue {
                field_name: "primary_business_details",
            },
        )?;

        let pm_collect_link_config = self.get_pm_link_config_as_value().change_context(
            errors::ApiErrorResponse::InvalidDataValue {
                field_name: "pm_collect_link_config",
            },
        )?;

        let merchant_details = self.get_merchant_details_as_secret().change_context(
            errors::ApiErrorResponse::InvalidDataValue {
                field_name: "merchant_details",
            },
        )?;

        self.parse_routing_algorithm().change_context(
            errors::ApiErrorResponse::InvalidDataValue {
                field_name: "routing_algorithm",
            },
        )?;

        let webhook_details = self.webhook_details.map(ForeignInto::foreign_into);

        let parent_merchant_id = get_parent_merchant(
            state,
            self.sub_merchants_enabled,
            self.parent_merchant_id.as_ref(),
            key_store,
        )
        .await?;

        // This supports changing the business profile by passing in the profile_id
        let business_profile_id_update = if let Some(ref profile_id) = self.default_profile {
            // Validate whether profile_id passed in request is valid and is linked to the merchant
            core_utils::validate_and_get_business_profile(
                state.store.as_ref(),
                key_manager_state,
                key_store,
                Some(profile_id),
                merchant_id,
            )
            .await?
            .map(|business_profile| Some(business_profile.get_id().to_owned()))
        } else {
            None
        };

        #[cfg(any(feature = "v1", feature = "v2"))]
        // In order to support backwards compatibility, if a business_labels are passed in the update
        // call, then create new profiles with the profile_name as business_label
        self.primary_business_details
            .clone()
            .async_map(|primary_business_details| async {
                let _ = create_profile_from_business_labels(
                    state,
                    db,
                    key_store,
                    merchant_id,
                    primary_business_details,
                )
                .await;
            })
            .await;

        let identifier = km_types::Identifier::Merchant(key_store.merchant_id.clone());
        Ok(storage::MerchantAccountUpdate::Update {
            merchant_name: self
                .merchant_name
                .map(Secret::new)
                .async_lift(|inner| async {
                    domain_types::crypto_operation(
                        key_manager_state,
                        type_name!(storage::MerchantAccount),
                        domain_types::CryptoOperation::EncryptOptional(inner),
                        identifier.clone(),
                        key,
                    )
                    .await
                    .and_then(|val| val.try_into_optionaloperation())
                })
                .await
                .change_context(errors::ApiErrorResponse::InternalServerError)
                .attach_printable("Unable to encrypt merchant name")?,
            merchant_details: merchant_details
                .async_lift(|inner| async {
                    domain_types::crypto_operation(
                        key_manager_state,
                        type_name!(storage::MerchantAccount),
                        domain_types::CryptoOperation::EncryptOptional(inner),
                        identifier.clone(),
                        key,
                    )
                    .await
                    .and_then(|val| val.try_into_optionaloperation())
                })
                .await
                .change_context(errors::ApiErrorResponse::InternalServerError)
                .attach_printable("Unable to encrypt merchant details")?,
            return_url: self.return_url.map(|a| a.to_string()),
            webhook_details,
            sub_merchants_enabled: self.sub_merchants_enabled,
            parent_merchant_id,
            enable_payment_response_hash: self.enable_payment_response_hash,
            payment_response_hash_key: self.payment_response_hash_key,
            redirect_to_merchant_with_http_post: self.redirect_to_merchant_with_http_post,
            locker_id: self.locker_id,
            metadata: self.metadata,
            publishable_key: None,
            primary_business_details,
            frm_routing_algorithm: self.frm_routing_algorithm,
            intent_fulfillment_time: None,
            #[cfg(feature = "payouts")]
            payout_routing_algorithm: self.payout_routing_algorithm,
            #[cfg(not(feature = "payouts"))]
            payout_routing_algorithm: None,
            default_profile: business_profile_id_update,
            payment_link_config: None,
            pm_collect_link_config,
            routing_algorithm: self.routing_algorithm,
        })
    }
}

#[cfg(feature = "v2")]
#[async_trait::async_trait]
impl MerchantAccountUpdateBridge for api::MerchantAccountUpdate {
    async fn get_update_merchant_object(
        self,
        state: &SessionState,
        _merchant_id: &id_type::MerchantId,
        key_store: &domain::MerchantKeyStore,
    ) -> RouterResult<storage::MerchantAccountUpdate> {
        let key_manager_state = &state.into();
        let key = key_store.key.get_inner().peek();

        let merchant_details = self.get_merchant_details_as_secret().change_context(
            errors::ApiErrorResponse::InvalidDataValue {
                field_name: "merchant_details",
            },
        )?;

        let metadata = self.get_metadata_as_secret().change_context(
            errors::ApiErrorResponse::InvalidDataValue {
                field_name: "metadata",
            },
        )?;

        let identifier = km_types::Identifier::Merchant(key_store.merchant_id.clone());
        Ok(storage::MerchantAccountUpdate::Update {
            merchant_name: self
                .merchant_name
                .map(Secret::new)
                .async_lift(|inner| async {
                    domain_types::crypto_operation(
                        key_manager_state,
                        type_name!(storage::MerchantAccount),
                        domain_types::CryptoOperation::EncryptOptional(inner),
                        identifier.clone(),
                        key,
                    )
                    .await
                    .and_then(|val| val.try_into_optionaloperation())
                })
                .await
                .change_context(errors::ApiErrorResponse::InternalServerError)
                .attach_printable("Unable to encrypt merchant name")?,
            merchant_details: merchant_details
                .async_lift(|inner| async {
                    domain_types::crypto_operation(
                        key_manager_state,
                        type_name!(storage::MerchantAccount),
                        domain_types::CryptoOperation::EncryptOptional(inner),
                        identifier.clone(),
                        key,
                    )
                    .await
                    .and_then(|val| val.try_into_optionaloperation())
                })
                .await
                .change_context(errors::ApiErrorResponse::InternalServerError)
                .attach_printable("Unable to encrypt merchant details")?,
            metadata: metadata.map(Box::new),
            publishable_key: None,
        })
    }
}

pub async fn merchant_account_update(
    state: SessionState,
    merchant_id: &id_type::MerchantId,
    _profile_id: Option<id_type::ProfileId>,
    req: api::MerchantAccountUpdate,
) -> RouterResponse<api::MerchantAccountResponse> {
    let db = state.store.as_ref();
    let key_manager_state = &(&state).into();
    let key_store = db
        .get_merchant_key_store_by_merchant_id(
            key_manager_state,
            merchant_id,
            &db.get_master_key().to_vec().into(),
        )
        .await
        .to_not_found_response(errors::ApiErrorResponse::MerchantAccountNotFound)?;

    let merchant_account_storage_object = req
        .get_update_merchant_object(&state, merchant_id, &key_store)
        .await
        .attach_printable("Failed to create merchant account update object")?;

    let response = db
        .update_specific_fields_in_merchant(
            key_manager_state,
            merchant_id,
            merchant_account_storage_object,
            &key_store,
        )
        .await
        .to_not_found_response(errors::ApiErrorResponse::MerchantAccountNotFound)?;

    Ok(service_api::ApplicationResponse::Json(
        api::MerchantAccountResponse::foreign_try_from(response)
            .change_context(errors::ApiErrorResponse::InternalServerError)
            .attach_printable("Failed while generating response")?,
    ))
}

pub async fn merchant_account_delete(
    state: SessionState,
    merchant_id: id_type::MerchantId,
) -> RouterResponse<api::MerchantAccountDeleteResponse> {
    let mut is_deleted = false;
    let db = state.store.as_ref();
    let key_manager_state = &(&state).into();
    let merchant_key_store = db
        .get_merchant_key_store_by_merchant_id(
            key_manager_state,
            &merchant_id,
            &state.store.get_master_key().to_vec().into(),
        )
        .await
        .to_not_found_response(errors::ApiErrorResponse::MerchantAccountNotFound)?;

    let merchant_account = db
        .find_merchant_account_by_merchant_id(key_manager_state, &merchant_id, &merchant_key_store)
        .await
        .to_not_found_response(errors::ApiErrorResponse::MerchantAccountNotFound)?;

    let is_merchant_account_deleted = db
        .delete_merchant_account_by_merchant_id(&merchant_id)
        .await
        .to_not_found_response(errors::ApiErrorResponse::MerchantAccountNotFound)?;
    if is_merchant_account_deleted {
        let is_merchant_key_store_deleted = db
            .delete_merchant_key_store_by_merchant_id(&merchant_id)
            .await
            .to_not_found_response(errors::ApiErrorResponse::MerchantAccountNotFound)?;
        is_deleted = is_merchant_account_deleted && is_merchant_key_store_deleted;
    }

    let state = state.clone();
    authentication::decision::spawn_tracked_job(
        async move {
            authentication::decision::revoke_api_key(
                &state,
                merchant_account.publishable_key.into(),
            )
            .await
        },
        authentication::decision::REVOKE,
    );

    match db
        .delete_config_by_key(merchant_id.get_requires_cvv_key().as_str())
        .await
    {
        Ok(_) => Ok::<_, errors::ApiErrorResponse>(()),
        Err(err) => {
            if err.current_context().is_db_not_found() {
                logger::error!("requires_cvv config not found in db: {err:?}");
                Ok(())
            } else {
                Err(err
                    .change_context(errors::ApiErrorResponse::InternalServerError)
                    .attach_printable("Failed while deleting requires_cvv config"))?
            }
        }
    }
    .ok();

    let response = api::MerchantAccountDeleteResponse {
        merchant_id,
        deleted: is_deleted,
    };
    Ok(service_api::ApplicationResponse::Json(response))
}

#[cfg(feature = "v1")]
async fn get_parent_merchant(
    state: &SessionState,
    sub_merchants_enabled: Option<bool>,
    parent_merchant: Option<&id_type::MerchantId>,
    key_store: &domain::MerchantKeyStore,
) -> RouterResult<Option<id_type::MerchantId>> {
    Ok(match sub_merchants_enabled {
        Some(true) => {
            Some(
                parent_merchant.ok_or_else(|| {
                    report!(errors::ValidationError::MissingRequiredField {
                        field_name: "parent_merchant_id".to_string()
                    })
                    .change_context(errors::ApiErrorResponse::PreconditionFailed {
                        message: "If `sub_merchants_enabled` is `true`, then `parent_merchant_id` is mandatory".to_string(),
                    })
                })
                .map(|id| validate_merchant_id(state, id,key_store).change_context(
                    errors::ApiErrorResponse::InvalidDataValue { field_name: "parent_merchant_id" }
                ))?
                .await?
                .get_id().to_owned()
            )
        }
        _ => None,
    })
}

#[cfg(feature = "v1")]
async fn validate_merchant_id(
    state: &SessionState,
    merchant_id: &id_type::MerchantId,
    key_store: &domain::MerchantKeyStore,
) -> RouterResult<domain::MerchantAccount> {
    let db = &*state.store;
    db.find_merchant_account_by_merchant_id(&state.into(), merchant_id, key_store)
        .await
        .to_not_found_response(errors::ApiErrorResponse::MerchantAccountNotFound)
}

struct ConnectorStatusAndDisabledValidation<'a> {
    status: &'a Option<api_enums::ConnectorStatus>,
    disabled: &'a Option<bool>,
    auth: &'a types::ConnectorAuthType,
    current_status: &'a api_enums::ConnectorStatus,
}

impl ConnectorStatusAndDisabledValidation<'_> {
    fn validate_status_and_disabled(
        &self,
    ) -> RouterResult<(api_enums::ConnectorStatus, Option<bool>)> {
        let connector_status = match (self.status, self.auth) {
            (
                Some(common_enums::ConnectorStatus::Active),
                types::ConnectorAuthType::TemporaryAuth,
            ) => {
                return Err(errors::ApiErrorResponse::InvalidRequestData {
                    message: "Connector status cannot be active when using TemporaryAuth"
                        .to_string(),
                }
                .into());
            }
            (Some(status), _) => status,
            (None, types::ConnectorAuthType::TemporaryAuth) => {
                &common_enums::ConnectorStatus::Inactive
            }
            (None, _) => self.current_status,
        };

        let disabled = match (self.disabled, connector_status) {
            (Some(false), common_enums::ConnectorStatus::Inactive) => {
                return Err(errors::ApiErrorResponse::InvalidRequestData {
                    message: "Connector cannot be enabled when connector_status is inactive or when using TemporaryAuth"
                        .to_string(),
                }
                .into());
            }
            (Some(disabled), _) => Some(*disabled),
            (None, common_enums::ConnectorStatus::Inactive) => Some(true),
            // Enable the connector if nothing is passed in the request
            (None, _) => Some(false),
        };

        Ok((*connector_status, disabled))
    }
}

struct ConnectorMetadata<'a> {
    connector_metadata: &'a Option<pii::SecretSerdeValue>,
}

impl ConnectorMetadata<'_> {
    fn validate_apple_pay_certificates_in_mca_metadata(&self) -> RouterResult<()> {
        self.connector_metadata
            .clone()
            .map(api_models::payments::ConnectorMetadata::from_value)
            .transpose()
            .change_context(errors::ApiErrorResponse::InvalidDataFormat {
                field_name: "metadata".to_string(),
                expected_format: "connector metadata".to_string(),
            })?
            .and_then(|metadata| metadata.get_apple_pay_certificates())
            .map(|(certificate, certificate_key)| {
                client::create_identity_from_certificate_and_key(certificate, certificate_key)
            })
            .transpose()
            .change_context(errors::ApiErrorResponse::InvalidDataValue {
                field_name: "certificate/certificate key",
            })?;
        Ok(())
    }
}

struct PMAuthConfigValidation<'a> {
    connector_type: &'a api_enums::ConnectorType,
    pm_auth_config: &'a Option<pii::SecretSerdeValue>,
    db: &'a dyn StorageInterface,
    merchant_id: &'a id_type::MerchantId,
    profile_id: &'a id_type::ProfileId,
    key_store: &'a domain::MerchantKeyStore,
    key_manager_state: &'a KeyManagerState,
}

impl PMAuthConfigValidation<'_> {
    async fn validate_pm_auth(&self, val: &pii::SecretSerdeValue) -> RouterResponse<()> {
        let config = serde_json::from_value::<api_models::pm_auth::PaymentMethodAuthConfig>(
            val.clone().expose(),
        )
        .change_context(errors::ApiErrorResponse::InvalidRequestData {
            message: "invalid data received for payment method auth config".to_string(),
        })
        .attach_printable("Failed to deserialize Payment Method Auth config")?;

        let all_mcas = self
            .db
            .find_merchant_connector_account_by_merchant_id_and_disabled_list(
                self.key_manager_state,
                self.merchant_id,
                true,
                self.key_store,
            )
            .await
            .change_context(errors::ApiErrorResponse::MerchantConnectorAccountNotFound {
                id: self.merchant_id.get_string_repr().to_owned(),
            })?;
        for conn_choice in config.enabled_payment_methods {
            let pm_auth_mca = all_mcas
                .iter()
                .find(|mca| mca.get_id() == conn_choice.mca_id)
                .ok_or(errors::ApiErrorResponse::GenericNotFoundError {
                    message: "payment method auth connector account not found".to_string(),
                })?;

            if &pm_auth_mca.profile_id != self.profile_id {
                return Err(errors::ApiErrorResponse::GenericNotFoundError {
                    message: "payment method auth profile_id differs from connector profile_id"
                        .to_string(),
                }
                .into());
            }
        }

        Ok(services::ApplicationResponse::StatusOk)
    }

    async fn validate_pm_auth_config(&self) -> RouterResult<()> {
        if self.connector_type != &api_enums::ConnectorType::PaymentMethodAuth {
            if let Some(val) = self.pm_auth_config.clone() {
                self.validate_pm_auth(&val).await?;
            }
        }
        Ok(())
    }
}

struct ConnectorTypeAndConnectorName<'a> {
    connector_type: &'a api_enums::ConnectorType,
    connector_name: &'a api_enums::Connector,
}

impl ConnectorTypeAndConnectorName<'_> {
    fn get_routable_connector(&self) -> RouterResult<Option<api_enums::RoutableConnectors>> {
        let mut routable_connector =
            api_enums::RoutableConnectors::from_str(&self.connector_name.to_string()).ok();

        let vault_connector =
            api_enums::convert_vault_connector(self.connector_name.to_string().as_str());
        let pm_auth_connector =
            api_enums::convert_pm_auth_connector(self.connector_name.to_string().as_str());
        let authentication_connector =
            api_enums::convert_authentication_connector(self.connector_name.to_string().as_str());
        let tax_connector =
            api_enums::convert_tax_connector(self.connector_name.to_string().as_str());
        let billing_connector =
            api_enums::convert_billing_connector(self.connector_name.to_string().as_str());

        if pm_auth_connector.is_some() {
            if self.connector_type != &api_enums::ConnectorType::PaymentMethodAuth
                && self.connector_type != &api_enums::ConnectorType::PaymentProcessor
            {
                return Err(errors::ApiErrorResponse::InvalidRequestData {
                    message: "Invalid connector type given".to_string(),
                }
                .into());
            }
        } else if authentication_connector.is_some() {
            if self.connector_type != &api_enums::ConnectorType::AuthenticationProcessor {
                return Err(errors::ApiErrorResponse::InvalidRequestData {
                    message: "Invalid connector type given".to_string(),
                }
                .into());
            }
        } else if tax_connector.is_some() {
            if self.connector_type != &api_enums::ConnectorType::TaxProcessor {
                return Err(errors::ApiErrorResponse::InvalidRequestData {
                    message: "Invalid connector type given".to_string(),
                }
                .into());
            }
        } else if billing_connector.is_some() {
            if self.connector_type != &api_enums::ConnectorType::BillingProcessor {
                return Err(errors::ApiErrorResponse::InvalidRequestData {
                    message: "Invalid connector type given".to_string(),
                }
                .into());
            }
        } else if vault_connector.is_some() {
            if self.connector_type != &api_enums::ConnectorType::VaultProcessor {
                return Err(errors::ApiErrorResponse::InvalidRequestData {
                    message: "Invalid connector type given".to_string(),
                }
                .into());
            }
        } else {
            let routable_connector_option = self
                .connector_name
                .to_string()
                .parse::<api_enums::RoutableConnectors>()
                .change_context(errors::ApiErrorResponse::InvalidRequestData {
                    message: "Invalid connector name given".to_string(),
                })?;
            routable_connector = Some(routable_connector_option);
        };
        Ok(routable_connector)
    }
}
#[cfg(feature = "v1")]
struct MerchantDefaultConfigUpdate<'a> {
    routable_connector: &'a Option<api_enums::RoutableConnectors>,
    merchant_connector_id: &'a id_type::MerchantConnectorAccountId,
    store: &'a dyn StorageInterface,
    merchant_id: &'a id_type::MerchantId,
    profile_id: &'a id_type::ProfileId,
    transaction_type: &'a api_enums::TransactionType,
}
#[cfg(feature = "v1")]
impl MerchantDefaultConfigUpdate<'_> {
    async fn retrieve_and_update_default_fallback_routing_algorithm_if_routable_connector_exists(
        &self,
    ) -> RouterResult<()> {
        let mut default_routing_config = routing::helpers::get_merchant_default_config(
            self.store,
            self.merchant_id.get_string_repr(),
            self.transaction_type,
        )
        .await?;

        let mut default_routing_config_for_profile = routing::helpers::get_merchant_default_config(
            self.store,
            self.profile_id.get_string_repr(),
            self.transaction_type,
        )
        .await?;

        if let Some(routable_connector_val) = self.routable_connector {
            let choice = routing_types::RoutableConnectorChoice {
                choice_kind: routing_types::RoutableChoiceKind::FullStruct,
                connector: *routable_connector_val,
                merchant_connector_id: Some(self.merchant_connector_id.clone()),
            };
            if !default_routing_config.contains(&choice) {
                default_routing_config.push(choice.clone());
                routing::helpers::update_merchant_default_config(
                    self.store,
                    self.merchant_id.get_string_repr(),
                    default_routing_config.clone(),
                    self.transaction_type,
                )
                .await?;
            }
            if !default_routing_config_for_profile.contains(&choice.clone()) {
                default_routing_config_for_profile.push(choice);
                routing::helpers::update_merchant_default_config(
                    self.store,
                    self.profile_id.get_string_repr(),
                    default_routing_config_for_profile.clone(),
                    self.transaction_type,
                )
                .await?;
            }
        }
        Ok(())
    }

    async fn retrieve_and_delete_from_default_fallback_routing_algorithm_if_routable_connector_exists(
        &self,
    ) -> RouterResult<()> {
        let mut default_routing_config = routing::helpers::get_merchant_default_config(
            self.store,
            self.merchant_id.get_string_repr(),
            self.transaction_type,
        )
        .await?;

        let mut default_routing_config_for_profile = routing::helpers::get_merchant_default_config(
            self.store,
            self.profile_id.get_string_repr(),
            self.transaction_type,
        )
        .await?;

        if let Some(routable_connector_val) = self.routable_connector {
            let choice = routing_types::RoutableConnectorChoice {
                choice_kind: routing_types::RoutableChoiceKind::FullStruct,
                connector: *routable_connector_val,
                merchant_connector_id: Some(self.merchant_connector_id.clone()),
            };
            if default_routing_config.contains(&choice) {
                default_routing_config.retain(|mca| {
                    mca.merchant_connector_id.as_ref() != Some(self.merchant_connector_id)
                });
                routing::helpers::update_merchant_default_config(
                    self.store,
                    self.merchant_id.get_string_repr(),
                    default_routing_config.clone(),
                    self.transaction_type,
                )
                .await?;
            }
            if default_routing_config_for_profile.contains(&choice.clone()) {
                default_routing_config_for_profile.retain(|mca| {
                    mca.merchant_connector_id.as_ref() != Some(self.merchant_connector_id)
                });
                routing::helpers::update_merchant_default_config(
                    self.store,
                    self.profile_id.get_string_repr(),
                    default_routing_config_for_profile.clone(),
                    self.transaction_type,
                )
                .await?;
            }
        }
        Ok(())
    }
}
#[cfg(feature = "v2")]
struct DefaultFallbackRoutingConfigUpdate<'a> {
    routable_connector: &'a Option<api_enums::RoutableConnectors>,
    merchant_connector_id: &'a id_type::MerchantConnectorAccountId,
    store: &'a dyn StorageInterface,
    business_profile: domain::Profile,
    key_store: hyperswitch_domain_models::merchant_key_store::MerchantKeyStore,
    key_manager_state: &'a KeyManagerState,
}
#[cfg(feature = "v2")]
impl DefaultFallbackRoutingConfigUpdate<'_> {
    async fn retrieve_and_update_default_fallback_routing_algorithm_if_routable_connector_exists(
        &self,
    ) -> RouterResult<()> {
        let profile_wrapper = ProfileWrapper::new(self.business_profile.clone());
        let default_routing_config_for_profile =
            &mut profile_wrapper.get_default_fallback_list_of_connector_under_profile()?;
        if let Some(routable_connector_val) = self.routable_connector {
            let choice = routing_types::RoutableConnectorChoice {
                choice_kind: routing_types::RoutableChoiceKind::FullStruct,
                connector: *routable_connector_val,
                merchant_connector_id: Some(self.merchant_connector_id.clone()),
            };
            if !default_routing_config_for_profile.contains(&choice.clone()) {
                default_routing_config_for_profile.push(choice);

                profile_wrapper
                    .update_default_fallback_routing_of_connectors_under_profile(
                        self.store,
                        default_routing_config_for_profile,
                        self.key_manager_state,
                        &self.key_store,
                    )
                    .await?
            }
        }
        Ok(())
    }

    async fn retrieve_and_delete_from_default_fallback_routing_algorithm_if_routable_connector_exists(
        &self,
    ) -> RouterResult<()> {
        let profile_wrapper = ProfileWrapper::new(self.business_profile.clone());
        let default_routing_config_for_profile =
            &mut profile_wrapper.get_default_fallback_list_of_connector_under_profile()?;
        if let Some(routable_connector_val) = self.routable_connector {
            let choice = routing_types::RoutableConnectorChoice {
                choice_kind: routing_types::RoutableChoiceKind::FullStruct,
                connector: *routable_connector_val,
                merchant_connector_id: Some(self.merchant_connector_id.clone()),
            };
            if default_routing_config_for_profile.contains(&choice.clone()) {
                default_routing_config_for_profile.retain(|mca| {
                    mca.merchant_connector_id.as_ref() != Some(self.merchant_connector_id)
                });

                profile_wrapper
                    .update_default_fallback_routing_of_connectors_under_profile(
                        self.store,
                        default_routing_config_for_profile,
                        self.key_manager_state,
                        &self.key_store,
                    )
                    .await?
            }
        }
        Ok(())
    }
}
#[cfg(any(feature = "v1", feature = "v2", feature = "olap"))]
#[async_trait::async_trait]
trait MerchantConnectorAccountUpdateBridge {
    async fn get_merchant_connector_account_from_id(
        self,
        db: &dyn StorageInterface,
        merchant_id: &id_type::MerchantId,
        merchant_connector_id: &id_type::MerchantConnectorAccountId,
        key_store: &domain::MerchantKeyStore,
        key_manager_state: &KeyManagerState,
    ) -> RouterResult<domain::MerchantConnectorAccount>;

    async fn create_domain_model_from_request(
        self,
        state: &SessionState,
        mca: &domain::MerchantConnectorAccount,
        key_manager_state: &KeyManagerState,
        merchant_context: &domain::MerchantContext,
    ) -> RouterResult<domain::MerchantConnectorAccountUpdate>;
}

#[cfg(all(feature = "v2", feature = "olap"))]
#[async_trait::async_trait]
impl MerchantConnectorAccountUpdateBridge for api_models::admin::MerchantConnectorUpdate {
    async fn get_merchant_connector_account_from_id(
        self,
        db: &dyn StorageInterface,
        _merchant_id: &id_type::MerchantId,
        merchant_connector_id: &id_type::MerchantConnectorAccountId,
        key_store: &domain::MerchantKeyStore,
        key_manager_state: &KeyManagerState,
    ) -> RouterResult<domain::MerchantConnectorAccount> {
        db.find_merchant_connector_account_by_id(
            key_manager_state,
            merchant_connector_id,
            key_store,
        )
        .await
        .to_not_found_response(errors::ApiErrorResponse::MerchantAccountNotFound)
    }

    async fn create_domain_model_from_request(
        self,
        state: &SessionState,
        mca: &domain::MerchantConnectorAccount,
        key_manager_state: &KeyManagerState,
        merchant_context: &domain::MerchantContext,
    ) -> RouterResult<domain::MerchantConnectorAccountUpdate> {
        let frm_configs = self.get_frm_config_as_secret();

        let payment_methods_enabled = self.payment_methods_enabled;

        let auth = types::ConnectorAuthType::from_secret_value(
            self.connector_account_details
                .clone()
                .unwrap_or(mca.connector_account_details.clone().into_inner()),
        )
        .change_context(errors::ApiErrorResponse::InvalidDataFormat {
            field_name: "connector_account_details".to_string(),
            expected_format: "auth_type and api_key".to_string(),
        })?;

        let metadata = self.metadata.clone().or(mca.metadata.clone());

        let connector_auth_type_and_metadata_validation = ConnectorAuthTypeAndMetadataValidation {
            connector_name: &mca.connector_name,
            auth_type: &auth,
            connector_meta_data: &metadata,
        };

        connector_auth_type_and_metadata_validation.validate_auth_and_metadata_type()?;
        let connector_status_and_disabled_validation = ConnectorStatusAndDisabledValidation {
            status: &self.status,
            disabled: &self.disabled,
            auth: &auth,
            current_status: &mca.status,
        };

        let (connector_status, disabled) =
            connector_status_and_disabled_validation.validate_status_and_disabled()?;

        let pm_auth_config_validation = PMAuthConfigValidation {
            connector_type: &self.connector_type,
            pm_auth_config: &self.pm_auth_config,
            db: state.store.as_ref(),
            merchant_id: merchant_context.get_merchant_account().get_id(),
            profile_id: &mca.profile_id.clone(),
            key_store: merchant_context.get_merchant_key_store(),
            key_manager_state,
        };

        pm_auth_config_validation.validate_pm_auth_config().await?;

        let merchant_recipient_data = if let Some(data) = &self.additional_merchant_data {
            Some(
                process_open_banking_connectors(
                    state,
                    merchant_context.get_merchant_account().get_id(),
                    &auth,
                    &self.connector_type,
                    &mca.connector_name,
                    types::AdditionalMerchantData::foreign_from(data.clone()),
                    merchant_context.get_merchant_key_store(),
                )
                .await?,
            )
        } else {
            None
        }
        .map(|data| {
            serde_json::to_value(types::AdditionalMerchantData::OpenBankingRecipientData(
                data,
            ))
        })
        .transpose()
        .change_context(errors::ApiErrorResponse::InternalServerError)
        .attach_printable("Failed to serialize MerchantRecipientData")?;

        let encrypted_data = domain_types::crypto_operation(
            key_manager_state,
            type_name!(domain::MerchantConnectorAccount),
            domain_types::CryptoOperation::BatchEncrypt(
                UpdateEncryptableMerchantConnectorAccount::to_encryptable(
                    UpdateEncryptableMerchantConnectorAccount {
                        connector_account_details: self.connector_account_details,
                        connector_wallets_details:
                            helpers::get_connector_wallets_details_with_apple_pay_certificates(
                                &self.metadata,
                                &self.connector_wallets_details,
                            )
                            .await?,
                        additional_merchant_data: merchant_recipient_data.map(Secret::new),
                    },
                ),
            ),
            km_types::Identifier::Merchant(
                merchant_context
                    .get_merchant_key_store()
                    .merchant_id
                    .clone(),
            ),
            merchant_context.get_merchant_key_store().key.peek(),
        )
        .await
        .and_then(|val| val.try_into_batchoperation())
        .change_context(errors::ApiErrorResponse::InternalServerError)
        .attach_printable("Failed while decrypting connector account details".to_string())?;

        let encrypted_data =
            UpdateEncryptableMerchantConnectorAccount::from_encryptable(encrypted_data)
                .change_context(errors::ApiErrorResponse::InternalServerError)
                .attach_printable("Failed while decrypting connector account details")?;

        let feature_metadata = self
            .feature_metadata
            .as_ref()
            .map(ForeignTryFrom::foreign_try_from)
            .transpose()?;

        Ok(storage::MerchantConnectorAccountUpdate::Update {
            connector_type: Some(self.connector_type),
            connector_label: self.connector_label.clone(),
            connector_account_details: Box::new(encrypted_data.connector_account_details),
            disabled,
            payment_methods_enabled,
            metadata: self.metadata,
            frm_configs,
            connector_webhook_details: match &self.connector_webhook_details {
                Some(connector_webhook_details) => Box::new(
                    connector_webhook_details
                        .encode_to_value()
                        .change_context(errors::ApiErrorResponse::InternalServerError)
                        .map(Some)?
                        .map(Secret::new),
                ),
                None => Box::new(None),
            },
            applepay_verified_domains: None,
            pm_auth_config: Box::new(self.pm_auth_config),
            status: Some(connector_status),
            additional_merchant_data: Box::new(encrypted_data.additional_merchant_data),
            connector_wallets_details: Box::new(encrypted_data.connector_wallets_details),
            feature_metadata: Box::new(feature_metadata),
        })
    }
}

#[cfg(all(feature = "v1", feature = "olap"))]
#[async_trait::async_trait]
impl MerchantConnectorAccountUpdateBridge for api_models::admin::MerchantConnectorUpdate {
    async fn get_merchant_connector_account_from_id(
        self,
        db: &dyn StorageInterface,
        merchant_id: &id_type::MerchantId,
        merchant_connector_id: &id_type::MerchantConnectorAccountId,
        key_store: &domain::MerchantKeyStore,
        key_manager_state: &KeyManagerState,
    ) -> RouterResult<domain::MerchantConnectorAccount> {
        db.find_by_merchant_connector_account_merchant_id_merchant_connector_id(
            key_manager_state,
            merchant_id,
            merchant_connector_id,
            key_store,
        )
        .await
        .to_not_found_response(
            errors::ApiErrorResponse::MerchantConnectorAccountNotFound {
                id: merchant_connector_id.get_string_repr().to_string(),
            },
        )
    }

    async fn create_domain_model_from_request(
        self,
        state: &SessionState,
        mca: &domain::MerchantConnectorAccount,
        key_manager_state: &KeyManagerState,
        merchant_context: &domain::MerchantContext,
    ) -> RouterResult<domain::MerchantConnectorAccountUpdate> {
        let payment_methods_enabled = self.payment_methods_enabled.map(|pm_enabled| {
            pm_enabled
                .iter()
                .flat_map(Encode::encode_to_value)
                .map(Secret::new)
                .collect::<Vec<pii::SecretSerdeValue>>()
        });

        let frm_configs = get_frm_config_as_secret(self.frm_configs);

        let auth: types::ConnectorAuthType = self
            .connector_account_details
            .clone()
            .unwrap_or(mca.connector_account_details.clone().into_inner())
            .parse_value("ConnectorAuthType")
            .change_context(errors::ApiErrorResponse::InvalidDataFormat {
                field_name: "connector_account_details".to_string(),
                expected_format: "auth_type and api_key".to_string(),
            })?;
        let metadata = self.metadata.clone().or(mca.metadata.clone());

        let connector_name = mca.connector_name.as_ref();
        let connector_enum = api_models::enums::Connector::from_str(connector_name)
            .change_context(errors::ApiErrorResponse::InvalidDataValue {
                field_name: "connector",
            })
            .attach_printable_lazy(|| {
                format!("unable to parse connector name {connector_name:?}")
            })?;
        let connector_auth_type_and_metadata_validation = ConnectorAuthTypeAndMetadataValidation {
            connector_name: &connector_enum,
            auth_type: &auth,
            connector_meta_data: &metadata,
        };
        connector_auth_type_and_metadata_validation.validate_auth_and_metadata_type()?;
        let connector_status_and_disabled_validation = ConnectorStatusAndDisabledValidation {
            status: &self.status,
            disabled: &self.disabled,
            auth: &auth,
            current_status: &mca.status,
        };
        let (connector_status, disabled) =
            connector_status_and_disabled_validation.validate_status_and_disabled()?;

        if self.connector_type != api_enums::ConnectorType::PaymentMethodAuth {
            if let Some(val) = self.pm_auth_config.clone() {
                validate_pm_auth(
                    val,
                    state,
                    merchant_context.get_merchant_account().get_id(),
                    merchant_context.clone(),
                    &mca.profile_id,
                )
                .await?;
            }
        }

        let merchant_recipient_data = if let Some(data) = &self.additional_merchant_data {
            Some(
                process_open_banking_connectors(
                    state,
                    merchant_context.get_merchant_account().get_id(),
                    &auth,
                    &self.connector_type,
                    &connector_enum,
                    types::AdditionalMerchantData::foreign_from(data.clone()),
                    merchant_context.get_merchant_key_store(),
                )
                .await?,
            )
        } else {
            None
        }
        .map(|data| {
            serde_json::to_value(types::AdditionalMerchantData::OpenBankingRecipientData(
                data,
            ))
        })
        .transpose()
        .change_context(errors::ApiErrorResponse::InternalServerError)
        .attach_printable("Failed to serialize MerchantRecipientData")?;

        let encrypted_data = domain_types::crypto_operation(
            key_manager_state,
            type_name!(domain::MerchantConnectorAccount),
            domain_types::CryptoOperation::BatchEncrypt(
                UpdateEncryptableMerchantConnectorAccount::to_encryptable(
                    UpdateEncryptableMerchantConnectorAccount {
                        connector_account_details: self.connector_account_details,
                        connector_wallets_details:
                            helpers::get_connector_wallets_details_with_apple_pay_certificates(
                                &self.metadata,
                                &self.connector_wallets_details,
                            )
                            .await?,
                        additional_merchant_data: merchant_recipient_data.map(Secret::new),
                    },
                ),
            ),
            km_types::Identifier::Merchant(
                merchant_context
                    .get_merchant_key_store()
                    .merchant_id
                    .clone(),
            ),
            merchant_context.get_merchant_key_store().key.peek(),
        )
        .await
        .and_then(|val| val.try_into_batchoperation())
        .change_context(errors::ApiErrorResponse::InternalServerError)
        .attach_printable("Failed while decrypting connector account details".to_string())?;

        let encrypted_data =
            UpdateEncryptableMerchantConnectorAccount::from_encryptable(encrypted_data)
                .change_context(errors::ApiErrorResponse::InternalServerError)
                .attach_printable("Failed while decrypting connector account details")?;

        Ok(storage::MerchantConnectorAccountUpdate::Update {
            connector_type: Some(self.connector_type),
            connector_name: None,
            merchant_connector_id: None,
            connector_label: self.connector_label.clone(),
            connector_account_details: Box::new(encrypted_data.connector_account_details),
            test_mode: self.test_mode,
            disabled,
            payment_methods_enabled,
            metadata: self.metadata,
            frm_configs,
            connector_webhook_details: match &self.connector_webhook_details {
                Some(connector_webhook_details) => Box::new(
                    connector_webhook_details
                        .encode_to_value()
                        .change_context(errors::ApiErrorResponse::InternalServerError)
                        .map(Some)?
                        .map(Secret::new),
                ),
                None => Box::new(None),
            },
            applepay_verified_domains: None,
            pm_auth_config: Box::new(self.pm_auth_config),
            status: Some(connector_status),
            additional_merchant_data: Box::new(encrypted_data.additional_merchant_data),
            connector_wallets_details: Box::new(encrypted_data.connector_wallets_details),
        })
    }
}

#[cfg(any(feature = "v1", feature = "v2", feature = "olap"))]
#[async_trait::async_trait]
trait MerchantConnectorAccountCreateBridge {
    async fn create_domain_model_from_request(
        self,
        state: &SessionState,
        key_store: domain::MerchantKeyStore,
        business_profile: &domain::Profile,
        key_manager_state: &KeyManagerState,
    ) -> RouterResult<domain::MerchantConnectorAccount>;

    async fn validate_and_get_business_profile(
        self,
        merchant_context: &domain::MerchantContext,
        db: &dyn StorageInterface,
        key_manager_state: &KeyManagerState,
    ) -> RouterResult<domain::Profile>;
}

#[cfg(all(feature = "v2", feature = "olap"))]
#[async_trait::async_trait]
impl MerchantConnectorAccountCreateBridge for api::MerchantConnectorCreate {
    async fn create_domain_model_from_request(
        self,
        state: &SessionState,
        key_store: domain::MerchantKeyStore,
        business_profile: &domain::Profile,
        key_manager_state: &KeyManagerState,
    ) -> RouterResult<domain::MerchantConnectorAccount> {
        // If connector label is not passed in the request, generate one
        let connector_label = self.get_connector_label(business_profile.profile_name.clone());
        let frm_configs = self.get_frm_config_as_secret();
        let payment_methods_enabled = self.payment_methods_enabled;
        // Validate Merchant api details and return error if not in correct format
        let auth = types::ConnectorAuthType::from_option_secret_value(
            self.connector_account_details.clone(),
        )
        .change_context(errors::ApiErrorResponse::InvalidDataFormat {
            field_name: "connector_account_details".to_string(),
            expected_format: "auth_type and api_key".to_string(),
        })?;

        let connector_auth_type_and_metadata_validation = ConnectorAuthTypeAndMetadataValidation {
            connector_name: &self.connector_name,
            auth_type: &auth,
            connector_meta_data: &self.metadata,
        };
        connector_auth_type_and_metadata_validation.validate_auth_and_metadata_type()?;
        let connector_status_and_disabled_validation = ConnectorStatusAndDisabledValidation {
            status: &self.status,
            disabled: &self.disabled,
            auth: &auth,
            current_status: &api_enums::ConnectorStatus::Active,
        };
        let (connector_status, disabled) =
            connector_status_and_disabled_validation.validate_status_and_disabled()?;

        let identifier = km_types::Identifier::Merchant(business_profile.merchant_id.clone());
        let merchant_recipient_data = if let Some(data) = &self.additional_merchant_data {
            Some(
                process_open_banking_connectors(
                    state,
                    &business_profile.merchant_id,
                    &auth,
                    &self.connector_type,
                    &self.connector_name,
                    types::AdditionalMerchantData::foreign_from(data.clone()),
                    &key_store,
                )
                .await?,
            )
        } else {
            None
        }
        .map(|data| {
            serde_json::to_value(types::AdditionalMerchantData::OpenBankingRecipientData(
                data,
            ))
        })
        .transpose()
        .change_context(errors::ApiErrorResponse::InternalServerError)
        .attach_printable("Failed to serialize MerchantRecipientData")?;

        let encrypted_data = domain_types::crypto_operation(
            key_manager_state,
            type_name!(domain::MerchantConnectorAccount),
            domain_types::CryptoOperation::BatchEncrypt(
                FromRequestEncryptableMerchantConnectorAccount::to_encryptable(
                    FromRequestEncryptableMerchantConnectorAccount {
                        connector_account_details: self.connector_account_details.ok_or(
                            errors::ApiErrorResponse::MissingRequiredField {
                                field_name: "connector_account_details",
                            },
                        )?,
                        connector_wallets_details:
                            helpers::get_connector_wallets_details_with_apple_pay_certificates(
                                &self.metadata,
                                &self.connector_wallets_details,
                            )
                            .await?,
                        additional_merchant_data: merchant_recipient_data.map(Secret::new),
                    },
                ),
            ),
            identifier.clone(),
            key_store.key.peek(),
        )
        .await
        .and_then(|val| val.try_into_batchoperation())
        .change_context(errors::ApiErrorResponse::InternalServerError)
        .attach_printable("Failed while decrypting connector account details".to_string())?;

        let encrypted_data =
            FromRequestEncryptableMerchantConnectorAccount::from_encryptable(encrypted_data)
                .change_context(errors::ApiErrorResponse::InternalServerError)
                .attach_printable("Failed while decrypting connector account details")?;

        let feature_metadata = self
            .feature_metadata
            .as_ref()
            .map(ForeignTryFrom::foreign_try_from)
            .transpose()?;
        Ok(domain::MerchantConnectorAccount {
            merchant_id: business_profile.merchant_id.clone(),
            connector_type: self.connector_type,
            connector_name: self.connector_name,
            connector_account_details: encrypted_data.connector_account_details,
            payment_methods_enabled,
            disabled,
            metadata: self.metadata.clone(),
            frm_configs,
            connector_label: Some(connector_label.clone()),
            created_at: date_time::now(),
            modified_at: date_time::now(),
            id: common_utils::generate_merchant_connector_account_id_of_default_length(),
            connector_webhook_details: match self.connector_webhook_details {
                Some(connector_webhook_details) => {
                    connector_webhook_details.encode_to_value(
                    )
                    .change_context(errors::ApiErrorResponse::InternalServerError)
                    .attach_printable(format!("Failed to serialize api_models::admin::MerchantConnectorWebhookDetails for Merchant: {:?}", business_profile.merchant_id))
                    .map(Some)?
                    .map(Secret::new)
                }
                None => None,
            },
            profile_id: business_profile.get_id().to_owned(),
            applepay_verified_domains: None,
            pm_auth_config: self.pm_auth_config.clone(),
            status: connector_status,
            connector_wallets_details: encrypted_data.connector_wallets_details,
            additional_merchant_data: encrypted_data.additional_merchant_data,
            version: common_types::consts::API_VERSION,
            feature_metadata,
        })
    }

    async fn validate_and_get_business_profile(
        self,
        merchant_context: &domain::MerchantContext,
        db: &dyn StorageInterface,
        key_manager_state: &KeyManagerState,
    ) -> RouterResult<domain::Profile> {
        let profile_id = self.profile_id;
        // Check whether this profile belongs to the merchant

        let business_profile = core_utils::validate_and_get_business_profile(
            db,
            key_manager_state,
            merchant_context.get_merchant_key_store(),
            Some(&profile_id),
            merchant_context.get_merchant_account().get_id(),
        )
        .await?
        .get_required_value("Profile")
        .change_context(errors::ApiErrorResponse::ProfileNotFound {
            id: profile_id.get_string_repr().to_owned(),
        })?;

        Ok(business_profile)
    }
}

#[cfg(feature = "v1")]
struct PaymentMethodsEnabled<'a> {
    payment_methods_enabled: &'a Option<Vec<api_models::admin::PaymentMethodsEnabled>>,
}

#[cfg(feature = "v1")]
impl PaymentMethodsEnabled<'_> {
    fn get_payment_methods_enabled(&self) -> RouterResult<Option<Vec<pii::SecretSerdeValue>>> {
        let mut vec = Vec::new();
        let payment_methods_enabled = match self.payment_methods_enabled.clone() {
            Some(val) => {
                for pm in val.into_iter() {
                    let pm_value = pm
                        .encode_to_value()
                        .change_context(errors::ApiErrorResponse::InternalServerError)
                        .attach_printable(
                            "Failed while encoding to serde_json::Value, PaymentMethod",
                        )?;
                    vec.push(Secret::new(pm_value))
                }
                Some(vec)
            }
            None => None,
        };
        Ok(payment_methods_enabled)
    }
}

#[cfg(all(feature = "v1", feature = "olap"))]
#[async_trait::async_trait]
impl MerchantConnectorAccountCreateBridge for api::MerchantConnectorCreate {
    async fn create_domain_model_from_request(
        self,
        state: &SessionState,
        key_store: domain::MerchantKeyStore,
        business_profile: &domain::Profile,
        key_manager_state: &KeyManagerState,
    ) -> RouterResult<domain::MerchantConnectorAccount> {
        // If connector label is not passed in the request, generate one
        let connector_label = self
            .connector_label
            .clone()
            .or(core_utils::get_connector_label(
                self.business_country,
                self.business_label.as_ref(),
                self.business_sub_label.as_ref(),
                &self.connector_name.to_string(),
            ))
            .unwrap_or(format!(
                "{}_{}",
                self.connector_name, business_profile.profile_name
            ));
        let payment_methods_enabled = PaymentMethodsEnabled {
            payment_methods_enabled: &self.payment_methods_enabled,
        };
        let payment_methods_enabled = payment_methods_enabled.get_payment_methods_enabled()?;
        let frm_configs = self.get_frm_config_as_secret();
        // Validate Merchant api details and return error if not in correct format
        let auth = types::ConnectorAuthType::from_option_secret_value(
            self.connector_account_details.clone(),
        )
        .change_context(errors::ApiErrorResponse::InvalidDataFormat {
            field_name: "connector_account_details".to_string(),
            expected_format: "auth_type and api_key".to_string(),
        })?;

        let connector_auth_type_and_metadata_validation = ConnectorAuthTypeAndMetadataValidation {
            connector_name: &self.connector_name,
            auth_type: &auth,
            connector_meta_data: &self.metadata,
        };
        connector_auth_type_and_metadata_validation.validate_auth_and_metadata_type()?;
        let connector_status_and_disabled_validation = ConnectorStatusAndDisabledValidation {
            status: &self.status,
            disabled: &self.disabled,
            auth: &auth,
            current_status: &api_enums::ConnectorStatus::Active,
        };
        let (connector_status, disabled) =
            connector_status_and_disabled_validation.validate_status_and_disabled()?;
        let identifier = km_types::Identifier::Merchant(business_profile.merchant_id.clone());
        let merchant_recipient_data = if let Some(data) = &self.additional_merchant_data {
            Some(
                process_open_banking_connectors(
                    state,
                    &business_profile.merchant_id,
                    &auth,
                    &self.connector_type,
                    &self.connector_name,
                    types::AdditionalMerchantData::foreign_from(data.clone()),
                    &key_store,
                )
                .await?,
            )
        } else {
            None
        }
        .map(|data| {
            serde_json::to_value(types::AdditionalMerchantData::OpenBankingRecipientData(
                data,
            ))
        })
        .transpose()
        .change_context(errors::ApiErrorResponse::InternalServerError)
        .attach_printable("Failed to serialize MerchantRecipientData")?;

        let encrypted_data = domain_types::crypto_operation(
            key_manager_state,
            type_name!(domain::MerchantConnectorAccount),
            domain_types::CryptoOperation::BatchEncrypt(
                FromRequestEncryptableMerchantConnectorAccount::to_encryptable(
                    FromRequestEncryptableMerchantConnectorAccount {
                        connector_account_details: self.connector_account_details.ok_or(
                            errors::ApiErrorResponse::MissingRequiredField {
                                field_name: "connector_account_details",
                            },
                        )?,
                        connector_wallets_details:
                            helpers::get_connector_wallets_details_with_apple_pay_certificates(
                                &self.metadata,
                                &self.connector_wallets_details,
                            )
                            .await?,
                        additional_merchant_data: merchant_recipient_data.map(Secret::new),
                    },
                ),
            ),
            identifier.clone(),
            key_store.key.peek(),
        )
        .await
        .and_then(|val| val.try_into_batchoperation())
        .change_context(errors::ApiErrorResponse::InternalServerError)
        .attach_printable("Failed while decrypting connector account details".to_string())?;

        let encrypted_data =
            FromRequestEncryptableMerchantConnectorAccount::from_encryptable(encrypted_data)
                .change_context(errors::ApiErrorResponse::InternalServerError)
                .attach_printable("Failed while decrypting connector account details")?;

        Ok(domain::MerchantConnectorAccount {
            merchant_id: business_profile.merchant_id.clone(),
            connector_type: self.connector_type,
            connector_name: self.connector_name.to_string(),
            merchant_connector_id: common_utils::generate_merchant_connector_account_id_of_default_length(),
            connector_account_details: encrypted_data.connector_account_details,
            payment_methods_enabled,
            disabled,
            metadata: self.metadata.clone(),
            frm_configs,
            connector_label: Some(connector_label.clone()),
            created_at: date_time::now(),
            modified_at: date_time::now(),
            connector_webhook_details: match self.connector_webhook_details {
                Some(connector_webhook_details) => {
                    connector_webhook_details.encode_to_value(
                    )
                    .change_context(errors::ApiErrorResponse::InternalServerError)
                    .attach_printable(format!("Failed to serialize api_models::admin::MerchantConnectorWebhookDetails for Merchant: {:?}", business_profile.merchant_id))
                    .map(Some)?
                    .map(Secret::new)
                }
                None => None,
            },
            profile_id: business_profile.get_id().to_owned(),
            applepay_verified_domains: None,
            pm_auth_config: self.pm_auth_config.clone(),
            status: connector_status,
            connector_wallets_details: encrypted_data.connector_wallets_details,
            test_mode: self.test_mode,
            business_country: self.business_country,
            business_label: self.business_label.clone(),
            business_sub_label: self.business_sub_label.clone(),
            additional_merchant_data: encrypted_data.additional_merchant_data,
            version: common_types::consts::API_VERSION,
        })
    }

    /// If profile_id is not passed, use default profile if available, or
    /// If business_details (business_country and business_label) are passed, get the business_profile
    /// or return a `MissingRequiredField` error
    async fn validate_and_get_business_profile(
        self,
        merchant_context: &domain::MerchantContext,
        db: &dyn StorageInterface,
        key_manager_state: &KeyManagerState,
    ) -> RouterResult<domain::Profile> {
        match self.profile_id.or(merchant_context
            .get_merchant_account()
            .default_profile
            .clone())
        {
            Some(profile_id) => {
                // Check whether this business profile belongs to the merchant

                let business_profile = core_utils::validate_and_get_business_profile(
                    db,
                    key_manager_state,
                    merchant_context.get_merchant_key_store(),
                    Some(&profile_id),
                    merchant_context.get_merchant_account().get_id(),
                )
                .await?
                .get_required_value("Profile")
                .change_context(errors::ApiErrorResponse::ProfileNotFound {
                    id: profile_id.get_string_repr().to_owned(),
                })?;

                Ok(business_profile)
            }
            None => match self.business_country.zip(self.business_label) {
                Some((business_country, business_label)) => {
                    let profile_name = format!("{business_country}_{business_label}");
                    let business_profile = db
                        .find_business_profile_by_profile_name_merchant_id(
                            key_manager_state,
                            merchant_context.get_merchant_key_store(),
                            &profile_name,
                            merchant_context.get_merchant_account().get_id(),
                        )
                        .await
                        .to_not_found_response(errors::ApiErrorResponse::ProfileNotFound {
                            id: profile_name,
                        })?;

                    Ok(business_profile)
                }
                _ => Err(report!(errors::ApiErrorResponse::MissingRequiredField {
                    field_name: "profile_id or business_country, business_label"
                })),
            },
        }
    }
}

pub async fn create_connector(
    state: SessionState,
    req: api::MerchantConnectorCreate,
    merchant_context: domain::MerchantContext,
    auth_profile_id: Option<id_type::ProfileId>,
) -> RouterResponse<api_models::admin::MerchantConnectorResponse> {
    let store = state.store.as_ref();
    let key_manager_state = &(&state).into();
    #[cfg(feature = "dummy_connector")]
    fp_utils::when(
        req.connector_name
            .validate_dummy_connector_create(state.conf.dummy_connector.enabled),
        || {
            Err(errors::ApiErrorResponse::InvalidRequestData {
                message: "Invalid connector name".to_string(),
            })
        },
    )?;

    let connector_metadata = ConnectorMetadata {
        connector_metadata: &req.metadata,
    };

    let merchant_id = merchant_context.get_merchant_account().get_id();

    connector_metadata.validate_apple_pay_certificates_in_mca_metadata()?;

    #[cfg(feature = "v1")]
    helpers::validate_business_details(
        req.business_country,
        req.business_label.as_ref(),
        &merchant_context,
    )?;

    let business_profile = req
        .clone()
        .validate_and_get_business_profile(&merchant_context, store, key_manager_state)
        .await?;

    #[cfg(feature = "v2")]
    if req.connector_type == common_enums::ConnectorType::BillingProcessor {
        let profile_wrapper = ProfileWrapper::new(business_profile.clone());
        profile_wrapper
            .update_revenue_recovery_algorithm_under_profile(
                store,
                key_manager_state,
                merchant_context.get_merchant_key_store(),
                common_enums::RevenueRecoveryAlgorithmType::Monitoring,
            )
            .await?;
    }
    core_utils::validate_profile_id_from_auth_layer(auth_profile_id, &business_profile)?;

    let pm_auth_config_validation = PMAuthConfigValidation {
        connector_type: &req.connector_type,
        pm_auth_config: &req.pm_auth_config,
        db: store,
        merchant_id,
        profile_id: business_profile.get_id(),
        key_store: merchant_context.get_merchant_key_store(),
        key_manager_state,
    };
    pm_auth_config_validation.validate_pm_auth_config().await?;

    let connector_type_and_connector_enum = ConnectorTypeAndConnectorName {
        connector_type: &req.connector_type,
        connector_name: &req.connector_name,
    };
    let routable_connector = connector_type_and_connector_enum.get_routable_connector()?;

    // The purpose of this merchant account update is just to update the
    // merchant account `modified_at` field for KGraph cache invalidation
    state
        .store
        .update_specific_fields_in_merchant(
            key_manager_state,
            merchant_id,
            storage::MerchantAccountUpdate::ModifiedAtUpdate,
            merchant_context.get_merchant_key_store(),
        )
        .await
        .change_context(errors::ApiErrorResponse::InternalServerError)
        .attach_printable("error updating the merchant account when creating payment connector")?;

    let merchant_connector_account = req
        .clone()
        .create_domain_model_from_request(
            &state,
            merchant_context.get_merchant_key_store().clone(),
            &business_profile,
            key_manager_state,
        )
        .await?;

    let mca = state
        .store
        .insert_merchant_connector_account(
            key_manager_state,
            merchant_connector_account.clone(),
            merchant_context.get_merchant_key_store(),
        )
        .await
        .to_duplicate_response(
            errors::ApiErrorResponse::DuplicateMerchantConnectorAccount {
                profile_id: business_profile.get_id().get_string_repr().to_owned(),
                connector_label: merchant_connector_account
                    .connector_label
                    .unwrap_or_default(),
            },
        )?;

    #[cfg(feature = "v1")]
    disputes::schedule_dispute_sync_task(&state, &business_profile, &mca).await?;

    #[cfg(feature = "v1")]
    //update merchant default config
    let merchant_default_config_update = MerchantDefaultConfigUpdate {
        routable_connector: &routable_connector,
        merchant_connector_id: &mca.get_id(),
        store,
        merchant_id,
        profile_id: business_profile.get_id(),
        transaction_type: &req.get_transaction_type(),
    };

    #[cfg(feature = "v2")]
    //update merchant default config
    let merchant_default_config_update = DefaultFallbackRoutingConfigUpdate {
        routable_connector: &routable_connector,
        merchant_connector_id: &mca.get_id(),
        store,
        business_profile,
        key_store: merchant_context.get_merchant_key_store().to_owned(),
        key_manager_state,
    };

    merchant_default_config_update
        .retrieve_and_update_default_fallback_routing_algorithm_if_routable_connector_exists()
        .await?;

    metrics::MCA_CREATE.add(
        1,
        router_env::metric_attributes!(
            ("connector", req.connector_name.to_string()),
            ("merchant", merchant_id.clone()),
        ),
    );

    let mca_response = mca.foreign_try_into()?;
    Ok(service_api::ApplicationResponse::Json(mca_response))
}

#[cfg(feature = "v1")]
async fn validate_pm_auth(
    val: pii::SecretSerdeValue,
    state: &SessionState,
    merchant_id: &id_type::MerchantId,
    merchant_context: domain::MerchantContext,
    profile_id: &id_type::ProfileId,
) -> RouterResponse<()> {
    let config =
        serde_json::from_value::<api_models::pm_auth::PaymentMethodAuthConfig>(val.expose())
            .change_context(errors::ApiErrorResponse::InvalidRequestData {
                message: "invalid data received for payment method auth config".to_string(),
            })
            .attach_printable("Failed to deserialize Payment Method Auth config")?;

    let all_mcas = state
        .store
        .find_merchant_connector_account_by_merchant_id_and_disabled_list(
            &state.into(),
            merchant_id,
            true,
            merchant_context.get_merchant_key_store(),
        )
        .await
        .change_context(errors::ApiErrorResponse::MerchantConnectorAccountNotFound {
            id: merchant_context
                .get_merchant_account()
                .get_id()
                .get_string_repr()
                .to_owned(),
        })?;

    for conn_choice in config.enabled_payment_methods {
        let pm_auth_mca = all_mcas
            .iter()
            .find(|mca| mca.get_id() == conn_choice.mca_id)
            .ok_or(errors::ApiErrorResponse::GenericNotFoundError {
                message: "payment method auth connector account not found".to_string(),
            })?;

        if &pm_auth_mca.profile_id != profile_id {
            return Err(errors::ApiErrorResponse::GenericNotFoundError {
                message: "payment method auth profile_id differs from connector profile_id"
                    .to_string(),
            }
            .into());
        }
    }

    Ok(services::ApplicationResponse::StatusOk)
}

#[cfg(feature = "v1")]
pub async fn retrieve_connector(
    state: SessionState,
    merchant_id: id_type::MerchantId,
    profile_id: Option<id_type::ProfileId>,
    merchant_connector_id: id_type::MerchantConnectorAccountId,
) -> RouterResponse<api_models::admin::MerchantConnectorResponse> {
    let store = state.store.as_ref();
    let key_manager_state = &(&state).into();
    let key_store = store
        .get_merchant_key_store_by_merchant_id(
            key_manager_state,
            &merchant_id,
            &store.get_master_key().to_vec().into(),
        )
        .await
        .to_not_found_response(errors::ApiErrorResponse::MerchantAccountNotFound)?;

    let _merchant_account = store
        .find_merchant_account_by_merchant_id(key_manager_state, &merchant_id, &key_store)
        .await
        .to_not_found_response(errors::ApiErrorResponse::MerchantAccountNotFound)?;

    let mca = store
        .find_by_merchant_connector_account_merchant_id_merchant_connector_id(
            key_manager_state,
            &merchant_id,
            &merchant_connector_id,
            &key_store,
        )
        .await
        .to_not_found_response(errors::ApiErrorResponse::MerchantConnectorAccountNotFound {
            id: merchant_connector_id.get_string_repr().to_string(),
        })?;
    core_utils::validate_profile_id_from_auth_layer(profile_id, &mca)?;

    Ok(service_api::ApplicationResponse::Json(
        mca.foreign_try_into()?,
    ))
}

#[cfg(feature = "v2")]
pub async fn retrieve_connector(
    state: SessionState,
    merchant_context: domain::MerchantContext,
    id: id_type::MerchantConnectorAccountId,
) -> RouterResponse<api_models::admin::MerchantConnectorResponse> {
    let store = state.store.as_ref();
    let key_manager_state = &(&state).into();

    let merchant_id = merchant_context.get_merchant_account().get_id();

    let mca = store
        .find_merchant_connector_account_by_id(
            key_manager_state,
            &id,
            merchant_context.get_merchant_key_store(),
        )
        .await
        .to_not_found_response(errors::ApiErrorResponse::MerchantConnectorAccountNotFound {
            id: id.clone().get_string_repr().to_string(),
        })?;

    // Validate if the merchant_id sent in the request is valid
    if mca.merchant_id != *merchant_id {
        return Err(errors::ApiErrorResponse::InvalidRequestData {
            message: format!(
                "Invalid merchant_id {} provided for merchant_connector_account {:?}",
                merchant_id.get_string_repr(),
                id
            ),
        }
        .into());
    }

    Ok(service_api::ApplicationResponse::Json(
        mca.foreign_try_into()?,
    ))
}

#[cfg(all(feature = "olap", feature = "v2"))]
pub async fn list_connectors_for_a_profile(
    state: SessionState,
    key_store: domain::MerchantKeyStore,
    profile_id: id_type::ProfileId,
) -> RouterResponse<Vec<api_models::admin::MerchantConnectorListResponse>> {
    let store = state.store.as_ref();
    let key_manager_state = &(&state).into();

    let merchant_connector_accounts = store
        .list_connector_account_by_profile_id(key_manager_state, &profile_id, &key_store)
        .await
        .to_not_found_response(errors::ApiErrorResponse::InternalServerError)?;
    let mut response = vec![];

    for mca in merchant_connector_accounts.into_iter() {
        response.push(mca.foreign_try_into()?);
    }

    Ok(service_api::ApplicationResponse::Json(response))
}

pub async fn list_payment_connectors(
    state: SessionState,
    merchant_id: id_type::MerchantId,
    profile_id_list: Option<Vec<id_type::ProfileId>>,
) -> RouterResponse<Vec<api_models::admin::MerchantConnectorListResponse>> {
    let store = state.store.as_ref();
    let key_manager_state = &(&state).into();
    let key_store = store
        .get_merchant_key_store_by_merchant_id(
            key_manager_state,
            &merchant_id,
            &store.get_master_key().to_vec().into(),
        )
        .await
        .to_not_found_response(errors::ApiErrorResponse::MerchantAccountNotFound)?;

    // Validate merchant account
    store
        .find_merchant_account_by_merchant_id(key_manager_state, &merchant_id, &key_store)
        .await
        .to_not_found_response(errors::ApiErrorResponse::MerchantAccountNotFound)?;

    let merchant_connector_accounts = store
        .find_merchant_connector_account_by_merchant_id_and_disabled_list(
            key_manager_state,
            &merchant_id,
            true,
            &key_store,
        )
        .await
        .to_not_found_response(errors::ApiErrorResponse::InternalServerError)?;
    let merchant_connector_accounts = core_utils::filter_objects_based_on_profile_id_list(
        profile_id_list,
        merchant_connector_accounts,
    );
    let mut response = vec![];

    // The can be eliminated once [#79711](https://github.com/rust-lang/rust/issues/79711) is stabilized
    for mca in merchant_connector_accounts.into_iter() {
        response.push(mca.foreign_try_into()?);
    }

    Ok(service_api::ApplicationResponse::Json(response))
}

pub async fn update_connector(
    state: SessionState,
    merchant_id: &id_type::MerchantId,
    profile_id: Option<id_type::ProfileId>,
    merchant_connector_id: &id_type::MerchantConnectorAccountId,
    req: api_models::admin::MerchantConnectorUpdate,
) -> RouterResponse<api_models::admin::MerchantConnectorResponse> {
    let db = state.store.as_ref();
    let key_manager_state = &(&state).into();
    let key_store = db
        .get_merchant_key_store_by_merchant_id(
            key_manager_state,
            merchant_id,
            &db.get_master_key().to_vec().into(),
        )
        .await
        .to_not_found_response(errors::ApiErrorResponse::MerchantAccountNotFound)?;

    let merchant_account = db
        .find_merchant_account_by_merchant_id(key_manager_state, merchant_id, &key_store)
        .await
        .to_not_found_response(errors::ApiErrorResponse::MerchantAccountNotFound)?;

    let mca = req
        .clone()
        .get_merchant_connector_account_from_id(
            db,
            merchant_id,
            merchant_connector_id,
            &key_store,
            key_manager_state,
        )
        .await?;
    core_utils::validate_profile_id_from_auth_layer(profile_id, &mca)?;

    let merchant_context = domain::MerchantContext::NormalMerchant(Box::new(domain::Context(
        merchant_account.clone(),
        key_store.clone(),
    )));
    let payment_connector = req
        .clone()
        .create_domain_model_from_request(&state, &mca, key_manager_state, &merchant_context)
        .await?;

    // Profile id should always be present
    let profile_id = mca.profile_id.clone();

    let request_connector_label = req.connector_label;

    let updated_mca = db
        .update_merchant_connector_account(
            key_manager_state,
            mca,
            payment_connector.into(),
            &key_store,
        )
        .await
        .change_context(
            errors::ApiErrorResponse::DuplicateMerchantConnectorAccount {
                profile_id: profile_id.get_string_repr().to_owned(),
                connector_label: request_connector_label.unwrap_or_default(),
            },
        )
        .attach_printable_lazy(|| {
            format!(
                "Failed while updating MerchantConnectorAccount: id: {merchant_connector_id:?}",

            )
        })?;

    let response = updated_mca.foreign_try_into()?;

    Ok(service_api::ApplicationResponse::Json(response))
}

#[cfg(feature = "v1")]
pub async fn delete_connector(
    state: SessionState,
    merchant_id: id_type::MerchantId,
    merchant_connector_id: id_type::MerchantConnectorAccountId,
) -> RouterResponse<api::MerchantConnectorDeleteResponse> {
    let db = state.store.as_ref();
    let key_manager_state = &(&state).into();
    let key_store = db
        .get_merchant_key_store_by_merchant_id(
            key_manager_state,
            &merchant_id,
            &db.get_master_key().to_vec().into(),
        )
        .await
        .to_not_found_response(errors::ApiErrorResponse::MerchantAccountNotFound)?;

    let _merchant_account = db
        .find_merchant_account_by_merchant_id(key_manager_state, &merchant_id, &key_store)
        .await
        .to_not_found_response(errors::ApiErrorResponse::MerchantAccountNotFound)?;

    let mca = db
        .find_by_merchant_connector_account_merchant_id_merchant_connector_id(
            key_manager_state,
            &merchant_id,
            &merchant_connector_id,
            &key_store,
        )
        .await
        .to_not_found_response(errors::ApiErrorResponse::MerchantConnectorAccountNotFound {
            id: merchant_connector_id.get_string_repr().to_string(),
        })?;

    let is_deleted = db
        .delete_merchant_connector_account_by_merchant_id_merchant_connector_id(
            &merchant_id,
            &merchant_connector_id,
        )
        .await
        .to_not_found_response(errors::ApiErrorResponse::MerchantConnectorAccountNotFound {
            id: merchant_connector_id.get_string_repr().to_string(),
        })?;

    // delete the mca from the config as well
    let merchant_default_config_delete = MerchantDefaultConfigUpdate {
        routable_connector: &Some(
            common_enums::RoutableConnectors::from_str(&mca.connector_name).map_err(|_| {
                errors::ApiErrorResponse::InvalidDataValue {
                    field_name: "connector_name",
                }
            })?,
        ),
        merchant_connector_id: &mca.get_id(),
        store: db,
        merchant_id: &merchant_id,
        profile_id: &mca.profile_id,
        transaction_type: &mca.connector_type.into(),
    };

    merchant_default_config_delete
        .retrieve_and_delete_from_default_fallback_routing_algorithm_if_routable_connector_exists()
        .await?;

    let response = api::MerchantConnectorDeleteResponse {
        merchant_id,
        merchant_connector_id,
        deleted: is_deleted,
    };
    Ok(service_api::ApplicationResponse::Json(response))
}

#[cfg(feature = "v2")]
pub async fn delete_connector(
    state: SessionState,
    merchant_context: domain::MerchantContext,
    id: id_type::MerchantConnectorAccountId,
) -> RouterResponse<api::MerchantConnectorDeleteResponse> {
    let db = state.store.as_ref();
    let key_manager_state = &(&state).into();

    let merchant_id = merchant_context.get_merchant_account().get_id();

    let mca = db
        .find_merchant_connector_account_by_id(
            key_manager_state,
            &id,
            merchant_context.get_merchant_key_store(),
        )
        .await
        .to_not_found_response(errors::ApiErrorResponse::MerchantConnectorAccountNotFound {
            id: id.clone().get_string_repr().to_string(),
        })?;

    // Validate if the merchant_id sent in the request is valid
    if mca.merchant_id != *merchant_id {
        return Err(errors::ApiErrorResponse::InvalidRequestData {
            message: format!(
                "Invalid merchant_id {} provided for merchant_connector_account {:?}",
                merchant_id.get_string_repr(),
                id
            ),
        }
        .into());
    }

    let is_deleted = db
        .delete_merchant_connector_account_by_id(&id)
        .await
        .to_not_found_response(errors::ApiErrorResponse::MerchantConnectorAccountNotFound {
            id: id.clone().get_string_repr().to_string(),
        })?;

    let business_profile = db
        .find_business_profile_by_profile_id(
            key_manager_state,
            merchant_context.get_merchant_key_store(),
            &mca.profile_id,
        )
        .await
        .to_not_found_response(errors::ApiErrorResponse::ProfileNotFound {
            id: mca.profile_id.get_string_repr().to_owned(),
        })?;

    let merchant_default_config_delete = DefaultFallbackRoutingConfigUpdate {
        routable_connector: &Some(
            common_enums::RoutableConnectors::from_str(&mca.connector_name.to_string()).map_err(
                |_| errors::ApiErrorResponse::InvalidDataValue {
                    field_name: "connector_name",
                },
            )?,
        ),
        merchant_connector_id: &mca.get_id(),
        store: db,
        business_profile,
        key_store: merchant_context.get_merchant_key_store().to_owned(),
        key_manager_state,
    };

    merchant_default_config_delete
        .retrieve_and_delete_from_default_fallback_routing_algorithm_if_routable_connector_exists()
        .await?;

    let response = api::MerchantConnectorDeleteResponse {
        merchant_id: merchant_id.clone(),
        id,
        deleted: is_deleted,
    };
    Ok(service_api::ApplicationResponse::Json(response))
}

pub async fn kv_for_merchant(
    state: SessionState,
    merchant_id: id_type::MerchantId,
    enable: bool,
) -> RouterResponse<api_models::admin::ToggleKVResponse> {
    let db = state.store.as_ref();
    let key_manager_state = &(&state).into();
    let key_store = db
        .get_merchant_key_store_by_merchant_id(
            key_manager_state,
            &merchant_id,
            &db.get_master_key().to_vec().into(),
        )
        .await
        .to_not_found_response(errors::ApiErrorResponse::MerchantAccountNotFound)?;

    // check if the merchant account exists
    let merchant_account = db
        .find_merchant_account_by_merchant_id(key_manager_state, &merchant_id, &key_store)
        .await
        .to_not_found_response(errors::ApiErrorResponse::MerchantAccountNotFound)?;

    let updated_merchant_account = match (enable, merchant_account.storage_scheme) {
        (true, MerchantStorageScheme::RedisKv) | (false, MerchantStorageScheme::PostgresOnly) => {
            Ok(merchant_account)
        }
        (true, MerchantStorageScheme::PostgresOnly) => {
            if state.conf.as_ref().is_kv_soft_kill_mode() {
                Err(errors::ApiErrorResponse::InvalidRequestData {
                    message: "Kv cannot be enabled when application is in soft_kill_mode"
                        .to_owned(),
                })?
            }

            db.update_merchant(
                key_manager_state,
                merchant_account,
                storage::MerchantAccountUpdate::StorageSchemeUpdate {
                    storage_scheme: MerchantStorageScheme::RedisKv,
                },
                &key_store,
            )
            .await
        }
        (false, MerchantStorageScheme::RedisKv) => {
            db.update_merchant(
                key_manager_state,
                merchant_account,
                storage::MerchantAccountUpdate::StorageSchemeUpdate {
                    storage_scheme: MerchantStorageScheme::PostgresOnly,
                },
                &key_store,
            )
            .await
        }
    }
    .map_err(|error| {
        error
            .change_context(errors::ApiErrorResponse::InternalServerError)
            .attach_printable("failed to switch merchant_storage_scheme")
    })?;
    let kv_status = matches!(
        updated_merchant_account.storage_scheme,
        MerchantStorageScheme::RedisKv
    );

    Ok(service_api::ApplicationResponse::Json(
        api_models::admin::ToggleKVResponse {
            merchant_id: updated_merchant_account.get_id().to_owned(),
            kv_enabled: kv_status,
        },
    ))
}

pub async fn toggle_kv_for_all_merchants(
    state: SessionState,
    enable: bool,
) -> RouterResponse<api_models::admin::ToggleAllKVResponse> {
    let db = state.store.as_ref();
    let storage_scheme = if enable {
        MerchantStorageScheme::RedisKv
    } else {
        MerchantStorageScheme::PostgresOnly
    };

    let total_update = db
        .update_all_merchant_account(storage::MerchantAccountUpdate::StorageSchemeUpdate {
            storage_scheme,
        })
        .await
        .map_err(|error| {
            error
                .change_context(errors::ApiErrorResponse::InternalServerError)
                .attach_printable("Failed to switch merchant_storage_scheme for all merchants")
        })?;

    Ok(service_api::ApplicationResponse::Json(
        api_models::admin::ToggleAllKVResponse {
            total_updated: total_update,
            kv_enabled: enable,
        },
    ))
}

pub async fn check_merchant_account_kv_status(
    state: SessionState,
    merchant_id: id_type::MerchantId,
) -> RouterResponse<api_models::admin::ToggleKVResponse> {
    let db = state.store.as_ref();
    let key_manager_state = &(&state).into();
    let key_store = db
        .get_merchant_key_store_by_merchant_id(
            key_manager_state,
            &merchant_id,
            &db.get_master_key().to_vec().into(),
        )
        .await
        .to_not_found_response(errors::ApiErrorResponse::MerchantAccountNotFound)?;

    // check if the merchant account exists
    let merchant_account = db
        .find_merchant_account_by_merchant_id(key_manager_state, &merchant_id, &key_store)
        .await
        .to_not_found_response(errors::ApiErrorResponse::MerchantAccountNotFound)?;

    let kv_status = matches!(
        merchant_account.storage_scheme,
        MerchantStorageScheme::RedisKv
    );

    Ok(service_api::ApplicationResponse::Json(
        api_models::admin::ToggleKVResponse {
            merchant_id: merchant_account.get_id().to_owned(),
            kv_enabled: kv_status,
        },
    ))
}

pub fn get_frm_config_as_secret(
    frm_configs: Option<Vec<api_models::admin::FrmConfigs>>,
) -> Option<Vec<Secret<serde_json::Value>>> {
    match frm_configs.as_ref() {
        Some(frm_value) => {
            let configs_for_frm_value: Vec<Secret<serde_json::Value>> = frm_value
                .iter()
                .map(|config| {
                    config
                        .encode_to_value()
                        .change_context(errors::ApiErrorResponse::ConfigNotFound)
                        .map(Secret::new)
                })
                .collect::<Result<Vec<_>, _>>()
                .ok()?;
            Some(configs_for_frm_value)
        }
        None => None,
    }
}

#[cfg(feature = "v1")]
pub async fn create_and_insert_business_profile(
    state: &SessionState,
    request: api::ProfileCreate,
    merchant_account: domain::MerchantAccount,
    key_store: &domain::MerchantKeyStore,
) -> RouterResult<domain::Profile> {
    let business_profile_new =
        admin::create_profile_from_merchant_account(state, merchant_account, request, key_store)
            .await?;

    let profile_name = business_profile_new.profile_name.clone();

    state
        .store
        .insert_business_profile(&state.into(), key_store, business_profile_new)
        .await
        .to_duplicate_response(errors::ApiErrorResponse::GenericDuplicateError {
            message: format!(
                "Business Profile with the profile_name {profile_name} already exists"
            ),
        })
        .attach_printable("Failed to insert Business profile because of duplication error")
}

#[cfg(feature = "olap")]
#[async_trait::async_trait]
trait ProfileCreateBridge {
    #[cfg(feature = "v1")]
    async fn create_domain_model_from_request(
        self,
        state: &SessionState,
        merchant_context: &domain::MerchantContext,
    ) -> RouterResult<domain::Profile>;

    #[cfg(feature = "v2")]
    async fn create_domain_model_from_request(
        self,
        state: &SessionState,
        key: &domain::MerchantKeyStore,
        merchant_id: &id_type::MerchantId,
    ) -> RouterResult<domain::Profile>;
}

#[cfg(feature = "olap")]
#[async_trait::async_trait]
impl ProfileCreateBridge for api::ProfileCreate {
    #[cfg(feature = "v1")]
    async fn create_domain_model_from_request(
        self,
        state: &SessionState,
        merchant_context: &domain::MerchantContext,
    ) -> RouterResult<domain::Profile> {
        use common_utils::ext_traits::AsyncExt;

        if let Some(session_expiry) = &self.session_expiry {
            helpers::validate_session_expiry(session_expiry.to_owned())?;
        }

        if let Some(intent_fulfillment_expiry) = self.intent_fulfillment_time {
            helpers::validate_intent_fulfillment_expiry(intent_fulfillment_expiry)?;
        }

        if let Some(ref routing_algorithm) = self.routing_algorithm {
            let _: api_models::routing::StaticRoutingAlgorithm = routing_algorithm
                .clone()
                .parse_value("RoutingAlgorithm")
                .change_context(errors::ApiErrorResponse::InvalidDataValue {
                    field_name: "routing_algorithm",
                })
                .attach_printable("Invalid routing algorithm given")?;
        }

        // Generate a unique profile id
        let profile_id = common_utils::generate_profile_id_of_default_length();
        let profile_name = self.profile_name.unwrap_or("default".to_string());

        let current_time = date_time::now();

        let webhook_details = self.webhook_details.map(ForeignInto::foreign_into);

        let payment_response_hash_key = self
            .payment_response_hash_key
            .or(merchant_context
                .get_merchant_account()
                .payment_response_hash_key
                .clone())
            .unwrap_or(common_utils::crypto::generate_cryptographically_secure_random_string(64));

        let payment_link_config = self.payment_link_config.map(ForeignInto::foreign_into);
        let key_manager_state = state.into();
        let outgoing_webhook_custom_http_headers = self
            .outgoing_webhook_custom_http_headers
            .async_map(|headers| {
                cards::create_encrypted_data(
                    &key_manager_state,
                    merchant_context.get_merchant_key_store(),
                    headers,
                )
            })
            .await
            .transpose()
            .change_context(errors::ApiErrorResponse::InternalServerError)
            .attach_printable("Unable to encrypt outgoing webhook custom HTTP headers")?;

        let payout_link_config = self
            .payout_link_config
            .map(|payout_conf| match payout_conf.config.validate() {
                Ok(_) => Ok(payout_conf.foreign_into()),
                Err(e) => Err(error_stack::report!(
                    errors::ApiErrorResponse::InvalidRequestData {
                        message: e.to_string()
                    }
                )),
            })
            .transpose()?;

        let key = merchant_context
            .get_merchant_key_store()
            .key
            .clone()
            .into_inner();
        let key_manager_state = state.into();

        let card_testing_secret_key = Some(Secret::new(utils::generate_id(
            consts::FINGERPRINT_SECRET_LENGTH,
            "fs",
        )));

        let card_testing_guard_config = self
            .card_testing_guard_config
            .map(CardTestingGuardConfig::foreign_from)
            .or(Some(CardTestingGuardConfig::default()));

        let mut dynamic_routing_algorithm_ref =
            routing_types::DynamicRoutingAlgorithmRef::default();

        if self.is_debit_routing_enabled == Some(true) {
            routing::helpers::create_merchant_in_decision_engine_if_not_exists(
                state,
                &profile_id,
                &mut dynamic_routing_algorithm_ref,
            )
            .await;
        }

        let dynamic_routing_algorithm = serde_json::to_value(dynamic_routing_algorithm_ref)
            .change_context(errors::ApiErrorResponse::InternalServerError)
            .attach_printable("error serializing dynamic_routing_algorithm_ref to JSON Value")?;

        self.merchant_country_code
            .as_ref()
            .map(|country_code| country_code.validate_and_get_country_from_merchant_country_code())
            .transpose()
            .change_context(errors::ApiErrorResponse::InvalidRequestData {
                message: "Invalid merchant country code".to_string(),
            })?;

        Ok(domain::Profile::from(domain::ProfileSetter {
            profile_id,
            merchant_id: merchant_context.get_merchant_account().get_id().clone(),
            profile_name,
            created_at: current_time,
            modified_at: current_time,
            return_url: self
                .return_url
                .map(|return_url| return_url.to_string())
                .or(merchant_context.get_merchant_account().return_url.clone()),
            enable_payment_response_hash: self.enable_payment_response_hash.unwrap_or(
                merchant_context
                    .get_merchant_account()
                    .enable_payment_response_hash,
            ),
            payment_response_hash_key: Some(payment_response_hash_key),
            redirect_to_merchant_with_http_post: self
                .redirect_to_merchant_with_http_post
                .unwrap_or(
                    merchant_context
                        .get_merchant_account()
                        .redirect_to_merchant_with_http_post,
                ),
            webhook_details: webhook_details.or(merchant_context
                .get_merchant_account()
                .webhook_details
                .clone()),
            metadata: self.metadata,
            routing_algorithm: None,
            intent_fulfillment_time: self
                .intent_fulfillment_time
                .map(i64::from)
                .or(merchant_context
                    .get_merchant_account()
                    .intent_fulfillment_time)
                .or(Some(common_utils::consts::DEFAULT_INTENT_FULFILLMENT_TIME)),
            frm_routing_algorithm: self.frm_routing_algorithm.or(merchant_context
                .get_merchant_account()
                .frm_routing_algorithm
                .clone()),
            #[cfg(feature = "payouts")]
            payout_routing_algorithm: self.payout_routing_algorithm.or(merchant_context
                .get_merchant_account()
                .payout_routing_algorithm
                .clone()),
            #[cfg(not(feature = "payouts"))]
            payout_routing_algorithm: None,
            is_recon_enabled: merchant_context.get_merchant_account().is_recon_enabled,
            applepay_verified_domains: self.applepay_verified_domains,
            payment_link_config,
            session_expiry: self
                .session_expiry
                .map(i64::from)
                .or(Some(common_utils::consts::DEFAULT_SESSION_EXPIRY)),
            authentication_connector_details: self
                .authentication_connector_details
                .map(ForeignInto::foreign_into),
            payout_link_config,
            is_connector_agnostic_mit_enabled: self.is_connector_agnostic_mit_enabled,
            is_extended_card_info_enabled: None,
            extended_card_info_config: None,
            use_billing_as_payment_method_billing: self
                .use_billing_as_payment_method_billing
                .or(Some(true)),
            collect_shipping_details_from_wallet_connector: self
                .collect_shipping_details_from_wallet_connector
                .or(Some(false)),
            collect_billing_details_from_wallet_connector: self
                .collect_billing_details_from_wallet_connector
                .or(Some(false)),
            outgoing_webhook_custom_http_headers,
            tax_connector_id: self.tax_connector_id,
            is_tax_connector_enabled: self.is_tax_connector_enabled,
            always_collect_billing_details_from_wallet_connector: self
                .always_collect_billing_details_from_wallet_connector,
            always_collect_shipping_details_from_wallet_connector: self
                .always_collect_shipping_details_from_wallet_connector,
            dynamic_routing_algorithm: Some(dynamic_routing_algorithm),
            is_network_tokenization_enabled: self.is_network_tokenization_enabled,
            is_auto_retries_enabled: self.is_auto_retries_enabled.unwrap_or_default(),
            max_auto_retries_enabled: self.max_auto_retries_enabled.map(i16::from),
            always_request_extended_authorization: self.always_request_extended_authorization,
            is_click_to_pay_enabled: self.is_click_to_pay_enabled,
            authentication_product_ids: self.authentication_product_ids,
            card_testing_guard_config,
            card_testing_secret_key: card_testing_secret_key
                .async_lift(|inner| async {
                    domain_types::crypto_operation(
                        &key_manager_state,
                        common_utils::type_name!(domain::Profile),
                        domain_types::CryptoOperation::EncryptOptional(inner),
                        km_types::Identifier::Merchant(
                            merchant_context
                                .get_merchant_key_store()
                                .merchant_id
                                .clone(),
                        ),
                        key.peek(),
                    )
                    .await
                    .and_then(|val| val.try_into_optionaloperation())
                })
                .await
                .change_context(errors::ApiErrorResponse::InternalServerError)
                .attach_printable("error while generating card testing secret key")?,
            is_clear_pan_retries_enabled: self.is_clear_pan_retries_enabled.unwrap_or_default(),
            force_3ds_challenge: self.force_3ds_challenge.unwrap_or_default(),
            is_debit_routing_enabled: self.is_debit_routing_enabled.unwrap_or_default(),
            merchant_business_country: self.merchant_business_country,
            is_iframe_redirection_enabled: self.is_iframe_redirection_enabled,
            is_pre_network_tokenization_enabled: self
                .is_pre_network_tokenization_enabled
                .unwrap_or_default(),
            merchant_category_code: self.merchant_category_code,
            merchant_country_code: self.merchant_country_code,
            dispute_polling_interval: self.dispute_polling_interval,
<<<<<<< HEAD
            is_external_vault_enabled: self.is_external_vault_enabled,
            external_vault_connector_details: self
                .external_vault_connector_details
                .map(ForeignInto::foreign_into),
=======
            is_manual_retry_enabled: self.is_manual_retry_enabled,
            always_enable_overcapture: self.always_enable_overcapture,
>>>>>>> d93e73dd
        }))
    }

    #[cfg(feature = "v2")]
    async fn create_domain_model_from_request(
        self,
        state: &SessionState,
        key_store: &domain::MerchantKeyStore,
        merchant_id: &id_type::MerchantId,
    ) -> RouterResult<domain::Profile> {
        if let Some(session_expiry) = &self.session_expiry {
            helpers::validate_session_expiry(session_expiry.to_owned())?;
        }

        // Generate a unique profile id
        // TODO: the profile_id should be generated from the profile_name
        let profile_id = common_utils::generate_profile_id_of_default_length();
        let profile_name = self.profile_name;

        let current_time = date_time::now();

        let webhook_details = self.webhook_details.map(ForeignInto::foreign_into);

        let payment_response_hash_key = self
            .payment_response_hash_key
            .unwrap_or(common_utils::crypto::generate_cryptographically_secure_random_string(64));

        let payment_link_config = self.payment_link_config.map(ForeignInto::foreign_into);
        let key_manager_state = state.into();
        let outgoing_webhook_custom_http_headers = self
            .outgoing_webhook_custom_http_headers
            .async_map(|headers| {
                cards::create_encrypted_data(&key_manager_state, key_store, headers)
            })
            .await
            .transpose()
            .change_context(errors::ApiErrorResponse::InternalServerError)
            .attach_printable("Unable to encrypt outgoing webhook custom HTTP headers")?;

        let payout_link_config = self
            .payout_link_config
            .map(|payout_conf| match payout_conf.config.validate() {
                Ok(_) => Ok(payout_conf.foreign_into()),
                Err(e) => Err(error_stack::report!(
                    errors::ApiErrorResponse::InvalidRequestData {
                        message: e.to_string()
                    }
                )),
            })
            .transpose()?;

        let key = key_store.key.clone().into_inner();
        let key_manager_state = state.into();

        let card_testing_secret_key = Some(Secret::new(utils::generate_id(
            consts::FINGERPRINT_SECRET_LENGTH,
            "fs",
        )));

        let card_testing_guard_config = self
            .card_testing_guard_config
            .map(CardTestingGuardConfig::foreign_from)
            .or(Some(CardTestingGuardConfig::default()));

        Ok(domain::Profile::from(domain::ProfileSetter {
            id: profile_id,
            merchant_id: merchant_id.clone(),
            profile_name,
            created_at: current_time,
            modified_at: current_time,
            return_url: self.return_url,
            enable_payment_response_hash: self.enable_payment_response_hash.unwrap_or(true),
            payment_response_hash_key: Some(payment_response_hash_key),
            redirect_to_merchant_with_http_post: self
                .redirect_to_merchant_with_http_post
                .unwrap_or(true),
            webhook_details,
            metadata: self.metadata,
            is_recon_enabled: false,
            applepay_verified_domains: self.applepay_verified_domains,
            payment_link_config,
            session_expiry: self
                .session_expiry
                .map(i64::from)
                .or(Some(common_utils::consts::DEFAULT_SESSION_EXPIRY)),
            authentication_connector_details: self
                .authentication_connector_details
                .map(ForeignInto::foreign_into),
            payout_link_config,
            is_connector_agnostic_mit_enabled: self.is_connector_agnostic_mit_enabled,
            is_extended_card_info_enabled: None,
            extended_card_info_config: None,
            use_billing_as_payment_method_billing: self
                .use_billing_as_payment_method_billing
                .or(Some(true)),
            collect_shipping_details_from_wallet_connector: self
                .collect_shipping_details_from_wallet_connector_if_required
                .or(Some(false)),
            collect_billing_details_from_wallet_connector: self
                .collect_billing_details_from_wallet_connector_if_required
                .or(Some(false)),
            outgoing_webhook_custom_http_headers,
            always_collect_billing_details_from_wallet_connector: self
                .always_collect_billing_details_from_wallet_connector,
            always_collect_shipping_details_from_wallet_connector: self
                .always_collect_shipping_details_from_wallet_connector,
            routing_algorithm_id: None,
            frm_routing_algorithm_id: None,
            payout_routing_algorithm_id: None,
            order_fulfillment_time: self
                .order_fulfillment_time
                .map(|order_fulfillment_time| order_fulfillment_time.into_inner())
                .or(Some(common_utils::consts::DEFAULT_ORDER_FULFILLMENT_TIME)),
            order_fulfillment_time_origin: self.order_fulfillment_time_origin,
            default_fallback_routing: None,
            should_collect_cvv_during_payment: None,
            tax_connector_id: self.tax_connector_id,
            is_tax_connector_enabled: self.is_tax_connector_enabled,
            is_network_tokenization_enabled: self.is_network_tokenization_enabled,
            is_click_to_pay_enabled: self.is_click_to_pay_enabled,
            authentication_product_ids: self.authentication_product_ids,
            three_ds_decision_manager_config: None,
            card_testing_guard_config,
            card_testing_secret_key: card_testing_secret_key
                .async_lift(|inner| async {
                    domain_types::crypto_operation(
                        &key_manager_state,
                        common_utils::type_name!(domain::Profile),
                        domain_types::CryptoOperation::EncryptOptional(inner),
                        km_types::Identifier::Merchant(key_store.merchant_id.clone()),
                        key.peek(),
                    )
                    .await
                    .and_then(|val| val.try_into_optionaloperation())
                })
                .await
                .change_context(errors::ApiErrorResponse::InternalServerError)
                .attach_printable("error while generating card testing secret key")?,
            is_clear_pan_retries_enabled: self.is_clear_pan_retries_enabled.unwrap_or_default(),
            is_debit_routing_enabled: self.is_debit_routing_enabled.unwrap_or_default(),
            merchant_business_country: self.merchant_business_country,
            revenue_recovery_retry_algorithm_type: None,
            revenue_recovery_retry_algorithm_data: None,
            is_iframe_redirection_enabled: None,
            is_external_vault_enabled: self.is_external_vault_enabled,
            external_vault_connector_details: self
                .external_vault_connector_details
                .map(ForeignInto::foreign_into),
            merchant_category_code: self.merchant_category_code,
            merchant_country_code: self.merchant_country_code,
            split_txns_enabled: self.split_txns_enabled.unwrap_or_default(),
        }))
    }
}

#[cfg(feature = "olap")]
pub async fn create_profile(
    state: SessionState,
    request: api::ProfileCreate,
    merchant_context: domain::MerchantContext,
) -> RouterResponse<api_models::admin::ProfileResponse> {
    let db = state.store.as_ref();
    let key_manager_state = &(&state).into();

    #[cfg(feature = "v1")]
    let business_profile = request
        .create_domain_model_from_request(&state, &merchant_context)
        .await?;

    #[cfg(feature = "v2")]
    let business_profile = request
        .create_domain_model_from_request(
            &state,
            merchant_context.get_merchant_key_store(),
            merchant_context.get_merchant_account().get_id(),
        )
        .await?;

    let profile_id = business_profile.get_id().to_owned();

    let business_profile = db
        .insert_business_profile(
            key_manager_state,
            merchant_context.get_merchant_key_store(),
            business_profile,
        )
        .await
        .to_duplicate_response(errors::ApiErrorResponse::GenericDuplicateError {
            message: format!(
                "Business Profile with the profile_id {} already exists",
                profile_id.get_string_repr()
            ),
        })
        .attach_printable("Failed to insert Business profile because of duplication error")?;

    #[cfg(feature = "v1")]
    if merchant_context
        .get_merchant_account()
        .default_profile
        .is_some()
    {
        let unset_default_profile = domain::MerchantAccountUpdate::UnsetDefaultProfile;
        db.update_merchant(
            key_manager_state,
            merchant_context.get_merchant_account().clone(),
            unset_default_profile,
            merchant_context.get_merchant_key_store(),
        )
        .await
        .to_not_found_response(errors::ApiErrorResponse::MerchantAccountNotFound)?;
    }

    Ok(service_api::ApplicationResponse::Json(
        api_models::admin::ProfileResponse::foreign_try_from(business_profile)
            .change_context(errors::ApiErrorResponse::InternalServerError)
            .attach_printable("Failed to parse business profile details")?,
    ))
}

#[cfg(feature = "olap")]
pub async fn list_profile(
    state: SessionState,
    merchant_id: id_type::MerchantId,
    profile_id_list: Option<Vec<id_type::ProfileId>>,
) -> RouterResponse<Vec<api_models::admin::ProfileResponse>> {
    let db = state.store.as_ref();
    let key_store = db
        .get_merchant_key_store_by_merchant_id(
            &(&state).into(),
            &merchant_id,
            &db.get_master_key().to_vec().into(),
        )
        .await
        .to_not_found_response(errors::ApiErrorResponse::MerchantAccountNotFound)?;
    let profiles = db
        .list_profile_by_merchant_id(&(&state).into(), &key_store, &merchant_id)
        .await
        .to_not_found_response(errors::ApiErrorResponse::InternalServerError)?
        .clone();
    let profiles = core_utils::filter_objects_based_on_profile_id_list(profile_id_list, profiles);
    let mut business_profiles = Vec::new();
    for profile in profiles {
        let business_profile = api_models::admin::ProfileResponse::foreign_try_from(profile)
            .change_context(errors::ApiErrorResponse::InternalServerError)
            .attach_printable("Failed to parse business profile details")?;
        business_profiles.push(business_profile);
    }

    Ok(service_api::ApplicationResponse::Json(business_profiles))
}

pub async fn retrieve_profile(
    state: SessionState,
    profile_id: id_type::ProfileId,
    key_store: domain::MerchantKeyStore,
) -> RouterResponse<api_models::admin::ProfileResponse> {
    let db = state.store.as_ref();

    let business_profile = db
        .find_business_profile_by_profile_id(&(&state).into(), &key_store, &profile_id)
        .await
        .to_not_found_response(errors::ApiErrorResponse::ProfileNotFound {
            id: profile_id.get_string_repr().to_owned(),
        })?;

    Ok(service_api::ApplicationResponse::Json(
        api_models::admin::ProfileResponse::foreign_try_from(business_profile)
            .change_context(errors::ApiErrorResponse::InternalServerError)
            .attach_printable("Failed to parse business profile details")?,
    ))
}

pub async fn delete_profile(
    state: SessionState,
    profile_id: id_type::ProfileId,
    merchant_id: &id_type::MerchantId,
) -> RouterResponse<bool> {
    let db = state.store.as_ref();
    let delete_result = db
        .delete_profile_by_profile_id_merchant_id(&profile_id, merchant_id)
        .await
        .to_not_found_response(errors::ApiErrorResponse::ProfileNotFound {
            id: profile_id.get_string_repr().to_owned(),
        })?;

    Ok(service_api::ApplicationResponse::Json(delete_result))
}

#[cfg(feature = "olap")]
#[async_trait::async_trait]
trait ProfileUpdateBridge {
    async fn get_update_profile_object(
        self,
        state: &SessionState,
        key_store: &domain::MerchantKeyStore,
        business_profile: &domain::Profile,
    ) -> RouterResult<domain::ProfileUpdate>;
}

#[cfg(all(feature = "olap", feature = "v1"))]
#[async_trait::async_trait]
impl ProfileUpdateBridge for api::ProfileUpdate {
    async fn get_update_profile_object(
        self,
        state: &SessionState,
        key_store: &domain::MerchantKeyStore,
        business_profile: &domain::Profile,
    ) -> RouterResult<domain::ProfileUpdate> {
        if let Some(session_expiry) = &self.session_expiry {
            helpers::validate_session_expiry(session_expiry.to_owned())?;
        }

        if let Some(intent_fulfillment_expiry) = self.intent_fulfillment_time {
            helpers::validate_intent_fulfillment_expiry(intent_fulfillment_expiry)?;
        }

        let webhook_details = self.webhook_details.map(ForeignInto::foreign_into);

        if let Some(ref routing_algorithm) = self.routing_algorithm {
            let _: api_models::routing::StaticRoutingAlgorithm = routing_algorithm
                .clone()
                .parse_value("RoutingAlgorithm")
                .change_context(errors::ApiErrorResponse::InvalidDataValue {
                    field_name: "routing_algorithm",
                })
                .attach_printable("Invalid routing algorithm given")?;
        }

        let payment_link_config = self
            .payment_link_config
            .map(|payment_link_conf| match payment_link_conf.validate() {
                Ok(_) => Ok(payment_link_conf.foreign_into()),
                Err(e) => Err(report!(errors::ApiErrorResponse::InvalidRequestData {
                    message: e.to_string()
                })),
            })
            .transpose()?;

        let extended_card_info_config = self
            .extended_card_info_config
            .as_ref()
            .map(|config| {
                config.encode_to_value().change_context(
                    errors::ApiErrorResponse::InvalidDataValue {
                        field_name: "extended_card_info_config",
                    },
                )
            })
            .transpose()?
            .map(Secret::new);
        let key_manager_state = state.into();
        let outgoing_webhook_custom_http_headers = self
            .outgoing_webhook_custom_http_headers
            .async_map(|headers| {
                cards::create_encrypted_data(&key_manager_state, key_store, headers)
            })
            .await
            .transpose()
            .change_context(errors::ApiErrorResponse::InternalServerError)
            .attach_printable("Unable to encrypt outgoing webhook custom HTTP headers")?;

        let payout_link_config = self
            .payout_link_config
            .map(|payout_conf| match payout_conf.config.validate() {
                Ok(_) => Ok(payout_conf.foreign_into()),
                Err(e) => Err(report!(errors::ApiErrorResponse::InvalidRequestData {
                    message: e.to_string()
                })),
            })
            .transpose()?;

        let key = key_store.key.clone().into_inner();
        let key_manager_state = state.into();

        let card_testing_secret_key = match business_profile.card_testing_secret_key {
            Some(_) => None,
            None => {
                let card_testing_secret_key = Some(Secret::new(utils::generate_id(
                    consts::FINGERPRINT_SECRET_LENGTH,
                    "fs",
                )));

                card_testing_secret_key
                    .async_lift(|inner| async {
                        domain_types::crypto_operation(
                            &key_manager_state,
                            common_utils::type_name!(domain::Profile),
                            domain_types::CryptoOperation::EncryptOptional(inner),
                            km_types::Identifier::Merchant(key_store.merchant_id.clone()),
                            key.peek(),
                        )
                        .await
                        .and_then(|val| val.try_into_optionaloperation())
                    })
                    .await
                    .change_context(errors::ApiErrorResponse::InternalServerError)
                    .attach_printable("error while generating card testing secret key")?
            }
        };

        let dynamic_routing_algo_ref = if self.is_debit_routing_enabled == Some(true) {
            let mut dynamic_routing_algo_ref: routing_types::DynamicRoutingAlgorithmRef =
                business_profile
                    .dynamic_routing_algorithm
                    .clone()
                    .map(|val| val.parse_value("DynamicRoutingAlgorithmRef"))
                    .transpose()
                    .change_context(errors::ApiErrorResponse::InternalServerError)
                    .attach_printable(
                        "unable to deserialize dynamic routing algorithm ref from business profile",
                    )?
                    .unwrap_or_default();

            routing::helpers::create_merchant_in_decision_engine_if_not_exists(
                state,
                business_profile.get_id(),
                &mut dynamic_routing_algo_ref,
            )
            .await;

            let dynamic_routing_algo_ref_value = serde_json::to_value(dynamic_routing_algo_ref)
                .change_context(errors::ApiErrorResponse::InternalServerError)
                .attach_printable(
                    "error serializing dynamic_routing_algorithm_ref to JSON Value",
                )?;

            Some(dynamic_routing_algo_ref_value)
        } else {
            self.dynamic_routing_algorithm
        };

        self.merchant_country_code
            .as_ref()
            .map(|country_code| country_code.validate_and_get_country_from_merchant_country_code())
            .transpose()
            .change_context(errors::ApiErrorResponse::InvalidRequestData {
                message: "Invalid merchant country code".to_string(),
            })?;

        Ok(domain::ProfileUpdate::Update(Box::new(
            domain::ProfileGeneralUpdate {
                profile_name: self.profile_name,
                return_url: self.return_url.map(|return_url| return_url.to_string()),
                enable_payment_response_hash: self.enable_payment_response_hash,
                payment_response_hash_key: self.payment_response_hash_key,
                redirect_to_merchant_with_http_post: self.redirect_to_merchant_with_http_post,
                webhook_details,
                metadata: self.metadata,
                routing_algorithm: self.routing_algorithm,
                intent_fulfillment_time: self.intent_fulfillment_time.map(i64::from),
                frm_routing_algorithm: self.frm_routing_algorithm,
                #[cfg(feature = "payouts")]
                payout_routing_algorithm: self.payout_routing_algorithm,
                #[cfg(not(feature = "payouts"))]
                payout_routing_algorithm: None,
                applepay_verified_domains: self.applepay_verified_domains,
                payment_link_config,
                session_expiry: self.session_expiry.map(i64::from),
                authentication_connector_details: self
                    .authentication_connector_details
                    .map(ForeignInto::foreign_into),
                payout_link_config,
                extended_card_info_config,
                use_billing_as_payment_method_billing: self.use_billing_as_payment_method_billing,
                collect_shipping_details_from_wallet_connector: self
                    .collect_shipping_details_from_wallet_connector,
                collect_billing_details_from_wallet_connector: self
                    .collect_billing_details_from_wallet_connector,
                is_connector_agnostic_mit_enabled: self.is_connector_agnostic_mit_enabled,
                outgoing_webhook_custom_http_headers,
                always_collect_billing_details_from_wallet_connector: self
                    .always_collect_billing_details_from_wallet_connector,
                always_collect_shipping_details_from_wallet_connector: self
                    .always_collect_shipping_details_from_wallet_connector,
                always_request_extended_authorization: self.always_request_extended_authorization,
                tax_connector_id: self.tax_connector_id,
                is_tax_connector_enabled: self.is_tax_connector_enabled,
                dynamic_routing_algorithm: dynamic_routing_algo_ref,
                is_network_tokenization_enabled: self.is_network_tokenization_enabled,
                is_auto_retries_enabled: self.is_auto_retries_enabled,
                max_auto_retries_enabled: self.max_auto_retries_enabled.map(i16::from),
                is_click_to_pay_enabled: self.is_click_to_pay_enabled,
                authentication_product_ids: self.authentication_product_ids,
                card_testing_guard_config: self
                    .card_testing_guard_config
                    .map(ForeignInto::foreign_into),
                card_testing_secret_key,
                is_clear_pan_retries_enabled: self.is_clear_pan_retries_enabled,
                force_3ds_challenge: self.force_3ds_challenge,
                is_debit_routing_enabled: self.is_debit_routing_enabled,
                merchant_business_country: self.merchant_business_country,
                is_iframe_redirection_enabled: self.is_iframe_redirection_enabled,
                is_pre_network_tokenization_enabled: self.is_pre_network_tokenization_enabled,
                merchant_category_code: self.merchant_category_code,
                merchant_country_code: self.merchant_country_code,
                dispute_polling_interval: self.dispute_polling_interval,
<<<<<<< HEAD
                is_external_vault_enabled: self.is_external_vault_enabled,
                external_vault_connector_details: self
                    .external_vault_connector_details
                    .map(ForeignInto::foreign_into),
=======
                is_manual_retry_enabled: self.is_manual_retry_enabled,
                always_enable_overcapture: self.always_enable_overcapture,
>>>>>>> d93e73dd
            },
        )))
    }
}

#[cfg(all(feature = "olap", feature = "v2"))]
#[async_trait::async_trait]
impl ProfileUpdateBridge for api::ProfileUpdate {
    async fn get_update_profile_object(
        self,
        state: &SessionState,
        key_store: &domain::MerchantKeyStore,
        business_profile: &domain::Profile,
    ) -> RouterResult<domain::ProfileUpdate> {
        if let Some(session_expiry) = &self.session_expiry {
            helpers::validate_session_expiry(session_expiry.to_owned())?;
        }

        let webhook_details = self.webhook_details.map(ForeignInto::foreign_into);

        let payment_link_config = self
            .payment_link_config
            .map(|payment_link_conf| match payment_link_conf.validate() {
                Ok(_) => Ok(payment_link_conf.foreign_into()),
                Err(e) => Err(report!(errors::ApiErrorResponse::InvalidRequestData {
                    message: e.to_string()
                })),
            })
            .transpose()?;

        let extended_card_info_config = self
            .extended_card_info_config
            .as_ref()
            .map(|config| {
                config.encode_to_value().change_context(
                    errors::ApiErrorResponse::InvalidDataValue {
                        field_name: "extended_card_info_config",
                    },
                )
            })
            .transpose()?
            .map(Secret::new);
        let key_manager_state = state.into();
        let outgoing_webhook_custom_http_headers = self
            .outgoing_webhook_custom_http_headers
            .async_map(|headers| {
                cards::create_encrypted_data(&key_manager_state, key_store, headers)
            })
            .await
            .transpose()
            .change_context(errors::ApiErrorResponse::InternalServerError)
            .attach_printable("Unable to encrypt outgoing webhook custom HTTP headers")?;

        let payout_link_config = self
            .payout_link_config
            .map(|payout_conf| match payout_conf.config.validate() {
                Ok(_) => Ok(payout_conf.foreign_into()),
                Err(e) => Err(report!(errors::ApiErrorResponse::InvalidRequestData {
                    message: e.to_string()
                })),
            })
            .transpose()?;

        let key = key_store.key.clone().into_inner();
        let key_manager_state = state.into();

        let card_testing_secret_key = match business_profile.card_testing_secret_key {
            Some(_) => None,
            None => {
                let card_testing_secret_key = Some(Secret::new(utils::generate_id(
                    consts::FINGERPRINT_SECRET_LENGTH,
                    "fs",
                )));

                card_testing_secret_key
                    .async_lift(|inner| async {
                        domain_types::crypto_operation(
                            &key_manager_state,
                            common_utils::type_name!(domain::Profile),
                            domain_types::CryptoOperation::EncryptOptional(inner),
                            km_types::Identifier::Merchant(key_store.merchant_id.clone()),
                            key.peek(),
                        )
                        .await
                        .and_then(|val| val.try_into_optionaloperation())
                    })
                    .await
                    .change_context(errors::ApiErrorResponse::InternalServerError)
                    .attach_printable("error while generating card testing secret key")?
            }
        };

        let revenue_recovery_retry_algorithm_type = self.revenue_recovery_retry_algorithm_type;

        Ok(domain::ProfileUpdate::Update(Box::new(
            domain::ProfileGeneralUpdate {
                profile_name: self.profile_name,
                return_url: self.return_url,
                enable_payment_response_hash: self.enable_payment_response_hash,
                payment_response_hash_key: self.payment_response_hash_key,
                redirect_to_merchant_with_http_post: self.redirect_to_merchant_with_http_post,
                webhook_details,
                metadata: self.metadata,
                applepay_verified_domains: self.applepay_verified_domains,
                payment_link_config,
                session_expiry: self.session_expiry.map(i64::from),
                authentication_connector_details: self
                    .authentication_connector_details
                    .map(ForeignInto::foreign_into),
                payout_link_config,
                extended_card_info_config,
                use_billing_as_payment_method_billing: self.use_billing_as_payment_method_billing,
                collect_shipping_details_from_wallet_connector: self
                    .collect_shipping_details_from_wallet_connector_if_required,
                collect_billing_details_from_wallet_connector: self
                    .collect_billing_details_from_wallet_connector_if_required,
                is_connector_agnostic_mit_enabled: self.is_connector_agnostic_mit_enabled,
                outgoing_webhook_custom_http_headers,
                order_fulfillment_time: self
                    .order_fulfillment_time
                    .map(|order_fulfillment_time| order_fulfillment_time.into_inner()),
                order_fulfillment_time_origin: self.order_fulfillment_time_origin,
                always_collect_billing_details_from_wallet_connector: self
                    .always_collect_billing_details_from_wallet_connector,
                always_collect_shipping_details_from_wallet_connector: self
                    .always_collect_shipping_details_from_wallet_connector,
                is_network_tokenization_enabled: self.is_network_tokenization_enabled,
                is_click_to_pay_enabled: self.is_click_to_pay_enabled,
                authentication_product_ids: self.authentication_product_ids,
                three_ds_decision_manager_config: None,
                card_testing_guard_config: self
                    .card_testing_guard_config
                    .map(ForeignInto::foreign_into),
                card_testing_secret_key,
                is_debit_routing_enabled: self.is_debit_routing_enabled,
                merchant_business_country: self.merchant_business_country,
                is_iframe_redirection_enabled: None,
                is_external_vault_enabled: self.is_external_vault_enabled,
                external_vault_connector_details: self
                    .external_vault_connector_details
                    .map(ForeignInto::foreign_into),
                merchant_category_code: self.merchant_category_code,
                merchant_country_code: self.merchant_country_code,
                revenue_recovery_retry_algorithm_type,
                split_txns_enabled: self.split_txns_enabled,
            },
        )))
    }
}

#[cfg(feature = "olap")]
pub async fn update_profile(
    state: SessionState,
    profile_id: &id_type::ProfileId,
    key_store: domain::MerchantKeyStore,
    request: api::ProfileUpdate,
) -> RouterResponse<api::ProfileResponse> {
    let db = state.store.as_ref();
    let key_manager_state = &(&state).into();

    let business_profile = db
        .find_business_profile_by_profile_id(key_manager_state, &key_store, profile_id)
        .await
        .to_not_found_response(errors::ApiErrorResponse::ProfileNotFound {
            id: profile_id.get_string_repr().to_owned(),
        })?;

    let profile_update = request
        .get_update_profile_object(&state, &key_store, &business_profile)
        .await?;

    let updated_business_profile = db
        .update_profile_by_profile_id(
            key_manager_state,
            &key_store,
            business_profile,
            profile_update,
        )
        .await
        .to_not_found_response(errors::ApiErrorResponse::ProfileNotFound {
            id: profile_id.get_string_repr().to_owned(),
        })?;

    Ok(service_api::ApplicationResponse::Json(
        api_models::admin::ProfileResponse::foreign_try_from(updated_business_profile)
            .change_context(errors::ApiErrorResponse::InternalServerError)
            .attach_printable("Failed to parse business profile details")?,
    ))
}

#[cfg(feature = "v2")]
#[derive(Clone, Debug)]
pub struct ProfileWrapper {
    pub profile: domain::Profile,
}

#[cfg(feature = "v2")]
impl ProfileWrapper {
    pub fn new(profile: domain::Profile) -> Self {
        Self { profile }
    }
    fn get_routing_config_cache_key(self) -> storage_impl::redis::cache::CacheKind<'static> {
        let merchant_id = self.profile.merchant_id.clone();

        let profile_id = self.profile.get_id().to_owned();

        storage_impl::redis::cache::CacheKind::Routing(
            format!(
                "routing_config_{}_{}",
                merchant_id.get_string_repr(),
                profile_id.get_string_repr()
            )
            .into(),
        )
    }

    pub async fn update_profile_and_invalidate_routing_config_for_active_algorithm_id_update(
        self,
        db: &dyn StorageInterface,
        key_manager_state: &KeyManagerState,
        merchant_key_store: &domain::MerchantKeyStore,
        algorithm_id: id_type::RoutingId,
        transaction_type: &storage::enums::TransactionType,
    ) -> RouterResult<()> {
        let routing_cache_key = self.clone().get_routing_config_cache_key();

        let (routing_algorithm_id, payout_routing_algorithm_id) = match transaction_type {
            storage::enums::TransactionType::Payment => (Some(algorithm_id), None),
            #[cfg(feature = "payouts")]
            storage::enums::TransactionType::Payout => (None, Some(algorithm_id)),
            //TODO: Handle ThreeDsAuthentication Transaction Type for Three DS Decision Rule Algorithm configuration
            storage::enums::TransactionType::ThreeDsAuthentication => todo!(),
        };

        let profile_update = domain::ProfileUpdate::RoutingAlgorithmUpdate {
            routing_algorithm_id,
            payout_routing_algorithm_id,
        };

        let profile = self.profile;

        db.update_profile_by_profile_id(
            key_manager_state,
            merchant_key_store,
            profile,
            profile_update,
        )
        .await
        .change_context(errors::ApiErrorResponse::InternalServerError)
        .attach_printable("Failed to update routing algorithm ref in business profile")?;

        storage_impl::redis::cache::redact_from_redis_and_publish(
            db.get_cache_store().as_ref(),
            [routing_cache_key],
        )
        .await
        .change_context(errors::ApiErrorResponse::InternalServerError)
        .attach_printable("Failed to invalidate routing cache")?;
        Ok(())
    }

    pub fn get_routing_algorithm_id<'a>(
        &'a self,
        transaction_data: &'a routing::TransactionData<'_>,
    ) -> Option<id_type::RoutingId> {
        match transaction_data {
            routing::TransactionData::Payment(_) => self.profile.routing_algorithm_id.clone(),
            #[cfg(feature = "payouts")]
            routing::TransactionData::Payout(_) => self.profile.payout_routing_algorithm_id.clone(),
        }
    }
    pub fn get_default_fallback_list_of_connector_under_profile(
        &self,
    ) -> RouterResult<Vec<routing_types::RoutableConnectorChoice>> {
        let fallback_connectors =
            if let Some(default_fallback_routing) = self.profile.default_fallback_routing.clone() {
                default_fallback_routing
                    .expose()
                    .parse_value::<Vec<routing_types::RoutableConnectorChoice>>(
                        "Vec<RoutableConnectorChoice>",
                    )
                    .change_context(errors::ApiErrorResponse::InternalServerError)
                    .attach_printable("Business Profile default config has invalid structure")?
            } else {
                Vec::new()
            };
        Ok(fallback_connectors)
    }
    pub fn get_default_routing_configs_from_profile(
        &self,
    ) -> RouterResult<routing_types::ProfileDefaultRoutingConfig> {
        let profile_id = self.profile.get_id().to_owned();
        let connectors = self.get_default_fallback_list_of_connector_under_profile()?;

        Ok(routing_types::ProfileDefaultRoutingConfig {
            profile_id,
            connectors,
        })
    }

    pub async fn update_default_fallback_routing_of_connectors_under_profile(
        self,
        db: &dyn StorageInterface,
        updated_config: &Vec<routing_types::RoutableConnectorChoice>,
        key_manager_state: &KeyManagerState,
        merchant_key_store: &domain::MerchantKeyStore,
    ) -> RouterResult<()> {
        let default_fallback_routing = Secret::from(
            updated_config
                .encode_to_value()
                .change_context(errors::ApiErrorResponse::InternalServerError)
                .attach_printable("Failed to convert routing ref to value")?,
        );
        let profile_update = domain::ProfileUpdate::DefaultRoutingFallbackUpdate {
            default_fallback_routing: Some(default_fallback_routing),
        };

        db.update_profile_by_profile_id(
            key_manager_state,
            merchant_key_store,
            self.profile,
            profile_update,
        )
        .await
        .change_context(errors::ApiErrorResponse::InternalServerError)
        .attach_printable("Failed to update routing algorithm ref in business profile")?;
        Ok(())
    }
    pub async fn update_revenue_recovery_algorithm_under_profile(
        self,
        db: &dyn StorageInterface,
        key_manager_state: &KeyManagerState,
        merchant_key_store: &domain::MerchantKeyStore,
        revenue_recovery_retry_algorithm_type: common_enums::RevenueRecoveryAlgorithmType,
    ) -> RouterResult<()> {
        let recovery_algorithm_data =
            diesel_models::business_profile::RevenueRecoveryAlgorithmData {
                monitoring_configured_timestamp: date_time::now(),
            };
        let profile_update = domain::ProfileUpdate::RevenueRecoveryAlgorithmUpdate {
            revenue_recovery_retry_algorithm_type,
            revenue_recovery_retry_algorithm_data: Some(recovery_algorithm_data),
        };

        db.update_profile_by_profile_id(
            key_manager_state,
            merchant_key_store,
            self.profile,
            profile_update,
        )
        .await
        .change_context(errors::ApiErrorResponse::InternalServerError)
        .attach_printable(
            "Failed to update revenue recovery retry algorithm in business profile",
        )?;
        Ok(())
    }
}

pub async fn extended_card_info_toggle(
    state: SessionState,
    merchant_id: &id_type::MerchantId,
    profile_id: &id_type::ProfileId,
    ext_card_info_choice: admin_types::ExtendedCardInfoChoice,
) -> RouterResponse<admin_types::ExtendedCardInfoChoice> {
    let db = state.store.as_ref();
    let key_manager_state = &(&state).into();

    let key_store = db
        .get_merchant_key_store_by_merchant_id(
            key_manager_state,
            merchant_id,
            &state.store.get_master_key().to_vec().into(),
        )
        .await
        .to_not_found_response(errors::ApiErrorResponse::MerchantAccountNotFound)
        .attach_printable("Error while fetching the key store by merchant_id")?;

    let business_profile = db
        .find_business_profile_by_profile_id(key_manager_state, &key_store, profile_id)
        .await
        .to_not_found_response(errors::ApiErrorResponse::ProfileNotFound {
            id: profile_id.get_string_repr().to_owned(),
        })?;

    if business_profile.is_extended_card_info_enabled.is_none()
        || business_profile
            .is_extended_card_info_enabled
            .is_some_and(|existing_config| existing_config != ext_card_info_choice.enabled)
    {
        let profile_update = domain::ProfileUpdate::ExtendedCardInfoUpdate {
            is_extended_card_info_enabled: ext_card_info_choice.enabled,
        };

        db.update_profile_by_profile_id(
            key_manager_state,
            &key_store,
            business_profile,
            profile_update,
        )
        .await
        .to_not_found_response(errors::ApiErrorResponse::ProfileNotFound {
            id: profile_id.get_string_repr().to_owned(),
        })?;
    }

    Ok(service_api::ApplicationResponse::Json(ext_card_info_choice))
}

pub async fn connector_agnostic_mit_toggle(
    state: SessionState,
    merchant_id: &id_type::MerchantId,
    profile_id: &id_type::ProfileId,
    connector_agnostic_mit_choice: admin_types::ConnectorAgnosticMitChoice,
) -> RouterResponse<admin_types::ConnectorAgnosticMitChoice> {
    let db = state.store.as_ref();
    let key_manager_state = &(&state).into();

    let key_store = db
        .get_merchant_key_store_by_merchant_id(
            key_manager_state,
            merchant_id,
            &state.store.get_master_key().to_vec().into(),
        )
        .await
        .to_not_found_response(errors::ApiErrorResponse::MerchantAccountNotFound)
        .attach_printable("Error while fetching the key store by merchant_id")?;

    let business_profile = db
        .find_business_profile_by_profile_id(key_manager_state, &key_store, profile_id)
        .await
        .to_not_found_response(errors::ApiErrorResponse::ProfileNotFound {
            id: profile_id.get_string_repr().to_owned(),
        })?;

    if business_profile.merchant_id != *merchant_id {
        Err(errors::ApiErrorResponse::AccessForbidden {
            resource: profile_id.get_string_repr().to_owned(),
        })?
    }

    if business_profile.is_connector_agnostic_mit_enabled
        != Some(connector_agnostic_mit_choice.enabled)
    {
        let profile_update = domain::ProfileUpdate::ConnectorAgnosticMitUpdate {
            is_connector_agnostic_mit_enabled: connector_agnostic_mit_choice.enabled,
        };

        db.update_profile_by_profile_id(
            key_manager_state,
            &key_store,
            business_profile,
            profile_update,
        )
        .await
        .to_not_found_response(errors::ApiErrorResponse::ProfileNotFound {
            id: profile_id.get_string_repr().to_owned(),
        })?;
    }

    Ok(service_api::ApplicationResponse::Json(
        connector_agnostic_mit_choice,
    ))
}

pub async fn transfer_key_store_to_key_manager(
    state: SessionState,
    req: admin_types::MerchantKeyTransferRequest,
) -> RouterResponse<admin_types::TransferKeyResponse> {
    let resp = transfer_encryption_key(&state, req).await?;

    Ok(service_api::ApplicationResponse::Json(
        admin_types::TransferKeyResponse {
            total_transferred: resp,
        },
    ))
}

async fn process_open_banking_connectors(
    state: &SessionState,
    merchant_id: &id_type::MerchantId,
    auth: &types::ConnectorAuthType,
    connector_type: &api_enums::ConnectorType,
    connector: &api_enums::Connector,
    additional_merchant_data: types::AdditionalMerchantData,
    key_store: &domain::MerchantKeyStore,
) -> RouterResult<types::MerchantRecipientData> {
    let new_merchant_data = match additional_merchant_data {
        types::AdditionalMerchantData::OpenBankingRecipientData(merchant_data) => {
            if connector_type != &api_enums::ConnectorType::PaymentProcessor {
                return Err(errors::ApiErrorResponse::InvalidConnectorConfiguration {
                    config:
                        "OpenBanking connector for Payment Initiation should be a payment processor"
                            .to_string(),
                }
                .into());
            }
            match &merchant_data {
                types::MerchantRecipientData::AccountData(acc_data) => {
                    core_utils::validate_bank_account_data(acc_data)?;

                    let connector_name = api_enums::Connector::to_string(connector);

                    let recipient_creation_not_supported = state
                        .conf
                        .locker_based_open_banking_connectors
                        .connector_list
                        .contains(connector_name.as_str());
                    let recipient_id = if recipient_creation_not_supported {
                        locker_recipient_create_call(state, merchant_id, acc_data, key_store).await
                    } else {
                        connector_recipient_create_call(
                            state,
                            merchant_id,
                            connector_name,
                            auth,
                            acc_data,
                        )
                        .await
                    }
                    .attach_printable("failed to get recipient_id")?;

                    let conn_recipient_id = if recipient_creation_not_supported {
                        Some(types::RecipientIdType::LockerId(Secret::new(recipient_id)))
                    } else {
                        Some(types::RecipientIdType::ConnectorId(Secret::new(
                            recipient_id,
                        )))
                    };

                    let account_data = match &acc_data {
                        types::MerchantAccountData::Iban { iban, name, .. } => {
                            types::MerchantAccountData::Iban {
                                iban: iban.clone(),
                                name: name.clone(),
                                connector_recipient_id: conn_recipient_id.clone(),
                            }
                        }
                        types::MerchantAccountData::Bacs {
                            account_number,
                            sort_code,
                            name,
                            ..
                        } => types::MerchantAccountData::Bacs {
                            account_number: account_number.clone(),
                            sort_code: sort_code.clone(),
                            name: name.clone(),
                            connector_recipient_id: conn_recipient_id.clone(),
                        },
                        types::MerchantAccountData::FasterPayments {
                            account_number,
                            sort_code,
                            name,
                            ..
                        } => types::MerchantAccountData::FasterPayments {
                            account_number: account_number.clone(),
                            sort_code: sort_code.clone(),
                            name: name.clone(),
                            connector_recipient_id: conn_recipient_id.clone(),
                        },
                        types::MerchantAccountData::Sepa { iban, name, .. } => {
                            types::MerchantAccountData::Sepa {
                                iban: iban.clone(),
                                name: name.clone(),
                                connector_recipient_id: conn_recipient_id.clone(),
                            }
                        }
                        types::MerchantAccountData::SepaInstant { iban, name, .. } => {
                            types::MerchantAccountData::SepaInstant {
                                iban: iban.clone(),
                                name: name.clone(),
                                connector_recipient_id: conn_recipient_id.clone(),
                            }
                        }
                        types::MerchantAccountData::Elixir {
                            account_number,
                            iban,
                            name,
                            ..
                        } => types::MerchantAccountData::Elixir {
                            account_number: account_number.clone(),
                            iban: iban.clone(),
                            name: name.clone(),
                            connector_recipient_id: conn_recipient_id.clone(),
                        },
                        types::MerchantAccountData::Bankgiro { number, name, .. } => {
                            types::MerchantAccountData::Bankgiro {
                                number: number.clone(),
                                name: name.clone(),
                                connector_recipient_id: conn_recipient_id.clone(),
                            }
                        }
                        types::MerchantAccountData::Plusgiro { number, name, .. } => {
                            types::MerchantAccountData::Plusgiro {
                                number: number.clone(),
                                name: name.clone(),
                                connector_recipient_id: conn_recipient_id.clone(),
                            }
                        }
                    };

                    types::MerchantRecipientData::AccountData(account_data)
                }
                _ => merchant_data.clone(),
            }
        }
    };

    Ok(new_merchant_data)
}

async fn connector_recipient_create_call(
    state: &SessionState,
    merchant_id: &id_type::MerchantId,
    connector_name: String,
    auth: &types::ConnectorAuthType,
    data: &types::MerchantAccountData,
) -> RouterResult<String> {
    let connector = pm_auth_types::api::PaymentAuthConnectorData::get_connector_by_name(
        connector_name.as_str(),
    )?;

    let auth = pm_auth_types::ConnectorAuthType::foreign_try_from(auth.clone())
        .change_context(errors::ApiErrorResponse::InternalServerError)
        .attach_printable("Failed while converting ConnectorAuthType")?;

    let connector_integration: pm_auth_types::api::BoxedConnectorIntegration<
        '_,
        pm_auth_types::api::auth_service::RecipientCreate,
        pm_auth_types::RecipientCreateRequest,
        pm_auth_types::RecipientCreateResponse,
    > = connector.connector.get_connector_integration();

    let req = pm_auth_types::RecipientCreateRequest::from(data);
    let router_data = pm_auth_types::RecipientCreateRouterData {
        flow: std::marker::PhantomData,
        merchant_id: Some(merchant_id.to_owned()),
        connector: Some(connector_name),
        request: req,
        response: Err(pm_auth_types::ErrorResponse {
            status_code: http::StatusCode::INTERNAL_SERVER_ERROR.as_u16(),
            code: consts::NO_ERROR_CODE.to_string(),
            message: consts::UNSUPPORTED_ERROR_MESSAGE.to_string(),
            reason: None,
        }),
        connector_http_status_code: None,
        connector_auth_type: auth,
    };

    let resp = payment_initiation_service::execute_connector_processing_step(
        state,
        connector_integration,
        &router_data,
        &connector.connector_name,
    )
    .await
    .change_context(errors::ApiErrorResponse::InternalServerError)
    .attach_printable("Failed while calling recipient create connector api")?;

    let recipient_create_resp =
        resp.response
            .map_err(|err| errors::ApiErrorResponse::ExternalConnectorError {
                code: err.code,
                message: err.message,
                connector: connector.connector_name.to_string(),
                status_code: err.status_code,
                reason: err.reason,
            })?;

    let recipient_id = recipient_create_resp.recipient_id;

    Ok(recipient_id)
}
async fn locker_recipient_create_call(
    state: &SessionState,
    merchant_id: &id_type::MerchantId,
    data: &types::MerchantAccountData,
    key_store: &domain::MerchantKeyStore,
) -> RouterResult<String> {
    let key_manager_state = &state.into();
    let key = key_store.key.get_inner().peek();
    let identifier = km_types::Identifier::Merchant(key_store.merchant_id.clone());

    let data_json = serde_json::to_string(data)
        .change_context(errors::ApiErrorResponse::InternalServerError)
        .attach_printable("Failed to serialize MerchantAccountData to JSON")?;

    let encrypted_data = domain_types::crypto_operation(
        key_manager_state,
        type_name!(payment_method::PaymentMethod),
        domain_types::CryptoOperation::Encrypt(Secret::<String, masking::WithType>::new(data_json)),
        identifier,
        key,
    )
    .await
    .and_then(|val| val.try_into_operation())
    .change_context(errors::ApiErrorResponse::InternalServerError)
    .attach_printable("Failed to encrypt merchant account data")?;

    let enc_data = hex::encode(encrypted_data.into_encrypted().expose());
    let merchant_id_string = merchant_id.get_string_repr().to_owned();

    let cust_id = id_type::CustomerId::try_from(std::borrow::Cow::from(merchant_id_string))
        .change_context(errors::ApiErrorResponse::InternalServerError)
        .attach_printable("Failed to convert to CustomerId")?;

    let payload = transformers::StoreLockerReq::LockerGeneric(transformers::StoreGenericReq {
        merchant_id: merchant_id.to_owned(),
        merchant_customer_id: cust_id.clone(),
        enc_data,
        ttl: state.conf.locker.ttl_for_storage_in_secs,
    });

    let store_resp = cards::add_card_to_hs_locker(
        state,
        &payload,
        &cust_id,
        api_enums::LockerChoice::HyperswitchCardVault,
    )
    .await
    .change_context(errors::ApiErrorResponse::InternalServerError)
    .attach_printable("Failed to encrypt merchant bank account data")?;

    Ok(store_resp.card_reference)
}

pub async fn enable_platform_account(
    state: SessionState,
    merchant_id: id_type::MerchantId,
) -> RouterResponse<()> {
    let db = state.store.as_ref();
    let key_manager_state = &(&state).into();
    let key_store = db
        .get_merchant_key_store_by_merchant_id(
            key_manager_state,
            &merchant_id,
            &db.get_master_key().to_vec().into(),
        )
        .await
        .to_not_found_response(errors::ApiErrorResponse::MerchantAccountNotFound)?;

    let merchant_account = db
        .find_merchant_account_by_merchant_id(key_manager_state, &merchant_id, &key_store)
        .await
        .to_not_found_response(errors::ApiErrorResponse::MerchantAccountNotFound)?;

    db.update_merchant(
        key_manager_state,
        merchant_account,
        storage::MerchantAccountUpdate::ToPlatformAccount,
        &key_store,
    )
    .await
    .change_context(errors::ApiErrorResponse::InternalServerError)
    .attach_printable("Error while enabling platform merchant account")
    .map(|_| services::ApplicationResponse::StatusOk)
}

impl From<&types::MerchantAccountData> for pm_auth_types::RecipientCreateRequest {
    fn from(data: &types::MerchantAccountData) -> Self {
        let (name, account_data) = match data {
            types::MerchantAccountData::Iban { iban, name, .. } => (
                name.clone(),
                pm_auth_types::RecipientAccountData::Iban(iban.clone()),
            ),
            types::MerchantAccountData::Bacs {
                account_number,
                sort_code,
                name,
                ..
            } => (
                name.clone(),
                pm_auth_types::RecipientAccountData::Bacs {
                    sort_code: sort_code.clone(),
                    account_number: account_number.clone(),
                },
            ),
            types::MerchantAccountData::FasterPayments {
                account_number,
                sort_code,
                name,
                ..
            } => (
                name.clone(),
                pm_auth_types::RecipientAccountData::FasterPayments {
                    sort_code: sort_code.clone(),
                    account_number: account_number.clone(),
                },
            ),
            types::MerchantAccountData::Sepa { iban, name, .. } => (
                name.clone(),
                pm_auth_types::RecipientAccountData::Sepa(iban.clone()),
            ),
            types::MerchantAccountData::SepaInstant { iban, name, .. } => (
                name.clone(),
                pm_auth_types::RecipientAccountData::SepaInstant(iban.clone()),
            ),
            types::MerchantAccountData::Elixir {
                account_number,
                iban,
                name,
                ..
            } => (
                name.clone(),
                pm_auth_types::RecipientAccountData::Elixir {
                    account_number: account_number.clone(),
                    iban: iban.clone(),
                },
            ),
            types::MerchantAccountData::Bankgiro { number, name, .. } => (
                name.clone(),
                pm_auth_types::RecipientAccountData::Bankgiro(number.clone()),
            ),
            types::MerchantAccountData::Plusgiro { number, name, .. } => (
                name.clone(),
                pm_auth_types::RecipientAccountData::Plusgiro(number.clone()),
            ),
        };

        Self {
            name,
            account_data,
            address: None,
        }
    }
}<|MERGE_RESOLUTION|>--- conflicted
+++ resolved
@@ -3476,15 +3476,12 @@
             merchant_category_code: self.merchant_category_code,
             merchant_country_code: self.merchant_country_code,
             dispute_polling_interval: self.dispute_polling_interval,
-<<<<<<< HEAD
+            is_manual_retry_enabled: self.is_manual_retry_enabled,
+            always_enable_overcapture: self.always_enable_overcapture,
             is_external_vault_enabled: self.is_external_vault_enabled,
             external_vault_connector_details: self
                 .external_vault_connector_details
                 .map(ForeignInto::foreign_into),
-=======
-            is_manual_retry_enabled: self.is_manual_retry_enabled,
-            always_enable_overcapture: self.always_enable_overcapture,
->>>>>>> d93e73dd
         }))
     }
 
@@ -3981,15 +3978,12 @@
                 merchant_category_code: self.merchant_category_code,
                 merchant_country_code: self.merchant_country_code,
                 dispute_polling_interval: self.dispute_polling_interval,
-<<<<<<< HEAD
+                is_manual_retry_enabled: self.is_manual_retry_enabled,
+                always_enable_overcapture: self.always_enable_overcapture,
                 is_external_vault_enabled: self.is_external_vault_enabled,
                 external_vault_connector_details: self
                     .external_vault_connector_details
                     .map(ForeignInto::foreign_into),
-=======
-                is_manual_retry_enabled: self.is_manual_retry_enabled,
-                always_enable_overcapture: self.always_enable_overcapture,
->>>>>>> d93e73dd
             },
         )))
     }
