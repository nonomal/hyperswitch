use std::str::FromStr;

use api_models::{
    admin::{self as admin_types},
    enums as api_enums, routing as routing_types,
};
use common_enums::{MerchantAccountRequestType, MerchantAccountType, OrganizationType};
use common_utils::{
    date_time,
    ext_traits::{AsyncExt, Encode, OptionExt, ValueExt},
    fp_utils, id_type, pii, type_name,
    types::keymanager::{self as km_types, KeyManagerState, ToEncryptable},
};
#[cfg(all(any(feature = "v1", feature = "v2"), feature = "olap"))]
use diesel_models::{business_profile::CardTestingGuardConfig, organization::OrganizationBridge};
use diesel_models::{configs, payment_method};
use error_stack::{report, FutureExt, ResultExt};
use external_services::http_client::client;
use hyperswitch_domain_models::merchant_connector_account::{
    FromRequestEncryptableMerchantConnectorAccount, UpdateEncryptableMerchantConnectorAccount,
};
use masking::{ExposeInterface, PeekInterface, Secret};
use pm_auth::{connector::plaid::transformers::PlaidAuthType, types as pm_auth_types};
use uuid::Uuid;

#[cfg(any(feature = "v1", feature = "v2"))]
use crate::types::transformers::ForeignFrom;
use crate::{
    consts,
    core::{
        encryption::transfer_encryption_key,
        errors::{self, RouterResponse, RouterResult, StorageErrorExt},
        payment_methods::{cards, transformers},
        payments::helpers,
        pm_auth::helpers::PaymentAuthConnectorDataExt,
        routing, utils as core_utils,
    },
    db::{AccountsStorageInterface, StorageInterface},
    routes::{metrics, SessionState},
    services::{
        self,
        api::{self as service_api},
        authentication, pm_auth as payment_initiation_service,
    },
    types::{
        self,
        api::{self, admin},
        domain::{
            self,
            types::{self as domain_types, AsyncLift},
        },
        storage::{self, enums::MerchantStorageScheme},
        transformers::{ForeignInto, ForeignTryFrom, ForeignTryInto},
    },
    utils,
};

#[inline]
pub fn create_merchant_publishable_key() -> String {
    format!(
        "pk_{}_{}",
        router_env::env::prefix_for_env(),
        Uuid::new_v4().simple()
    )
}

pub async fn insert_merchant_configs(
    db: &dyn StorageInterface,
    merchant_id: &id_type::MerchantId,
) -> RouterResult<()> {
    db.insert_config(configs::ConfigNew {
        key: merchant_id.get_requires_cvv_key(),
        config: "true".to_string(),
    })
    .await
    .change_context(errors::ApiErrorResponse::InternalServerError)
    .attach_printable("Error while setting requires_cvv config")?;

    db.insert_config(configs::ConfigNew {
        key: merchant_id.get_merchant_fingerprint_secret_key(),
        config: utils::generate_id(consts::FINGERPRINT_SECRET_LENGTH, "fs"),
    })
    .await
    .change_context(errors::ApiErrorResponse::InternalServerError)
    .attach_printable("Error while inserting merchant fingerprint secret")?;

    Ok(())
}

#[cfg(feature = "olap")]
fn add_publishable_key_to_decision_service(
    state: &SessionState,
    merchant_context: &domain::MerchantContext,
) {
    let state = state.clone();
    let publishable_key = merchant_context
        .get_owner_merchant_account()
        .publishable_key
        .clone();
    let merchant_id = merchant_context
        .get_owner_merchant_account()
        .get_id()
        .clone();

    authentication::decision::spawn_tracked_job(
        async move {
            authentication::decision::add_publishable_key(
                &state,
                publishable_key.into(),
                merchant_id,
                None,
            )
            .await
        },
        authentication::decision::ADD,
    );
}

#[cfg(feature = "olap")]
pub async fn create_organization(
    state: SessionState,
    req: api::OrganizationCreateRequest,
) -> RouterResponse<api::OrganizationResponse> {
    let db_organization = ForeignFrom::foreign_from(req);
    state
        .accounts_store
        .insert_organization(db_organization)
        .await
        .to_duplicate_response(errors::ApiErrorResponse::GenericDuplicateError {
            message: "Organization with the given organization_name already exists".to_string(),
        })
        .attach_printable("Error when creating organization")
        .map(ForeignFrom::foreign_from)
        .map(service_api::ApplicationResponse::Json)
}

#[cfg(feature = "olap")]
pub async fn update_organization(
    state: SessionState,
    org_id: api::OrganizationId,
    req: api::OrganizationUpdateRequest,
) -> RouterResponse<api::OrganizationResponse> {
    let organization_update = diesel_models::organization::OrganizationUpdate::Update {
        organization_name: req.organization_name,
        organization_details: req.organization_details,
        metadata: req.metadata,
        platform_merchant_id: req.platform_merchant_id,
    };
    state
        .accounts_store
        .update_organization_by_org_id(&org_id.organization_id, organization_update)
        .await
        .to_not_found_response(errors::ApiErrorResponse::GenericNotFoundError {
            message: "organization with the given id does not exist".to_string(),
        })
        .attach_printable(format!(
            "Failed to update organization with organization_id: {:?}",
            org_id.organization_id
        ))
        .map(ForeignFrom::foreign_from)
        .map(service_api::ApplicationResponse::Json)
}

#[cfg(feature = "olap")]
pub async fn get_organization(
    state: SessionState,
    org_id: api::OrganizationId,
) -> RouterResponse<api::OrganizationResponse> {
    #[cfg(all(feature = "v1", feature = "olap"))]
    {
        CreateOrValidateOrganization::new(Some(org_id.organization_id))
            .create_or_validate(state.accounts_store.as_ref())
            .await
            .map(ForeignFrom::foreign_from)
            .map(service_api::ApplicationResponse::Json)
    }
    #[cfg(all(feature = "v2", feature = "olap"))]
    {
        CreateOrValidateOrganization::new(org_id.organization_id)
            .create_or_validate(state.accounts_store.as_ref())
            .await
            .map(ForeignFrom::foreign_from)
            .map(service_api::ApplicationResponse::Json)
    }
}

#[cfg(feature = "olap")]
pub async fn create_merchant_account(
    state: SessionState,
    req: api::MerchantAccountCreate,
    org_data_from_auth: Option<authentication::AuthenticationDataWithOrg>,
) -> RouterResponse<api::MerchantAccountResponse> {
    #[cfg(feature = "keymanager_create")]
    use common_utils::{keymanager, types::keymanager::EncryptionTransferRequest};

    let db = state.store.as_ref();

    let key = services::generate_aes256_key()
        .change_context(errors::ApiErrorResponse::InternalServerError)
        .attach_printable("Unable to generate aes 256 key")?;

    let master_key = db.get_master_key();

    let key_manager_state: &KeyManagerState = &(&state).into();
    let merchant_id = req.get_merchant_reference_id();
    let identifier = km_types::Identifier::Merchant(merchant_id.clone());
    #[cfg(feature = "keymanager_create")]
    {
        use base64::Engine;

        use crate::consts::BASE64_ENGINE;

        if key_manager_state.enabled {
            keymanager::transfer_key_to_key_manager(
                key_manager_state,
                EncryptionTransferRequest {
                    identifier: identifier.clone(),
                    key: BASE64_ENGINE.encode(key),
                },
            )
            .await
            .change_context(errors::ApiErrorResponse::DuplicateMerchantAccount)
            .attach_printable("Failed to insert key to KeyManager")?;
        }
    }

    let key_store = domain::MerchantKeyStore {
        merchant_id: merchant_id.clone(),
        key: domain_types::crypto_operation(
            key_manager_state,
            type_name!(domain::MerchantKeyStore),
            domain_types::CryptoOperation::Encrypt(key.to_vec().into()),
            identifier.clone(),
            master_key,
        )
        .await
        .and_then(|val| val.try_into_operation())
        .change_context(errors::ApiErrorResponse::InternalServerError)
        .attach_printable("Failed to decrypt data from key store")?,
        created_at: date_time::now(),
    };

    let domain_merchant_account = req
        .create_domain_model_from_request(
            &state,
            key_store.clone(),
            &merchant_id,
            org_data_from_auth,
        )
        .await?;
    let key_manager_state = &(&state).into();
    db.insert_merchant_key_store(
        key_manager_state,
        key_store.clone(),
        &master_key.to_vec().into(),
    )
    .await
    .to_duplicate_response(errors::ApiErrorResponse::DuplicateMerchantAccount)?;

    let merchant_account = db
        .insert_merchant(key_manager_state, domain_merchant_account, &key_store)
        .await
        .to_duplicate_response(errors::ApiErrorResponse::DuplicateMerchantAccount)?;

    let merchant_context = domain::MerchantContext::NormalMerchant(Box::new(domain::Context(
        merchant_account.clone(),
        key_store.clone(),
    )));
    add_publishable_key_to_decision_service(&state, &merchant_context);

    insert_merchant_configs(db, &merchant_id).await?;

    Ok(service_api::ApplicationResponse::Json(
        api::MerchantAccountResponse::foreign_try_from(merchant_account)
            .change_context(errors::ApiErrorResponse::InternalServerError)
            .attach_printable("Failed while generating response")?,
    ))
}

#[cfg(feature = "olap")]
#[async_trait::async_trait]
trait MerchantAccountCreateBridge {
    async fn create_domain_model_from_request(
        self,
        state: &SessionState,
        key: domain::MerchantKeyStore,
        identifier: &id_type::MerchantId,
        org_data_from_auth: Option<authentication::AuthenticationDataWithOrg>,
    ) -> RouterResult<domain::MerchantAccount>;
}

#[cfg(all(feature = "v1", feature = "olap"))]
#[async_trait::async_trait]
impl MerchantAccountCreateBridge for api::MerchantAccountCreate {
    async fn create_domain_model_from_request(
        self,
        state: &SessionState,
        key_store: domain::MerchantKeyStore,
        identifier: &id_type::MerchantId,
        org_data_from_auth: Option<authentication::AuthenticationDataWithOrg>,
    ) -> RouterResult<domain::MerchantAccount> {
        let db = &*state.accounts_store;
        let publishable_key = create_merchant_publishable_key();

        let primary_business_details = self.get_primary_details_as_value().change_context(
            errors::ApiErrorResponse::InvalidDataValue {
                field_name: "primary_business_details",
            },
        )?;

        let webhook_details = self.webhook_details.clone().map(ForeignInto::foreign_into);

        let pm_collect_link_config = self.get_pm_link_config_as_value().change_context(
            errors::ApiErrorResponse::InvalidDataValue {
                field_name: "pm_collect_link_config",
            },
        )?;

        let merchant_details = self.get_merchant_details_as_secret().change_context(
            errors::ApiErrorResponse::InvalidDataValue {
                field_name: "merchant_details",
            },
        )?;

        self.parse_routing_algorithm()
            .change_context(errors::ApiErrorResponse::InvalidDataValue {
                field_name: "routing_algorithm",
            })
            .attach_printable("Invalid routing algorithm given")?;

        let metadata = self.get_metadata_as_secret().change_context(
            errors::ApiErrorResponse::InvalidDataValue {
                field_name: "metadata",
            },
        )?;

        // Get the enable payment response hash as a boolean, where the default value is true
        let enable_payment_response_hash = self.get_enable_payment_response_hash();

        let payment_response_hash_key = self.get_payment_response_hash_key();

        let parent_merchant_id = get_parent_merchant(
            state,
            self.sub_merchants_enabled,
            self.parent_merchant_id.as_ref(),
            &key_store,
        )
        .await?;

        let org_id = match (&self.organization_id, &org_data_from_auth) {
            (Some(req_org_id), Some(auth)) => {
                if req_org_id != &auth.organization_id {
                    return Err(errors::ApiErrorResponse::InvalidRequestData {
                        message: "Mismatched organization_id in request and authenticated context"
                            .to_string(),
                    }
                    .into());
                }
                Some(req_org_id.clone())
            }
            (None, Some(auth)) => Some(auth.organization_id.clone()),
            (req_org_id, _) => req_org_id.clone(),
        };

        let organization = CreateOrValidateOrganization::new(org_id)
            .create_or_validate(db)
            .await?;

        let merchant_account_type = match organization.get_organization_type() {
            OrganizationType::Standard => {
                match self.merchant_account_type.unwrap_or_default() {
                    // Allow only if explicitly Standard or not provided
                    MerchantAccountRequestType::Standard => MerchantAccountType::Standard,
                    MerchantAccountRequestType::Connected => {
                        return Err(errors::ApiErrorResponse::InvalidRequestData {
                            message:
                                "Merchant account type must be Standard for a Standard Organization"
                                    .to_string(),
                        }
                        .into());
                    }
                }
            }

            OrganizationType::Platform => {
                let accounts = state
                    .store
                    .list_merchant_accounts_by_organization_id(
                        &state.into(),
                        &organization.get_organization_id(),
                    )
                    .await
                    .to_not_found_response(errors::ApiErrorResponse::MerchantAccountNotFound)?;

                let platform_account_exists = accounts
                    .iter()
                    .any(|account| account.merchant_account_type == MerchantAccountType::Platform);

                if accounts.is_empty() || !platform_account_exists {
                    // First merchant in a Platform org must be Platform
                    MerchantAccountType::Platform
                } else {
                    match self.merchant_account_type.unwrap_or_default() {
                        MerchantAccountRequestType::Standard => MerchantAccountType::Standard,
                        MerchantAccountRequestType::Connected => {
                            if state.conf.platform.allow_connected_merchants {
                                MerchantAccountType::Connected
                            } else {
                                return Err(errors::ApiErrorResponse::InvalidRequestData {
                                    message: "Connected merchant accounts are not allowed"
                                        .to_string(),
                                }
                                .into());
                            }
                        }
                    }
                }
            }
        };

        let key = key_store.key.clone().into_inner();
        let key_manager_state = state.into();

        let merchant_account = async {
            Ok::<_, error_stack::Report<common_utils::errors::CryptoError>>(
                domain::MerchantAccountSetter {
                    merchant_id: identifier.clone(),
                    merchant_name: self
                        .merchant_name
                        .async_lift(|inner| async {
                            domain_types::crypto_operation(
                                &key_manager_state,
                                type_name!(domain::MerchantAccount),
                                domain_types::CryptoOperation::EncryptOptional(inner),
                                km_types::Identifier::Merchant(key_store.merchant_id.clone()),
                                key.peek(),
                            )
                            .await
                            .and_then(|val| val.try_into_optionaloperation())
                        })
                        .await?,
                    merchant_details: merchant_details
                        .async_lift(|inner| async {
                            domain_types::crypto_operation(
                                &key_manager_state,
                                type_name!(domain::MerchantAccount),
                                domain_types::CryptoOperation::EncryptOptional(inner),
                                km_types::Identifier::Merchant(key_store.merchant_id.clone()),
                                key.peek(),
                            )
                            .await
                            .and_then(|val| val.try_into_optionaloperation())
                        })
                        .await?,
                    return_url: self.return_url.map(|a| a.to_string()),
                    webhook_details,
                    routing_algorithm: Some(serde_json::json!({
                        "algorithm_id": null,
                        "timestamp": 0
                    })),
                    sub_merchants_enabled: self.sub_merchants_enabled,
                    parent_merchant_id,
                    enable_payment_response_hash,
                    payment_response_hash_key,
                    redirect_to_merchant_with_http_post: self
                        .redirect_to_merchant_with_http_post
                        .unwrap_or_default(),
                    publishable_key,
                    locker_id: self.locker_id,
                    metadata,
                    storage_scheme: MerchantStorageScheme::PostgresOnly,
                    primary_business_details,
                    created_at: date_time::now(),
                    modified_at: date_time::now(),
                    intent_fulfillment_time: None,
                    frm_routing_algorithm: self.frm_routing_algorithm,
                    #[cfg(feature = "payouts")]
                    payout_routing_algorithm: self.payout_routing_algorithm,
                    #[cfg(not(feature = "payouts"))]
                    payout_routing_algorithm: None,
                    organization_id: organization.get_organization_id(),
                    is_recon_enabled: false,
                    default_profile: None,
                    recon_status: diesel_models::enums::ReconStatus::NotRequested,
                    payment_link_config: None,
                    pm_collect_link_config,
                    version: common_types::consts::API_VERSION,
                    is_platform_account: false,
                    product_type: self.product_type,
                    merchant_account_type,
                },
            )
        }
        .await
        .change_context(errors::ApiErrorResponse::InternalServerError)?;

        let mut domain_merchant_account = domain::MerchantAccount::from(merchant_account);

        CreateProfile::new(self.primary_business_details.clone())
            .create_profiles(state, &mut domain_merchant_account, &key_store)
            .await?;

        Ok(domain_merchant_account)
    }
}

#[cfg(feature = "olap")]
enum CreateOrValidateOrganization {
    /// Creates a new organization
    #[cfg(feature = "v1")]
    Create,
    /// Validates if this organization exists in the records
    Validate {
        organization_id: id_type::OrganizationId,
    },
}

#[cfg(feature = "olap")]
impl CreateOrValidateOrganization {
    #[cfg(all(feature = "v1", feature = "olap"))]
    /// Create an action to either create or validate the given organization_id
    /// If organization_id is passed, then validate if this organization exists
    /// If not passed, create a new organization
    fn new(organization_id: Option<id_type::OrganizationId>) -> Self {
        if let Some(organization_id) = organization_id {
            Self::Validate { organization_id }
        } else {
            Self::Create
        }
    }

    #[cfg(all(feature = "v2", feature = "olap"))]
    /// Create an action to validate the provided organization_id
    fn new(organization_id: id_type::OrganizationId) -> Self {
        Self::Validate { organization_id }
    }

    #[cfg(feature = "olap")]
    /// Apply the action, whether to create the organization or validate the given organization_id
    async fn create_or_validate(
        &self,
        db: &dyn AccountsStorageInterface,
    ) -> RouterResult<diesel_models::organization::Organization> {
        match self {
            #[cfg(feature = "v1")]
            Self::Create => {
                let new_organization = api_models::organization::OrganizationNew::new(
                    OrganizationType::Standard,
                    None,
                );
                let db_organization = ForeignFrom::foreign_from(new_organization);
                db.insert_organization(db_organization)
                    .await
                    .to_duplicate_response(errors::ApiErrorResponse::InternalServerError)
                    .attach_printable("Error when creating organization")
            }
            Self::Validate { organization_id } => db
                .find_organization_by_org_id(organization_id)
                .await
                .to_not_found_response(errors::ApiErrorResponse::GenericNotFoundError {
                    message: "organization with the given id does not exist".to_string(),
                }),
        }
    }
}

#[cfg(all(feature = "v1", feature = "olap"))]
enum CreateProfile {
    /// Create profiles from primary business details
    /// If there is only one profile created, then set this profile as default
    CreateFromPrimaryBusinessDetails {
        primary_business_details: Vec<admin_types::PrimaryBusinessDetails>,
    },
    /// Create a default profile, set this as default profile
    CreateDefaultProfile,
}

#[cfg(all(feature = "v1", feature = "olap"))]
impl CreateProfile {
    /// Create a new profile action from the given information
    /// If primary business details exist, then create profiles from them
    /// If primary business details are empty, then create default profile
    fn new(primary_business_details: Option<Vec<admin_types::PrimaryBusinessDetails>>) -> Self {
        match primary_business_details {
            Some(primary_business_details) if !primary_business_details.is_empty() => {
                Self::CreateFromPrimaryBusinessDetails {
                    primary_business_details,
                }
            }
            _ => Self::CreateDefaultProfile,
        }
    }

    async fn create_profiles(
        &self,
        state: &SessionState,
        merchant_account: &mut domain::MerchantAccount,
        key_store: &domain::MerchantKeyStore,
    ) -> RouterResult<()> {
        match self {
            Self::CreateFromPrimaryBusinessDetails {
                primary_business_details,
            } => {
                let business_profiles = Self::create_profiles_for_each_business_details(
                    state,
                    merchant_account.clone(),
                    primary_business_details,
                    key_store,
                )
                .await?;

                // Update the default business profile in merchant account
                if business_profiles.len() == 1 {
                    merchant_account.default_profile = business_profiles
                        .first()
                        .map(|business_profile| business_profile.get_id().to_owned())
                }
            }
            Self::CreateDefaultProfile => {
                let business_profile = self
                    .create_default_business_profile(state, merchant_account.clone(), key_store)
                    .await?;

                merchant_account.default_profile = Some(business_profile.get_id().to_owned());
            }
        }

        Ok(())
    }

    /// Create default profile
    async fn create_default_business_profile(
        &self,
        state: &SessionState,
        merchant_account: domain::MerchantAccount,
        key_store: &domain::MerchantKeyStore,
    ) -> RouterResult<domain::Profile> {
        let business_profile = create_and_insert_business_profile(
            state,
            api_models::admin::ProfileCreate::default(),
            merchant_account.clone(),
            key_store,
        )
        .await?;

        Ok(business_profile)
    }

    /// Create profile for each primary_business_details,
    /// If there is no default profile in merchant account and only one primary_business_detail
    /// is available, then create a default profile.
    async fn create_profiles_for_each_business_details(
        state: &SessionState,
        merchant_account: domain::MerchantAccount,
        primary_business_details: &Vec<admin_types::PrimaryBusinessDetails>,
        key_store: &domain::MerchantKeyStore,
    ) -> RouterResult<Vec<domain::Profile>> {
        let mut business_profiles_vector = Vec::with_capacity(primary_business_details.len());

        // This must ideally be run in a transaction,
        // if there is an error in inserting some profile, because of unique constraints
        // the whole query must be rolled back
        for business_profile in primary_business_details {
            let profile_name =
                format!("{}_{}", business_profile.country, business_profile.business);

            let profile_create_request = api_models::admin::ProfileCreate {
                profile_name: Some(profile_name),
                ..Default::default()
            };

            create_and_insert_business_profile(
                state,
                profile_create_request,
                merchant_account.clone(),
                key_store,
            )
            .await
            .map_err(|profile_insert_error| {
                crate::logger::warn!("Profile already exists {profile_insert_error:?}");
            })
            .map(|business_profile| business_profiles_vector.push(business_profile))
            .ok();
        }

        Ok(business_profiles_vector)
    }
}

#[cfg(all(feature = "v2", feature = "olap"))]
#[async_trait::async_trait]
impl MerchantAccountCreateBridge for api::MerchantAccountCreate {
    async fn create_domain_model_from_request(
        self,
        state: &SessionState,
        key_store: domain::MerchantKeyStore,
        identifier: &id_type::MerchantId,
        _org_data: Option<authentication::AuthenticationDataWithOrg>,
    ) -> RouterResult<domain::MerchantAccount> {
        let publishable_key = create_merchant_publishable_key();
        let db = &*state.accounts_store;

        let metadata = self.get_metadata_as_secret().change_context(
            errors::ApiErrorResponse::InvalidDataValue {
                field_name: "metadata",
            },
        )?;

        let merchant_details = self.get_merchant_details_as_secret().change_context(
            errors::ApiErrorResponse::InvalidDataValue {
                field_name: "merchant_details",
            },
        )?;

        let organization = CreateOrValidateOrganization::new(self.organization_id.clone())
            .create_or_validate(db)
            .await?;

        let merchant_account_type = match organization.get_organization_type() {
            OrganizationType::Standard => MerchantAccountType::Standard,
            // Blocking v2 merchant account create for platform
            OrganizationType::Platform => {
                return Err(errors::ApiErrorResponse::InvalidRequestData {
                    message: "Merchant account creation is not allowed for a platform organization"
                        .to_string(),
                }
                .into())
            }
        };

        let key = key_store.key.into_inner();
        let id = identifier.to_owned();
        let key_manager_state = state.into();
        let identifier = km_types::Identifier::Merchant(id.clone());

        async {
            Ok::<_, error_stack::Report<common_utils::errors::CryptoError>>(
                domain::MerchantAccount::from(domain::MerchantAccountSetter {
                    id,
                    merchant_name: Some(
                        domain_types::crypto_operation(
                            &key_manager_state,
                            type_name!(domain::MerchantAccount),
                            domain_types::CryptoOperation::Encrypt(
                                self.merchant_name
                                    .map(|merchant_name| merchant_name.into_inner()),
                            ),
                            identifier.clone(),
                            key.peek(),
                        )
                        .await
                        .and_then(|val| val.try_into_operation())?,
                    ),
                    merchant_details: merchant_details
                        .async_lift(|inner| async {
                            domain_types::crypto_operation(
                                &key_manager_state,
                                type_name!(domain::MerchantAccount),
                                domain_types::CryptoOperation::EncryptOptional(inner),
                                identifier.clone(),
                                key.peek(),
                            )
                            .await
                            .and_then(|val| val.try_into_optionaloperation())
                        })
                        .await?,
                    publishable_key,
                    metadata,
                    storage_scheme: MerchantStorageScheme::PostgresOnly,
                    created_at: date_time::now(),
                    modified_at: date_time::now(),
                    organization_id: organization.get_organization_id(),
                    recon_status: diesel_models::enums::ReconStatus::NotRequested,
                    is_platform_account: false,
                    version: common_types::consts::API_VERSION,
                    product_type: self.product_type,
                    merchant_account_type,
                }),
            )
        }
        .await
        .change_context(errors::ApiErrorResponse::InternalServerError)
        .attach_printable("failed to encrypt merchant details")
    }
}

#[cfg(all(feature = "olap", feature = "v2"))]
pub async fn list_merchant_account(
    state: SessionState,
    organization_id: api_models::organization::OrganizationId,
) -> RouterResponse<Vec<api::MerchantAccountResponse>> {
    let merchant_accounts = state
        .store
        .list_merchant_accounts_by_organization_id(
            &(&state).into(),
            &organization_id.organization_id,
        )
        .await
        .to_not_found_response(errors::ApiErrorResponse::MerchantAccountNotFound)?;

    let merchant_accounts = merchant_accounts
        .into_iter()
        .map(|merchant_account| {
            api::MerchantAccountResponse::foreign_try_from(merchant_account).change_context(
                errors::ApiErrorResponse::InvalidDataValue {
                    field_name: "merchant_account",
                },
            )
        })
        .collect::<Result<Vec<_>, _>>()?;

    Ok(services::ApplicationResponse::Json(merchant_accounts))
}

#[cfg(all(feature = "olap", feature = "v1"))]
pub async fn list_merchant_account(
    state: SessionState,
    req: api_models::admin::MerchantAccountListRequest,
    org_data_from_auth: Option<authentication::AuthenticationDataWithOrg>,
) -> RouterResponse<Vec<api::MerchantAccountResponse>> {
    if let Some(auth) = org_data_from_auth {
        if auth.organization_id != req.organization_id {
            return Err(errors::ApiErrorResponse::InvalidRequestData {
                message: "Organization ID in request and authentication do not match".to_string(),
            }
            .into());
        }
    }
    let merchant_accounts = state
        .store
        .list_merchant_accounts_by_organization_id(&(&state).into(), &req.organization_id)
        .await
        .to_not_found_response(errors::ApiErrorResponse::MerchantAccountNotFound)?;

    let merchant_accounts = merchant_accounts
        .into_iter()
        .map(|merchant_account| {
            api::MerchantAccountResponse::foreign_try_from(merchant_account).change_context(
                errors::ApiErrorResponse::InvalidDataValue {
                    field_name: "merchant_account",
                },
            )
        })
        .collect::<Result<Vec<_>, _>>()?;

    Ok(services::ApplicationResponse::Json(merchant_accounts))
}

pub async fn get_merchant_account(
    state: SessionState,
    req: api::MerchantId,
    _profile_id: Option<id_type::ProfileId>,
) -> RouterResponse<api::MerchantAccountResponse> {
    let db = state.store.as_ref();
    let key_manager_state = &(&state).into();
    let key_store = db
        .get_merchant_key_store_by_merchant_id(
            key_manager_state,
            &req.merchant_id,
            &db.get_master_key().to_vec().into(),
        )
        .await
        .to_not_found_response(errors::ApiErrorResponse::MerchantAccountNotFound)?;

    let merchant_account = db
        .find_merchant_account_by_merchant_id(key_manager_state, &req.merchant_id, &key_store)
        .await
        .to_not_found_response(errors::ApiErrorResponse::MerchantAccountNotFound)?;

    Ok(service_api::ApplicationResponse::Json(
        api::MerchantAccountResponse::foreign_try_from(merchant_account)
            .change_context(errors::ApiErrorResponse::InternalServerError)
            .attach_printable("Failed to construct response")?,
    ))
}

#[cfg(feature = "v1")]
/// For backwards compatibility, whenever new business labels are passed in
/// primary_business_details, create a profile
pub async fn create_profile_from_business_labels(
    state: &SessionState,
    db: &dyn StorageInterface,
    key_store: &domain::MerchantKeyStore,
    merchant_id: &id_type::MerchantId,
    new_business_details: Vec<admin_types::PrimaryBusinessDetails>,
) -> RouterResult<()> {
    let key_manager_state = &state.into();
    let merchant_account = db
        .find_merchant_account_by_merchant_id(key_manager_state, merchant_id, key_store)
        .await
        .to_not_found_response(errors::ApiErrorResponse::MerchantAccountNotFound)?;

    let old_business_details = merchant_account
        .primary_business_details
        .clone()
        .parse_value::<Vec<admin_types::PrimaryBusinessDetails>>("PrimaryBusinessDetails")
        .change_context(errors::ApiErrorResponse::InvalidDataValue {
            field_name: "routing_algorithm",
        })
        .attach_printable("Invalid routing algorithm given")?;

    // find the diff between two vectors
    let business_profiles_to_create = new_business_details
        .into_iter()
        .filter(|business_details| !old_business_details.contains(business_details))
        .collect::<Vec<_>>();

    for business_profile in business_profiles_to_create {
        let profile_name = format!("{}_{}", business_profile.country, business_profile.business);

        let profile_create_request = admin_types::ProfileCreate {
            profile_name: Some(profile_name),
            ..Default::default()
        };

        let profile_create_result = create_and_insert_business_profile(
            state,
            profile_create_request,
            merchant_account.clone(),
            key_store,
        )
        .await
        .map_err(|profile_insert_error| {
            // If there is any duplicate error, we need not take any action
            crate::logger::warn!("Profile already exists {profile_insert_error:?}");
        });

        // If a profile is created, then unset the default profile
        if profile_create_result.is_ok() && merchant_account.default_profile.is_some() {
            let unset_default_profile = domain::MerchantAccountUpdate::UnsetDefaultProfile;
            db.update_merchant(
                key_manager_state,
                merchant_account.clone(),
                unset_default_profile,
                key_store,
            )
            .await
            .to_not_found_response(errors::ApiErrorResponse::MerchantAccountNotFound)?;
        }
    }

    Ok(())
}

#[cfg(any(feature = "v1", feature = "v2", feature = "olap"))]
#[async_trait::async_trait]
trait MerchantAccountUpdateBridge {
    async fn get_update_merchant_object(
        self,
        state: &SessionState,
        merchant_id: &id_type::MerchantId,
        key_store: &domain::MerchantKeyStore,
    ) -> RouterResult<storage::MerchantAccountUpdate>;
}

#[cfg(feature = "v1")]
#[async_trait::async_trait]
impl MerchantAccountUpdateBridge for api::MerchantAccountUpdate {
    async fn get_update_merchant_object(
        self,
        state: &SessionState,
        merchant_id: &id_type::MerchantId,
        key_store: &domain::MerchantKeyStore,
    ) -> RouterResult<storage::MerchantAccountUpdate> {
        let key_manager_state = &state.into();
        let key = key_store.key.get_inner().peek();

        let db = state.store.as_ref();

        let primary_business_details = self.get_primary_details_as_value().change_context(
            errors::ApiErrorResponse::InvalidDataValue {
                field_name: "primary_business_details",
            },
        )?;

        let pm_collect_link_config = self.get_pm_link_config_as_value().change_context(
            errors::ApiErrorResponse::InvalidDataValue {
                field_name: "pm_collect_link_config",
            },
        )?;

        let merchant_details = self.get_merchant_details_as_secret().change_context(
            errors::ApiErrorResponse::InvalidDataValue {
                field_name: "merchant_details",
            },
        )?;

        self.parse_routing_algorithm().change_context(
            errors::ApiErrorResponse::InvalidDataValue {
                field_name: "routing_algorithm",
            },
        )?;

        let webhook_details = self.webhook_details.map(ForeignInto::foreign_into);

        let parent_merchant_id = get_parent_merchant(
            state,
            self.sub_merchants_enabled,
            self.parent_merchant_id.as_ref(),
            key_store,
        )
        .await?;

        // This supports changing the business profile by passing in the profile_id
        let business_profile_id_update = if let Some(ref profile_id) = self.default_profile {
            // Validate whether profile_id passed in request is valid and is linked to the merchant
            core_utils::validate_and_get_business_profile(
                state.store.as_ref(),
                key_manager_state,
                key_store,
                Some(profile_id),
                merchant_id,
            )
            .await?
            .map(|business_profile| Some(business_profile.get_id().to_owned()))
        } else {
            None
        };

        #[cfg(any(feature = "v1", feature = "v2"))]
        // In order to support backwards compatibility, if a business_labels are passed in the update
        // call, then create new profiles with the profile_name as business_label
        self.primary_business_details
            .clone()
            .async_map(|primary_business_details| async {
                let _ = create_profile_from_business_labels(
                    state,
                    db,
                    key_store,
                    merchant_id,
                    primary_business_details,
                )
                .await;
            })
            .await;

        let identifier = km_types::Identifier::Merchant(key_store.merchant_id.clone());
        Ok(storage::MerchantAccountUpdate::Update {
            merchant_name: self
                .merchant_name
                .map(Secret::new)
                .async_lift(|inner| async {
                    domain_types::crypto_operation(
                        key_manager_state,
                        type_name!(storage::MerchantAccount),
                        domain_types::CryptoOperation::EncryptOptional(inner),
                        identifier.clone(),
                        key,
                    )
                    .await
                    .and_then(|val| val.try_into_optionaloperation())
                })
                .await
                .change_context(errors::ApiErrorResponse::InternalServerError)
                .attach_printable("Unable to encrypt merchant name")?,
            merchant_details: merchant_details
                .async_lift(|inner| async {
                    domain_types::crypto_operation(
                        key_manager_state,
                        type_name!(storage::MerchantAccount),
                        domain_types::CryptoOperation::EncryptOptional(inner),
                        identifier.clone(),
                        key,
                    )
                    .await
                    .and_then(|val| val.try_into_optionaloperation())
                })
                .await
                .change_context(errors::ApiErrorResponse::InternalServerError)
                .attach_printable("Unable to encrypt merchant details")?,
            return_url: self.return_url.map(|a| a.to_string()),
            webhook_details,
            sub_merchants_enabled: self.sub_merchants_enabled,
            parent_merchant_id,
            enable_payment_response_hash: self.enable_payment_response_hash,
            payment_response_hash_key: self.payment_response_hash_key,
            redirect_to_merchant_with_http_post: self.redirect_to_merchant_with_http_post,
            locker_id: self.locker_id,
            metadata: self.metadata,
            publishable_key: None,
            primary_business_details,
            frm_routing_algorithm: self.frm_routing_algorithm,
            intent_fulfillment_time: None,
            #[cfg(feature = "payouts")]
            payout_routing_algorithm: self.payout_routing_algorithm,
            #[cfg(not(feature = "payouts"))]
            payout_routing_algorithm: None,
            default_profile: business_profile_id_update,
            payment_link_config: None,
            pm_collect_link_config,
            routing_algorithm: self.routing_algorithm,
        })
    }
}

#[cfg(feature = "v2")]
#[async_trait::async_trait]
impl MerchantAccountUpdateBridge for api::MerchantAccountUpdate {
    async fn get_update_merchant_object(
        self,
        state: &SessionState,
        _merchant_id: &id_type::MerchantId,
        key_store: &domain::MerchantKeyStore,
    ) -> RouterResult<storage::MerchantAccountUpdate> {
        let key_manager_state = &state.into();
        let key = key_store.key.get_inner().peek();

        let merchant_details = self.get_merchant_details_as_secret().change_context(
            errors::ApiErrorResponse::InvalidDataValue {
                field_name: "merchant_details",
            },
        )?;

        let metadata = self.get_metadata_as_secret().change_context(
            errors::ApiErrorResponse::InvalidDataValue {
                field_name: "metadata",
            },
        )?;

        let identifier = km_types::Identifier::Merchant(key_store.merchant_id.clone());
        Ok(storage::MerchantAccountUpdate::Update {
            merchant_name: self
                .merchant_name
                .map(Secret::new)
                .async_lift(|inner| async {
                    domain_types::crypto_operation(
                        key_manager_state,
                        type_name!(storage::MerchantAccount),
                        domain_types::CryptoOperation::EncryptOptional(inner),
                        identifier.clone(),
                        key,
                    )
                    .await
                    .and_then(|val| val.try_into_optionaloperation())
                })
                .await
                .change_context(errors::ApiErrorResponse::InternalServerError)
                .attach_printable("Unable to encrypt merchant name")?,
            merchant_details: merchant_details
                .async_lift(|inner| async {
                    domain_types::crypto_operation(
                        key_manager_state,
                        type_name!(storage::MerchantAccount),
                        domain_types::CryptoOperation::EncryptOptional(inner),
                        identifier.clone(),
                        key,
                    )
                    .await
                    .and_then(|val| val.try_into_optionaloperation())
                })
                .await
                .change_context(errors::ApiErrorResponse::InternalServerError)
                .attach_printable("Unable to encrypt merchant details")?,
            metadata: metadata.map(Box::new),
            publishable_key: None,
        })
    }
}

pub async fn merchant_account_update(
    state: SessionState,
    merchant_id: &id_type::MerchantId,
    _profile_id: Option<id_type::ProfileId>,
    req: api::MerchantAccountUpdate,
) -> RouterResponse<api::MerchantAccountResponse> {
    let db = state.store.as_ref();
    let key_manager_state = &(&state).into();
    let key_store = db
        .get_merchant_key_store_by_merchant_id(
            key_manager_state,
            merchant_id,
            &db.get_master_key().to_vec().into(),
        )
        .await
        .to_not_found_response(errors::ApiErrorResponse::MerchantAccountNotFound)?;

    let merchant_account_storage_object = req
        .get_update_merchant_object(&state, merchant_id, &key_store)
        .await
        .attach_printable("Failed to create merchant account update object")?;

    let response = db
        .update_specific_fields_in_merchant(
            key_manager_state,
            merchant_id,
            merchant_account_storage_object,
            &key_store,
        )
        .await
        .to_not_found_response(errors::ApiErrorResponse::MerchantAccountNotFound)?;

    Ok(service_api::ApplicationResponse::Json(
        api::MerchantAccountResponse::foreign_try_from(response)
            .change_context(errors::ApiErrorResponse::InternalServerError)
            .attach_printable("Failed while generating response")?,
    ))
}

pub async fn merchant_account_delete(
    state: SessionState,
    merchant_id: id_type::MerchantId,
) -> RouterResponse<api::MerchantAccountDeleteResponse> {
    let mut is_deleted = false;
    let db = state.store.as_ref();
    let key_manager_state = &(&state).into();
    let merchant_key_store = db
        .get_merchant_key_store_by_merchant_id(
            key_manager_state,
            &merchant_id,
            &state.store.get_master_key().to_vec().into(),
        )
        .await
        .to_not_found_response(errors::ApiErrorResponse::MerchantAccountNotFound)?;

    let merchant_account = db
        .find_merchant_account_by_merchant_id(key_manager_state, &merchant_id, &merchant_key_store)
        .await
        .to_not_found_response(errors::ApiErrorResponse::MerchantAccountNotFound)?;

    let is_merchant_account_deleted = db
        .delete_merchant_account_by_merchant_id(&merchant_id)
        .await
        .to_not_found_response(errors::ApiErrorResponse::MerchantAccountNotFound)?;
    if is_merchant_account_deleted {
        let is_merchant_key_store_deleted = db
            .delete_merchant_key_store_by_merchant_id(&merchant_id)
            .await
            .to_not_found_response(errors::ApiErrorResponse::MerchantAccountNotFound)?;
        is_deleted = is_merchant_account_deleted && is_merchant_key_store_deleted;
    }

    // Call to DE here
    #[cfg(all(feature = "dynamic_routing", feature = "v1"))]
    {
        if state.conf.open_router.enabled && is_deleted {
            merchant_account
                .default_profile
                .as_ref()
                .async_map(|profile_id| {
                    routing::helpers::delete_decision_engine_merchant(&state, profile_id)
                })
                .await
                .transpose()
                .map_err(|err| {
                    crate::logger::error!("Failed to delete merchant in Decision Engine {err:?}");
                })
                .ok();
        }
    }

    let state = state.clone();
    authentication::decision::spawn_tracked_job(
        async move {
            authentication::decision::revoke_api_key(
                &state,
                merchant_account.publishable_key.into(),
            )
            .await
        },
        authentication::decision::REVOKE,
    );

    match db
        .delete_config_by_key(merchant_id.get_requires_cvv_key().as_str())
        .await
    {
        Ok(_) => Ok::<_, errors::ApiErrorResponse>(()),
        Err(err) => {
            if err.current_context().is_db_not_found() {
                crate::logger::error!("requires_cvv config not found in db: {err:?}");
                Ok(())
            } else {
                Err(err
                    .change_context(errors::ApiErrorResponse::InternalServerError)
                    .attach_printable("Failed while deleting requires_cvv config"))?
            }
        }
    }
    .ok();

    let response = api::MerchantAccountDeleteResponse {
        merchant_id,
        deleted: is_deleted,
    };
    Ok(service_api::ApplicationResponse::Json(response))
}

#[cfg(feature = "v1")]
async fn get_parent_merchant(
    state: &SessionState,
    sub_merchants_enabled: Option<bool>,
    parent_merchant: Option<&id_type::MerchantId>,
    key_store: &domain::MerchantKeyStore,
) -> RouterResult<Option<id_type::MerchantId>> {
    Ok(match sub_merchants_enabled {
        Some(true) => {
            Some(
                parent_merchant.ok_or_else(|| {
                    report!(errors::ValidationError::MissingRequiredField {
                        field_name: "parent_merchant_id".to_string()
                    })
                    .change_context(errors::ApiErrorResponse::PreconditionFailed {
                        message: "If `sub_merchants_enabled` is `true`, then `parent_merchant_id` is mandatory".to_string(),
                    })
                })
                .map(|id| validate_merchant_id(state, id,key_store).change_context(
                    errors::ApiErrorResponse::InvalidDataValue { field_name: "parent_merchant_id" }
                ))?
                .await?
                .get_id().to_owned()
            )
        }
        _ => None,
    })
}

#[cfg(feature = "v1")]
async fn validate_merchant_id(
    state: &SessionState,
    merchant_id: &id_type::MerchantId,
    key_store: &domain::MerchantKeyStore,
) -> RouterResult<domain::MerchantAccount> {
    let db = &*state.store;
    db.find_merchant_account_by_merchant_id(&state.into(), merchant_id, key_store)
        .await
        .to_not_found_response(errors::ApiErrorResponse::MerchantAccountNotFound)
}

struct ConnectorAuthTypeAndMetadataValidation<'a> {
    connector_name: &'a api_models::enums::Connector,
    auth_type: &'a types::ConnectorAuthType,
    connector_meta_data: &'a Option<pii::SecretSerdeValue>,
}

impl ConnectorAuthTypeAndMetadataValidation<'_> {
    pub fn validate_auth_and_metadata_type(
        &self,
    ) -> Result<(), error_stack::Report<errors::ApiErrorResponse>> {
        let connector_auth_type_validation = ConnectorAuthTypeValidation {
            auth_type: self.auth_type,
        };
        connector_auth_type_validation.validate_connector_auth_type()?;
        self.validate_auth_and_metadata_type_with_connector()
            .map_err(|err| match *err.current_context() {
                errors::ConnectorError::InvalidConnectorName => {
                    err.change_context(errors::ApiErrorResponse::InvalidRequestData {
                        message: "The connector name is invalid".to_string(),
                    })
                }
                errors::ConnectorError::InvalidConnectorConfig { config: field_name } => err
                    .change_context(errors::ApiErrorResponse::InvalidRequestData {
                        message: format!("The {} is invalid", field_name),
                    }),
                errors::ConnectorError::FailedToObtainAuthType => {
                    err.change_context(errors::ApiErrorResponse::InvalidRequestData {
                        message: "The auth type is invalid for the connector".to_string(),
                    })
                }
                _ => err.change_context(errors::ApiErrorResponse::InvalidRequestData {
                    message: "The request body is invalid".to_string(),
                }),
            })
    }

    fn validate_auth_and_metadata_type_with_connector(
        &self,
    ) -> Result<(), error_stack::Report<errors::ConnectorError>> {
        use crate::connector::*;

        match self.connector_name {
            api_enums::Connector::Vgs => {
                vgs::transformers::VgsAuthType::try_from(self.auth_type)?;
                Ok(())
            }
            api_enums::Connector::Adyenplatform => {
                adyenplatform::transformers::AdyenplatformAuthType::try_from(self.auth_type)?;
                Ok(())
            }
            // api_enums::Connector::Payone => {payone::transformers::PayoneAuthType::try_from(val)?;Ok(())} Added as a template code for future usage
            #[cfg(feature = "dummy_connector")]
            api_enums::Connector::DummyBillingConnector
            | api_enums::Connector::DummyConnector1
            | api_enums::Connector::DummyConnector2
            | api_enums::Connector::DummyConnector3
            | api_enums::Connector::DummyConnector4
            | api_enums::Connector::DummyConnector5
            | api_enums::Connector::DummyConnector6
            | api_enums::Connector::DummyConnector7 => {
                dummyconnector::transformers::DummyConnectorAuthType::try_from(self.auth_type)?;
                Ok(())
            }
            api_enums::Connector::Aci => {
                aci::transformers::AciAuthType::try_from(self.auth_type)?;
                Ok(())
            }
            api_enums::Connector::Adyen => {
                adyen::transformers::AdyenAuthType::try_from(self.auth_type)?;
                adyen::transformers::AdyenConnectorMetadataObject::try_from(
                    self.connector_meta_data,
                )?;
                Ok(())
            }
            api_enums::Connector::Airwallex => {
                airwallex::transformers::AirwallexAuthType::try_from(self.auth_type)?;
                Ok(())
            }
            api_enums::Connector::Archipel => {
                archipel::transformers::ArchipelAuthType::try_from(self.auth_type)?;
                archipel::transformers::ArchipelConfigData::try_from(self.connector_meta_data)?;
                Ok(())
            }
            api_enums::Connector::Authorizedotnet => {
                authorizedotnet::transformers::AuthorizedotnetAuthType::try_from(self.auth_type)?;
                Ok(())
            }
            api_enums::Connector::Bankofamerica => {
                bankofamerica::transformers::BankOfAmericaAuthType::try_from(self.auth_type)?;
                Ok(())
            }
            api_enums::Connector::Barclaycard => {
                barclaycard::transformers::BarclaycardAuthType::try_from(self.auth_type)?;
                Ok(())
            }
            api_enums::Connector::Billwerk => {
                billwerk::transformers::BillwerkAuthType::try_from(self.auth_type)?;
                Ok(())
            }
            api_enums::Connector::Bitpay => {
                bitpay::transformers::BitpayAuthType::try_from(self.auth_type)?;
                Ok(())
            }
            api_enums::Connector::Bambora => {
                bambora::transformers::BamboraAuthType::try_from(self.auth_type)?;
                Ok(())
            }
            api_enums::Connector::Bamboraapac => {
                bamboraapac::transformers::BamboraapacAuthType::try_from(self.auth_type)?;
                Ok(())
            }
            api_enums::Connector::Boku => {
                boku::transformers::BokuAuthType::try_from(self.auth_type)?;
                Ok(())
            }
            api_enums::Connector::Bluesnap => {
                bluesnap::transformers::BluesnapAuthType::try_from(self.auth_type)?;
                Ok(())
            }
            api_enums::Connector::Braintree => {
                braintree::transformers::BraintreeAuthType::try_from(self.auth_type)?;
                braintree::transformers::BraintreeMeta::try_from(self.connector_meta_data)?;
                Ok(())
            }
            api_enums::Connector::Cashtocode => {
                cashtocode::transformers::CashtocodeAuthType::try_from(self.auth_type)?;
                Ok(())
            }
            api_enums::Connector::Chargebee => {
                chargebee::transformers::ChargebeeAuthType::try_from(self.auth_type)?;
                chargebee::transformers::ChargebeeMetadata::try_from(self.connector_meta_data)?;
                Ok(())
            }
            api_enums::Connector::Checkout => {
                checkout::transformers::CheckoutAuthType::try_from(self.auth_type)?;
                Ok(())
            }
            api_enums::Connector::Coinbase => {
                coinbase::transformers::CoinbaseAuthType::try_from(self.auth_type)?;
                coinbase::transformers::CoinbaseConnectorMeta::try_from(self.connector_meta_data)?;
                Ok(())
            }
            api_enums::Connector::Coingate => {
                coingate::transformers::CoingateAuthType::try_from(self.auth_type)?;
                coingate::transformers::CoingateConnectorMetadataObject::try_from(
                    self.connector_meta_data,
                )?;
                Ok(())
            }
            api_enums::Connector::Cryptopay => {
                cryptopay::transformers::CryptopayAuthType::try_from(self.auth_type)?;
                Ok(())
            }
            api_enums::Connector::CtpMastercard => Ok(()),
            api_enums::Connector::CtpVisa => Ok(()),
            api_enums::Connector::Cybersource => {
                cybersource::transformers::CybersourceAuthType::try_from(self.auth_type)?;
                cybersource::transformers::CybersourceConnectorMetadataObject::try_from(
                    self.connector_meta_data,
                )?;
                Ok(())
            }
            api_enums::Connector::Datatrans => {
                datatrans::transformers::DatatransAuthType::try_from(self.auth_type)?;
                Ok(())
            }
            api_enums::Connector::Deutschebank => {
                deutschebank::transformers::DeutschebankAuthType::try_from(self.auth_type)?;
                Ok(())
            }
            api_enums::Connector::Digitalvirgo => {
                digitalvirgo::transformers::DigitalvirgoAuthType::try_from(self.auth_type)?;
                Ok(())
            }
            api_enums::Connector::Dlocal => {
                dlocal::transformers::DlocalAuthType::try_from(self.auth_type)?;
                Ok(())
            }
            api_enums::Connector::Ebanx => {
                ebanx::transformers::EbanxAuthType::try_from(self.auth_type)?;
                Ok(())
            }
            api_enums::Connector::Elavon => {
                elavon::transformers::ElavonAuthType::try_from(self.auth_type)?;
                Ok(())
            }
            api_enums::Connector::Facilitapay => {
                facilitapay::transformers::FacilitapayAuthType::try_from(self.auth_type)?;
                Ok(())
            }
            api_enums::Connector::Fiserv => {
                fiserv::transformers::FiservAuthType::try_from(self.auth_type)?;
                fiserv::transformers::FiservSessionObject::try_from(self.connector_meta_data)?;
                Ok(())
            }
            api_enums::Connector::Fiservemea => {
                fiservemea::transformers::FiservemeaAuthType::try_from(self.auth_type)?;
                Ok(())
            }
            api_enums::Connector::Fiuu => {
                fiuu::transformers::FiuuAuthType::try_from(self.auth_type)?;
                Ok(())
            }
            api_enums::Connector::Forte => {
                forte::transformers::ForteAuthType::try_from(self.auth_type)?;
                Ok(())
            }
            api_enums::Connector::Getnet => {
                getnet::transformers::GetnetAuthType::try_from(self.auth_type)?;
                Ok(())
            }
            api_enums::Connector::Globalpay => {
                globalpay::transformers::GlobalpayAuthType::try_from(self.auth_type)?;
                globalpay::transformers::GlobalPayMeta::try_from(self.connector_meta_data)?;
                Ok(())
            }
            api_enums::Connector::Globepay => {
                globepay::transformers::GlobepayAuthType::try_from(self.auth_type)?;
                Ok(())
            }
            api_enums::Connector::Gocardless => {
                gocardless::transformers::GocardlessAuthType::try_from(self.auth_type)?;
                Ok(())
            }
            api_enums::Connector::Gpayments => {
                gpayments::transformers::GpaymentsAuthType::try_from(self.auth_type)?;
                gpayments::transformers::GpaymentsMetaData::try_from(self.connector_meta_data)?;
                Ok(())
            }
            api_enums::Connector::Hipay => {
                hipay::transformers::HipayAuthType::try_from(self.auth_type)?;
                Ok(())
            }
            api_enums::Connector::Helcim => {
                helcim::transformers::HelcimAuthType::try_from(self.auth_type)?;
                Ok(())
            }
            api_enums::Connector::HyperswitchVault => {
                hyperswitch_vault::transformers::HyperswitchVaultAuthType::try_from(
                    self.auth_type,
                )?;
                Ok(())
            }
            api_enums::Connector::Iatapay => {
                iatapay::transformers::IatapayAuthType::try_from(self.auth_type)?;
                Ok(())
            }
            api_enums::Connector::Inespay => {
                inespay::transformers::InespayAuthType::try_from(self.auth_type)?;
                Ok(())
            }
            api_enums::Connector::Itaubank => {
                itaubank::transformers::ItaubankAuthType::try_from(self.auth_type)?;
                Ok(())
            }
            api_enums::Connector::Jpmorgan => {
                jpmorgan::transformers::JpmorganAuthType::try_from(self.auth_type)?;
                Ok(())
            }
            api_enums::Connector::Juspaythreedsserver => Ok(()),
            api_enums::Connector::Klarna => {
                klarna::transformers::KlarnaAuthType::try_from(self.auth_type)?;
                klarna::transformers::KlarnaConnectorMetadataObject::try_from(
                    self.connector_meta_data,
                )?;
                Ok(())
            }
            api_enums::Connector::Mifinity => {
                mifinity::transformers::MifinityAuthType::try_from(self.auth_type)?;
                mifinity::transformers::MifinityConnectorMetadataObject::try_from(
                    self.connector_meta_data,
                )?;
                Ok(())
            }
            api_enums::Connector::Mollie => {
                mollie::transformers::MollieAuthType::try_from(self.auth_type)?;
                Ok(())
            }
            api_enums::Connector::Moneris => {
                moneris::transformers::MonerisAuthType::try_from(self.auth_type)?;
                Ok(())
            }
            api_enums::Connector::Multisafepay => {
                multisafepay::transformers::MultisafepayAuthType::try_from(self.auth_type)?;
                Ok(())
            }
            api_enums::Connector::Netcetera => {
                netcetera::transformers::NetceteraAuthType::try_from(self.auth_type)?;
                netcetera::transformers::NetceteraMetaData::try_from(self.connector_meta_data)?;
                Ok(())
            }
            api_enums::Connector::Nexinets => {
                nexinets::transformers::NexinetsAuthType::try_from(self.auth_type)?;
                Ok(())
            }
            api_enums::Connector::Nexixpay => {
                nexixpay::transformers::NexixpayAuthType::try_from(self.auth_type)?;
                Ok(())
            }
            api_enums::Connector::Nmi => {
                nmi::transformers::NmiAuthType::try_from(self.auth_type)?;
                Ok(())
            }
            api_enums::Connector::Nomupay => {
                nomupay::transformers::NomupayAuthType::try_from(self.auth_type)?;
                Ok(())
            }
            api_enums::Connector::Noon => {
                noon::transformers::NoonAuthType::try_from(self.auth_type)?;
                Ok(())
            }
            // api_enums::Connector::Nordea => {
            //     nordea::transformers::NordeaAuthType::try_from(self.auth_type)?;
            //     Ok(())
            // }
            api_enums::Connector::Novalnet => {
                novalnet::transformers::NovalnetAuthType::try_from(self.auth_type)?;
                Ok(())
            }
            api_enums::Connector::Nuvei => {
                nuvei::transformers::NuveiAuthType::try_from(self.auth_type)?;
                Ok(())
            }
            api_enums::Connector::Opennode => {
                opennode::transformers::OpennodeAuthType::try_from(self.auth_type)?;
                Ok(())
            }
            api_enums::Connector::Paybox => {
                paybox::transformers::PayboxAuthType::try_from(self.auth_type)?;
                Ok(())
            }
            api_enums::Connector::Payme => {
                payme::transformers::PaymeAuthType::try_from(self.auth_type)?;
                Ok(())
            }
            api_enums::Connector::Paypal => {
                paypal::transformers::PaypalAuthType::try_from(self.auth_type)?;
                Ok(())
            }
            api_enums::Connector::Payone => {
                payone::transformers::PayoneAuthType::try_from(self.auth_type)?;
                Ok(())
            }
            api_enums::Connector::Paystack => {
                paystack::transformers::PaystackAuthType::try_from(self.auth_type)?;
                Ok(())
            }
            api_enums::Connector::Payu => {
                payu::transformers::PayuAuthType::try_from(self.auth_type)?;
                Ok(())
            }
            api_enums::Connector::Placetopay => {
                placetopay::transformers::PlacetopayAuthType::try_from(self.auth_type)?;
                Ok(())
            }
            api_enums::Connector::Powertranz => {
                powertranz::transformers::PowertranzAuthType::try_from(self.auth_type)?;
                Ok(())
            }
            api_enums::Connector::Prophetpay => {
                prophetpay::transformers::ProphetpayAuthType::try_from(self.auth_type)?;
                Ok(())
            }
            api_enums::Connector::Rapyd => {
                rapyd::transformers::RapydAuthType::try_from(self.auth_type)?;
                Ok(())
            }
            api_enums::Connector::Razorpay => {
                razorpay::transformers::RazorpayAuthType::try_from(self.auth_type)?;
                Ok(())
            }
            api_enums::Connector::Recurly => {
                recurly::transformers::RecurlyAuthType::try_from(self.auth_type)?;
                Ok(())
            }
            api_enums::Connector::Redsys => {
                redsys::transformers::RedsysAuthType::try_from(self.auth_type)?;
                Ok(())
            }
            api_enums::Connector::Shift4 => {
                shift4::transformers::Shift4AuthType::try_from(self.auth_type)?;
                Ok(())
            }
            api_enums::Connector::Square => {
                square::transformers::SquareAuthType::try_from(self.auth_type)?;
                Ok(())
            }
            api_enums::Connector::Stax => {
                stax::transformers::StaxAuthType::try_from(self.auth_type)?;
                Ok(())
            }
            api_enums::Connector::Taxjar => {
                taxjar::transformers::TaxjarAuthType::try_from(self.auth_type)?;
                Ok(())
            }
            api_enums::Connector::Stripe => {
                stripe::transformers::StripeAuthType::try_from(self.auth_type)?;
                Ok(())
            }
            api_enums::Connector::Stripebilling => {
                stripebilling::transformers::StripebillingAuthType::try_from(self.auth_type)?;
                Ok(())
            }
            api_enums::Connector::Trustpay => {
                trustpay::transformers::TrustpayAuthType::try_from(self.auth_type)?;
                Ok(())
            }
            api_enums::Connector::Tokenio => {
                tokenio::transformers::TokenioAuthType::try_from(self.auth_type)?;
                Ok(())
            }
            api_enums::Connector::Tsys => {
                tsys::transformers::TsysAuthType::try_from(self.auth_type)?;
                Ok(())
            }
            api_enums::Connector::Volt => {
                volt::transformers::VoltAuthType::try_from(self.auth_type)?;
                Ok(())
            }
            api_enums::Connector::Wellsfargo => {
                wellsfargo::transformers::WellsfargoAuthType::try_from(self.auth_type)?;
                Ok(())
            }
            api_enums::Connector::Wise => {
                wise::transformers::WiseAuthType::try_from(self.auth_type)?;
                Ok(())
            }
            api_enums::Connector::Worldline => {
                worldline::transformers::WorldlineAuthType::try_from(self.auth_type)?;
                Ok(())
            }
            api_enums::Connector::Worldpay => {
                worldpay::transformers::WorldpayAuthType::try_from(self.auth_type)?;
                Ok(())
            }
            api_enums::Connector::Worldpayvantiv => {
                worldpayvantiv::transformers::WorldpayvantivAuthType::try_from(self.auth_type)?;
                worldpayvantiv::transformers::WorldpayvantivMetadataObject::try_from(
                    self.connector_meta_data,
                )?;
                Ok(())
            }
            api_enums::Connector::Worldpayxml => {
                worldpayxml::transformers::WorldpayxmlAuthType::try_from(self.auth_type)?;
                Ok(())
            }
            api_enums::Connector::Xendit => {
                xendit::transformers::XenditAuthType::try_from(self.auth_type)?;
                Ok(())
            }
            api_enums::Connector::Zen => {
                zen::transformers::ZenAuthType::try_from(self.auth_type)?;
                Ok(())
            }
            api_enums::Connector::Zsl => {
                zsl::transformers::ZslAuthType::try_from(self.auth_type)?;
                Ok(())
            }
            api_enums::Connector::Signifyd => {
                signifyd::transformers::SignifydAuthType::try_from(self.auth_type)?;
                Ok(())
            }
            api_enums::Connector::Riskified => {
                riskified::transformers::RiskifiedAuthType::try_from(self.auth_type)?;
                Ok(())
            }
            api_enums::Connector::Plaid => {
                PlaidAuthType::foreign_try_from(self.auth_type)?;
                Ok(())
            }
            api_enums::Connector::Threedsecureio => {
                threedsecureio::transformers::ThreedsecureioAuthType::try_from(self.auth_type)?;
                Ok(())
            }
        }
    }
}

struct ConnectorAuthTypeValidation<'a> {
    auth_type: &'a types::ConnectorAuthType,
}

impl ConnectorAuthTypeValidation<'_> {
    fn validate_connector_auth_type(
        &self,
    ) -> Result<(), error_stack::Report<errors::ApiErrorResponse>> {
        let validate_non_empty_field = |field_value: &str, field_name: &str| {
            if field_value.trim().is_empty() {
                Err(errors::ApiErrorResponse::InvalidDataFormat {
                    field_name: format!("connector_account_details.{}", field_name),
                    expected_format: "a non empty String".to_string(),
                }
                .into())
            } else {
                Ok(())
            }
        };
        match self.auth_type {
            hyperswitch_domain_models::router_data::ConnectorAuthType::TemporaryAuth => Ok(()),
            hyperswitch_domain_models::router_data::ConnectorAuthType::HeaderKey { api_key } => {
                validate_non_empty_field(api_key.peek(), "api_key")
            }
            hyperswitch_domain_models::router_data::ConnectorAuthType::BodyKey {
                api_key,
                key1,
            } => {
                validate_non_empty_field(api_key.peek(), "api_key")?;
                validate_non_empty_field(key1.peek(), "key1")
            }
            hyperswitch_domain_models::router_data::ConnectorAuthType::SignatureKey {
                api_key,
                key1,
                api_secret,
            } => {
                validate_non_empty_field(api_key.peek(), "api_key")?;
                validate_non_empty_field(key1.peek(), "key1")?;
                validate_non_empty_field(api_secret.peek(), "api_secret")
            }
            hyperswitch_domain_models::router_data::ConnectorAuthType::MultiAuthKey {
                api_key,
                key1,
                api_secret,
                key2,
            } => {
                validate_non_empty_field(api_key.peek(), "api_key")?;
                validate_non_empty_field(key1.peek(), "key1")?;
                validate_non_empty_field(api_secret.peek(), "api_secret")?;
                validate_non_empty_field(key2.peek(), "key2")
            }
            hyperswitch_domain_models::router_data::ConnectorAuthType::CurrencyAuthKey {
                auth_key_map,
            } => {
                if auth_key_map.is_empty() {
                    Err(errors::ApiErrorResponse::InvalidDataFormat {
                        field_name: "connector_account_details.auth_key_map".to_string(),
                        expected_format: "a non empty map".to_string(),
                    }
                    .into())
                } else {
                    Ok(())
                }
            }
            hyperswitch_domain_models::router_data::ConnectorAuthType::CertificateAuth {
                certificate,
                private_key,
            } => {
                client::create_identity_from_certificate_and_key(
                    certificate.to_owned(),
                    private_key.to_owned(),
                )
                .change_context(errors::ApiErrorResponse::InvalidDataFormat {
                    field_name:
                        "connector_account_details.certificate or connector_account_details.private_key"
                            .to_string(),
                    expected_format:
                        "a valid base64 encoded string of PEM encoded Certificate and Private Key"
                            .to_string(),
                })?;
                Ok(())
            }
            hyperswitch_domain_models::router_data::ConnectorAuthType::NoKey => Ok(()),
        }
    }
}

struct ConnectorStatusAndDisabledValidation<'a> {
    status: &'a Option<api_enums::ConnectorStatus>,
    disabled: &'a Option<bool>,
    auth: &'a types::ConnectorAuthType,
    current_status: &'a api_enums::ConnectorStatus,
}

impl ConnectorStatusAndDisabledValidation<'_> {
    fn validate_status_and_disabled(
        &self,
    ) -> RouterResult<(api_enums::ConnectorStatus, Option<bool>)> {
        let connector_status = match (self.status, self.auth) {
            (
                Some(common_enums::ConnectorStatus::Active),
                types::ConnectorAuthType::TemporaryAuth,
            ) => {
                return Err(errors::ApiErrorResponse::InvalidRequestData {
                    message: "Connector status cannot be active when using TemporaryAuth"
                        .to_string(),
                }
                .into());
            }
            (Some(status), _) => status,
            (None, types::ConnectorAuthType::TemporaryAuth) => {
                &common_enums::ConnectorStatus::Inactive
            }
            (None, _) => self.current_status,
        };

        let disabled = match (self.disabled, connector_status) {
            (Some(false), common_enums::ConnectorStatus::Inactive) => {
                return Err(errors::ApiErrorResponse::InvalidRequestData {
                    message: "Connector cannot be enabled when connector_status is inactive or when using TemporaryAuth"
                        .to_string(),
                }
                .into());
            }
            (Some(disabled), _) => Some(*disabled),
            (None, common_enums::ConnectorStatus::Inactive) => Some(true),
            // Enable the connector if nothing is passed in the request
            (None, _) => Some(false),
        };

        Ok((*connector_status, disabled))
    }
}

struct ConnectorMetadata<'a> {
    connector_metadata: &'a Option<pii::SecretSerdeValue>,
}

impl ConnectorMetadata<'_> {
    fn validate_apple_pay_certificates_in_mca_metadata(&self) -> RouterResult<()> {
        self.connector_metadata
            .clone()
            .map(api_models::payments::ConnectorMetadata::from_value)
            .transpose()
            .change_context(errors::ApiErrorResponse::InvalidDataFormat {
                field_name: "metadata".to_string(),
                expected_format: "connector metadata".to_string(),
            })?
            .and_then(|metadata| metadata.get_apple_pay_certificates())
            .map(|(certificate, certificate_key)| {
                client::create_identity_from_certificate_and_key(certificate, certificate_key)
            })
            .transpose()
            .change_context(errors::ApiErrorResponse::InvalidDataValue {
                field_name: "certificate/certificate key",
            })?;
        Ok(())
    }
}

struct PMAuthConfigValidation<'a> {
    connector_type: &'a api_enums::ConnectorType,
    pm_auth_config: &'a Option<pii::SecretSerdeValue>,
    db: &'a dyn StorageInterface,
    merchant_id: &'a id_type::MerchantId,
    profile_id: &'a id_type::ProfileId,
    key_store: &'a domain::MerchantKeyStore,
    key_manager_state: &'a KeyManagerState,
}

impl PMAuthConfigValidation<'_> {
    async fn validate_pm_auth(&self, val: &pii::SecretSerdeValue) -> RouterResponse<()> {
        let config = serde_json::from_value::<api_models::pm_auth::PaymentMethodAuthConfig>(
            val.clone().expose(),
        )
        .change_context(errors::ApiErrorResponse::InvalidRequestData {
            message: "invalid data received for payment method auth config".to_string(),
        })
        .attach_printable("Failed to deserialize Payment Method Auth config")?;

        let all_mcas = self
            .db
            .find_merchant_connector_account_by_merchant_id_and_disabled_list(
                self.key_manager_state,
                self.merchant_id,
                true,
                self.key_store,
            )
            .await
            .change_context(errors::ApiErrorResponse::MerchantConnectorAccountNotFound {
                id: self.merchant_id.get_string_repr().to_owned(),
            })?;
        for conn_choice in config.enabled_payment_methods {
            let pm_auth_mca = all_mcas
                .iter()
                .find(|mca| mca.get_id() == conn_choice.mca_id)
                .ok_or(errors::ApiErrorResponse::GenericNotFoundError {
                    message: "payment method auth connector account not found".to_string(),
                })?;

            if &pm_auth_mca.profile_id != self.profile_id {
                return Err(errors::ApiErrorResponse::GenericNotFoundError {
                    message: "payment method auth profile_id differs from connector profile_id"
                        .to_string(),
                }
                .into());
            }
        }

        Ok(services::ApplicationResponse::StatusOk)
    }

    async fn validate_pm_auth_config(&self) -> RouterResult<()> {
        if self.connector_type != &api_enums::ConnectorType::PaymentMethodAuth {
            if let Some(val) = self.pm_auth_config.clone() {
                self.validate_pm_auth(&val).await?;
            }
        }
        Ok(())
    }
}

struct ConnectorTypeAndConnectorName<'a> {
    connector_type: &'a api_enums::ConnectorType,
    connector_name: &'a api_enums::Connector,
}

impl ConnectorTypeAndConnectorName<'_> {
    fn get_routable_connector(&self) -> RouterResult<Option<api_enums::RoutableConnectors>> {
        let mut routable_connector =
            api_enums::RoutableConnectors::from_str(&self.connector_name.to_string()).ok();

        let vault_connector =
            api_enums::convert_vault_connector(self.connector_name.to_string().as_str());
        let pm_auth_connector =
            api_enums::convert_pm_auth_connector(self.connector_name.to_string().as_str());
        let authentication_connector =
            api_enums::convert_authentication_connector(self.connector_name.to_string().as_str());
        let tax_connector =
            api_enums::convert_tax_connector(self.connector_name.to_string().as_str());
        let billing_connector =
            api_enums::convert_billing_connector(self.connector_name.to_string().as_str());

        if pm_auth_connector.is_some() {
            if self.connector_type != &api_enums::ConnectorType::PaymentMethodAuth
                && self.connector_type != &api_enums::ConnectorType::PaymentProcessor
            {
                return Err(errors::ApiErrorResponse::InvalidRequestData {
                    message: "Invalid connector type given".to_string(),
                }
                .into());
            }
        } else if authentication_connector.is_some() {
            if self.connector_type != &api_enums::ConnectorType::AuthenticationProcessor {
                return Err(errors::ApiErrorResponse::InvalidRequestData {
                    message: "Invalid connector type given".to_string(),
                }
                .into());
            }
        } else if tax_connector.is_some() {
            if self.connector_type != &api_enums::ConnectorType::TaxProcessor {
                return Err(errors::ApiErrorResponse::InvalidRequestData {
                    message: "Invalid connector type given".to_string(),
                }
                .into());
            }
        } else if billing_connector.is_some() {
            if self.connector_type != &api_enums::ConnectorType::BillingProcessor {
                return Err(errors::ApiErrorResponse::InvalidRequestData {
                    message: "Invalid connector type given".to_string(),
                }
                .into());
            }
        } else if vault_connector.is_some() {
            if self.connector_type != &api_enums::ConnectorType::VaultProcessor {
                return Err(errors::ApiErrorResponse::InvalidRequestData {
                    message: "Invalid connector type given".to_string(),
                }
                .into());
            }
        } else {
            let routable_connector_option = self
                .connector_name
                .to_string()
                .parse::<api_enums::RoutableConnectors>()
                .change_context(errors::ApiErrorResponse::InvalidRequestData {
                    message: "Invalid connector name given".to_string(),
                })?;
            routable_connector = Some(routable_connector_option);
        };
        Ok(routable_connector)
    }
}
#[cfg(feature = "v1")]
struct MerchantDefaultConfigUpdate<'a> {
    routable_connector: &'a Option<api_enums::RoutableConnectors>,
    merchant_connector_id: &'a id_type::MerchantConnectorAccountId,
    store: &'a dyn StorageInterface,
    merchant_id: &'a id_type::MerchantId,
    profile_id: &'a id_type::ProfileId,
    transaction_type: &'a api_enums::TransactionType,
}
#[cfg(feature = "v1")]
impl MerchantDefaultConfigUpdate<'_> {
    async fn retrieve_and_update_default_fallback_routing_algorithm_if_routable_connector_exists(
        &self,
    ) -> RouterResult<()> {
        let mut default_routing_config = routing::helpers::get_merchant_default_config(
            self.store,
            self.merchant_id.get_string_repr(),
            self.transaction_type,
        )
        .await?;

        let mut default_routing_config_for_profile = routing::helpers::get_merchant_default_config(
            self.store,
            self.profile_id.get_string_repr(),
            self.transaction_type,
        )
        .await?;

        if let Some(routable_connector_val) = self.routable_connector {
            let choice = routing_types::RoutableConnectorChoice {
                choice_kind: routing_types::RoutableChoiceKind::FullStruct,
                connector: *routable_connector_val,
                merchant_connector_id: Some(self.merchant_connector_id.clone()),
            };
            if !default_routing_config.contains(&choice) {
                default_routing_config.push(choice.clone());
                routing::helpers::update_merchant_default_config(
                    self.store,
                    self.merchant_id.get_string_repr(),
                    default_routing_config.clone(),
                    self.transaction_type,
                )
                .await?;
            }
            if !default_routing_config_for_profile.contains(&choice.clone()) {
                default_routing_config_for_profile.push(choice);
                routing::helpers::update_merchant_default_config(
                    self.store,
                    self.profile_id.get_string_repr(),
                    default_routing_config_for_profile.clone(),
                    self.transaction_type,
                )
                .await?;
            }
        }
        Ok(())
    }

    async fn retrieve_and_delete_from_default_fallback_routing_algorithm_if_routable_connector_exists(
        &self,
    ) -> RouterResult<()> {
        let mut default_routing_config = routing::helpers::get_merchant_default_config(
            self.store,
            self.merchant_id.get_string_repr(),
            self.transaction_type,
        )
        .await?;

        let mut default_routing_config_for_profile = routing::helpers::get_merchant_default_config(
            self.store,
            self.profile_id.get_string_repr(),
            self.transaction_type,
        )
        .await?;

        if let Some(routable_connector_val) = self.routable_connector {
            let choice = routing_types::RoutableConnectorChoice {
                choice_kind: routing_types::RoutableChoiceKind::FullStruct,
                connector: *routable_connector_val,
                merchant_connector_id: Some(self.merchant_connector_id.clone()),
            };
            if default_routing_config.contains(&choice) {
                default_routing_config.retain(|mca| {
                    mca.merchant_connector_id.as_ref() != Some(self.merchant_connector_id)
                });
                routing::helpers::update_merchant_default_config(
                    self.store,
                    self.merchant_id.get_string_repr(),
                    default_routing_config.clone(),
                    self.transaction_type,
                )
                .await?;
            }
            if default_routing_config_for_profile.contains(&choice.clone()) {
                default_routing_config_for_profile.retain(|mca| {
                    mca.merchant_connector_id.as_ref() != Some(self.merchant_connector_id)
                });
                routing::helpers::update_merchant_default_config(
                    self.store,
                    self.profile_id.get_string_repr(),
                    default_routing_config_for_profile.clone(),
                    self.transaction_type,
                )
                .await?;
            }
        }
        Ok(())
    }
}
#[cfg(feature = "v2")]
struct DefaultFallbackRoutingConfigUpdate<'a> {
    routable_connector: &'a Option<api_enums::RoutableConnectors>,
    merchant_connector_id: &'a id_type::MerchantConnectorAccountId,
    store: &'a dyn StorageInterface,
    business_profile: domain::Profile,
    key_store: hyperswitch_domain_models::merchant_key_store::MerchantKeyStore,
    key_manager_state: &'a KeyManagerState,
}
#[cfg(feature = "v2")]
impl DefaultFallbackRoutingConfigUpdate<'_> {
    async fn retrieve_and_update_default_fallback_routing_algorithm_if_routable_connector_exists(
        &self,
    ) -> RouterResult<()> {
        let profile_wrapper = ProfileWrapper::new(self.business_profile.clone());
        let default_routing_config_for_profile =
            &mut profile_wrapper.get_default_fallback_list_of_connector_under_profile()?;
        if let Some(routable_connector_val) = self.routable_connector {
            let choice = routing_types::RoutableConnectorChoice {
                choice_kind: routing_types::RoutableChoiceKind::FullStruct,
                connector: *routable_connector_val,
                merchant_connector_id: Some(self.merchant_connector_id.clone()),
            };
            if !default_routing_config_for_profile.contains(&choice.clone()) {
                default_routing_config_for_profile.push(choice);

                profile_wrapper
                    .update_default_fallback_routing_of_connectors_under_profile(
                        self.store,
                        default_routing_config_for_profile,
                        self.key_manager_state,
                        &self.key_store,
                    )
                    .await?
            }
        }
        Ok(())
    }

    async fn retrieve_and_delete_from_default_fallback_routing_algorithm_if_routable_connector_exists(
        &self,
    ) -> RouterResult<()> {
        let profile_wrapper = ProfileWrapper::new(self.business_profile.clone());
        let default_routing_config_for_profile =
            &mut profile_wrapper.get_default_fallback_list_of_connector_under_profile()?;
        if let Some(routable_connector_val) = self.routable_connector {
            let choice = routing_types::RoutableConnectorChoice {
                choice_kind: routing_types::RoutableChoiceKind::FullStruct,
                connector: *routable_connector_val,
                merchant_connector_id: Some(self.merchant_connector_id.clone()),
            };
            if default_routing_config_for_profile.contains(&choice.clone()) {
                default_routing_config_for_profile.retain(|mca| {
                    mca.merchant_connector_id.as_ref() != Some(self.merchant_connector_id)
                });

                profile_wrapper
                    .update_default_fallback_routing_of_connectors_under_profile(
                        self.store,
                        default_routing_config_for_profile,
                        self.key_manager_state,
                        &self.key_store,
                    )
                    .await?
            }
        }
        Ok(())
    }
}
#[cfg(any(feature = "v1", feature = "v2", feature = "olap"))]
#[async_trait::async_trait]
trait MerchantConnectorAccountUpdateBridge {
    async fn get_merchant_connector_account_from_id(
        self,
        db: &dyn StorageInterface,
        merchant_id: &id_type::MerchantId,
        merchant_connector_id: &id_type::MerchantConnectorAccountId,
        key_store: &domain::MerchantKeyStore,
        key_manager_state: &KeyManagerState,
    ) -> RouterResult<domain::MerchantConnectorAccount>;

    async fn create_domain_model_from_request(
        self,
        state: &SessionState,
        mca: &domain::MerchantConnectorAccount,
        key_manager_state: &KeyManagerState,
        merchant_context: &domain::MerchantContext,
    ) -> RouterResult<domain::MerchantConnectorAccountUpdate>;
}

#[cfg(all(feature = "v2", feature = "olap"))]
#[async_trait::async_trait]
impl MerchantConnectorAccountUpdateBridge for api_models::admin::MerchantConnectorUpdate {
    async fn get_merchant_connector_account_from_id(
        self,
        db: &dyn StorageInterface,
        _merchant_id: &id_type::MerchantId,
        merchant_connector_id: &id_type::MerchantConnectorAccountId,
        key_store: &domain::MerchantKeyStore,
        key_manager_state: &KeyManagerState,
    ) -> RouterResult<domain::MerchantConnectorAccount> {
        db.find_merchant_connector_account_by_id(
            key_manager_state,
            merchant_connector_id,
            key_store,
        )
        .await
        .to_not_found_response(errors::ApiErrorResponse::MerchantAccountNotFound)
    }

    async fn create_domain_model_from_request(
        self,
        state: &SessionState,
        mca: &domain::MerchantConnectorAccount,
        key_manager_state: &KeyManagerState,
        merchant_context: &domain::MerchantContext,
    ) -> RouterResult<domain::MerchantConnectorAccountUpdate> {
        let frm_configs = self.get_frm_config_as_secret();

        let payment_methods_enabled = self.payment_methods_enabled;

        let auth = types::ConnectorAuthType::from_secret_value(
            self.connector_account_details
                .clone()
                .unwrap_or(mca.connector_account_details.clone().into_inner()),
        )
        .change_context(errors::ApiErrorResponse::InvalidDataFormat {
            field_name: "connector_account_details".to_string(),
            expected_format: "auth_type and api_key".to_string(),
        })?;

        let metadata = self.metadata.clone().or(mca.metadata.clone());

        let connector_auth_type_and_metadata_validation = ConnectorAuthTypeAndMetadataValidation {
            connector_name: &mca.connector_name,
            auth_type: &auth,
            connector_meta_data: &metadata,
        };

        connector_auth_type_and_metadata_validation.validate_auth_and_metadata_type()?;
        let connector_status_and_disabled_validation = ConnectorStatusAndDisabledValidation {
            status: &self.status,
            disabled: &self.disabled,
            auth: &auth,
            current_status: &mca.status,
        };

        let (connector_status, disabled) =
            connector_status_and_disabled_validation.validate_status_and_disabled()?;

        let pm_auth_config_validation = PMAuthConfigValidation {
            connector_type: &self.connector_type,
            pm_auth_config: &self.pm_auth_config,
            db: state.store.as_ref(),
            merchant_id: merchant_context.get_processor_merchant_account().get_id(),
            profile_id: &mca.profile_id.clone(),
            key_store: merchant_context.get_processor_merchant_key_store(),
            key_manager_state,
        };

        pm_auth_config_validation.validate_pm_auth_config().await?;

        let merchant_recipient_data = if let Some(data) = &self.additional_merchant_data {
            Some(
                process_open_banking_connectors(
                    state,
                    merchant_context.get_processor_merchant_account().get_id(),
                    &auth,
                    &self.connector_type,
                    &mca.connector_name,
                    types::AdditionalMerchantData::foreign_from(data.clone()),
                    merchant_context.get_merchant_key_store(),
                )
                .await?,
            )
        } else {
            None
        }
        .map(|data| {
            serde_json::to_value(types::AdditionalMerchantData::OpenBankingRecipientData(
                data,
            ))
        })
        .transpose()
        .change_context(errors::ApiErrorResponse::InternalServerError)
        .attach_printable("Failed to serialize MerchantRecipientData")?;

        let encrypted_data = domain_types::crypto_operation(
            key_manager_state,
            type_name!(domain::MerchantConnectorAccount),
            domain_types::CryptoOperation::BatchEncrypt(
                UpdateEncryptableMerchantConnectorAccount::to_encryptable(
                    UpdateEncryptableMerchantConnectorAccount {
                        connector_account_details: self.connector_account_details,
                        connector_wallets_details:
                            helpers::get_connector_wallets_details_with_apple_pay_certificates(
                                &self.metadata,
                                &self.connector_wallets_details,
                            )
                            .await?,
                        additional_merchant_data: merchant_recipient_data.map(Secret::new),
                    },
                ),
            ),
            km_types::Identifier::Merchant(
                merchant_context
                    .get_processor_merchant_key_store()
                    .merchant_id
                    .clone(),
            ),
            merchant_context
                .get_processor_merchant_key_store()
                .key
                .peek(),
        )
        .await
        .and_then(|val| val.try_into_batchoperation())
        .change_context(errors::ApiErrorResponse::InternalServerError)
        .attach_printable("Failed while decrypting connector account details".to_string())?;

        let encrypted_data =
            UpdateEncryptableMerchantConnectorAccount::from_encryptable(encrypted_data)
                .change_context(errors::ApiErrorResponse::InternalServerError)
                .attach_printable("Failed while decrypting connector account details")?;

        let feature_metadata = self
            .feature_metadata
            .as_ref()
            .map(ForeignTryFrom::foreign_try_from)
            .transpose()?;

        Ok(storage::MerchantConnectorAccountUpdate::Update {
            connector_type: Some(self.connector_type),
            connector_label: self.connector_label.clone(),
            connector_account_details: Box::new(encrypted_data.connector_account_details),
            disabled,
            payment_methods_enabled,
            metadata: self.metadata,
            frm_configs,
            connector_webhook_details: match &self.connector_webhook_details {
                Some(connector_webhook_details) => Box::new(
                    connector_webhook_details
                        .encode_to_value()
                        .change_context(errors::ApiErrorResponse::InternalServerError)
                        .map(Some)?
                        .map(Secret::new),
                ),
                None => Box::new(None),
            },
            applepay_verified_domains: None,
            pm_auth_config: Box::new(self.pm_auth_config),
            status: Some(connector_status),
            additional_merchant_data: Box::new(encrypted_data.additional_merchant_data),
            connector_wallets_details: Box::new(encrypted_data.connector_wallets_details),
            feature_metadata: Box::new(feature_metadata),
        })
    }
}

#[cfg(all(feature = "v1", feature = "olap"))]
#[async_trait::async_trait]
impl MerchantConnectorAccountUpdateBridge for api_models::admin::MerchantConnectorUpdate {
    async fn get_merchant_connector_account_from_id(
        self,
        db: &dyn StorageInterface,
        merchant_id: &id_type::MerchantId,
        merchant_connector_id: &id_type::MerchantConnectorAccountId,
        key_store: &domain::MerchantKeyStore,
        key_manager_state: &KeyManagerState,
    ) -> RouterResult<domain::MerchantConnectorAccount> {
        db.find_by_merchant_connector_account_merchant_id_merchant_connector_id(
            key_manager_state,
            merchant_id,
            merchant_connector_id,
            key_store,
        )
        .await
        .to_not_found_response(
            errors::ApiErrorResponse::MerchantConnectorAccountNotFound {
                id: merchant_connector_id.get_string_repr().to_string(),
            },
        )
    }

    async fn create_domain_model_from_request(
        self,
        state: &SessionState,
        mca: &domain::MerchantConnectorAccount,
        key_manager_state: &KeyManagerState,
        merchant_context: &domain::MerchantContext,
    ) -> RouterResult<domain::MerchantConnectorAccountUpdate> {
        let payment_methods_enabled = self.payment_methods_enabled.map(|pm_enabled| {
            pm_enabled
                .iter()
                .flat_map(Encode::encode_to_value)
                .map(Secret::new)
                .collect::<Vec<pii::SecretSerdeValue>>()
        });

        let frm_configs = get_frm_config_as_secret(self.frm_configs);

        let auth: types::ConnectorAuthType = self
            .connector_account_details
            .clone()
            .unwrap_or(mca.connector_account_details.clone().into_inner())
            .parse_value("ConnectorAuthType")
            .change_context(errors::ApiErrorResponse::InvalidDataFormat {
                field_name: "connector_account_details".to_string(),
                expected_format: "auth_type and api_key".to_string(),
            })?;
        let metadata = self.metadata.clone().or(mca.metadata.clone());

        let connector_name = mca.connector_name.as_ref();
        let connector_enum = api_models::enums::Connector::from_str(connector_name)
            .change_context(errors::ApiErrorResponse::InvalidDataValue {
                field_name: "connector",
            })
            .attach_printable_lazy(|| {
                format!("unable to parse connector name {connector_name:?}")
            })?;
        let connector_auth_type_and_metadata_validation = ConnectorAuthTypeAndMetadataValidation {
            connector_name: &connector_enum,
            auth_type: &auth,
            connector_meta_data: &metadata,
        };
        connector_auth_type_and_metadata_validation.validate_auth_and_metadata_type()?;
        let connector_status_and_disabled_validation = ConnectorStatusAndDisabledValidation {
            status: &self.status,
            disabled: &self.disabled,
            auth: &auth,
            current_status: &mca.status,
        };
        let (connector_status, disabled) =
            connector_status_and_disabled_validation.validate_status_and_disabled()?;

        if self.connector_type != api_enums::ConnectorType::PaymentMethodAuth {
            if let Some(val) = self.pm_auth_config.clone() {
                validate_pm_auth(
                    val,
                    state,
                    merchant_context.get_processor_merchant_account().get_id(),
                    merchant_context.clone(),
                    &mca.profile_id,
                )
                .await?;
            }
        }

        let merchant_recipient_data = if let Some(data) = &self.additional_merchant_data {
            Some(
                process_open_banking_connectors(
                    state,
                    merchant_context.get_processor_merchant_account().get_id(),
                    &auth,
                    &self.connector_type,
                    &connector_enum,
                    types::AdditionalMerchantData::foreign_from(data.clone()),
                    merchant_context.get_merchant_key_store(),
                )
                .await?,
            )
        } else {
            None
        }
        .map(|data| {
            serde_json::to_value(types::AdditionalMerchantData::OpenBankingRecipientData(
                data,
            ))
        })
        .transpose()
        .change_context(errors::ApiErrorResponse::InternalServerError)
        .attach_printable("Failed to serialize MerchantRecipientData")?;

        let encrypted_data = domain_types::crypto_operation(
            key_manager_state,
            type_name!(domain::MerchantConnectorAccount),
            domain_types::CryptoOperation::BatchEncrypt(
                UpdateEncryptableMerchantConnectorAccount::to_encryptable(
                    UpdateEncryptableMerchantConnectorAccount {
                        connector_account_details: self.connector_account_details,
                        connector_wallets_details:
                            helpers::get_connector_wallets_details_with_apple_pay_certificates(
                                &self.metadata,
                                &self.connector_wallets_details,
                            )
                            .await?,
                        additional_merchant_data: merchant_recipient_data.map(Secret::new),
                    },
                ),
            ),
            km_types::Identifier::Merchant(
                merchant_context
                    .get_processor_merchant_key_store()
                    .merchant_id
                    .clone(),
            ),
            merchant_context
                .get_processor_merchant_key_store()
                .key
                .peek(),
        )
        .await
        .and_then(|val| val.try_into_batchoperation())
        .change_context(errors::ApiErrorResponse::InternalServerError)
        .attach_printable("Failed while decrypting connector account details".to_string())?;

        let encrypted_data =
            UpdateEncryptableMerchantConnectorAccount::from_encryptable(encrypted_data)
                .change_context(errors::ApiErrorResponse::InternalServerError)
                .attach_printable("Failed while decrypting connector account details")?;

        Ok(storage::MerchantConnectorAccountUpdate::Update {
            connector_type: Some(self.connector_type),
            connector_name: None,
            merchant_connector_id: None,
            connector_label: self.connector_label.clone(),
            connector_account_details: Box::new(encrypted_data.connector_account_details),
            test_mode: self.test_mode,
            disabled,
            payment_methods_enabled,
            metadata: self.metadata,
            frm_configs,
            connector_webhook_details: match &self.connector_webhook_details {
                Some(connector_webhook_details) => Box::new(
                    connector_webhook_details
                        .encode_to_value()
                        .change_context(errors::ApiErrorResponse::InternalServerError)
                        .map(Some)?
                        .map(Secret::new),
                ),
                None => Box::new(None),
            },
            applepay_verified_domains: None,
            pm_auth_config: Box::new(self.pm_auth_config),
            status: Some(connector_status),
            additional_merchant_data: Box::new(encrypted_data.additional_merchant_data),
            connector_wallets_details: Box::new(encrypted_data.connector_wallets_details),
        })
    }
}

#[cfg(any(feature = "v1", feature = "v2", feature = "olap"))]
#[async_trait::async_trait]
trait MerchantConnectorAccountCreateBridge {
    async fn create_domain_model_from_request(
        self,
        state: &SessionState,
        key_store: domain::MerchantKeyStore,
        business_profile: &domain::Profile,
        key_manager_state: &KeyManagerState,
    ) -> RouterResult<domain::MerchantConnectorAccount>;

    async fn validate_and_get_business_profile(
        self,
        merchant_context: &domain::MerchantContext,
        db: &dyn StorageInterface,
        key_manager_state: &KeyManagerState,
    ) -> RouterResult<domain::Profile>;
}

#[cfg(all(feature = "v2", feature = "olap",))]
#[async_trait::async_trait]
impl MerchantConnectorAccountCreateBridge for api::MerchantConnectorCreate {
    async fn create_domain_model_from_request(
        self,
        state: &SessionState,
        key_store: domain::MerchantKeyStore,
        business_profile: &domain::Profile,
        key_manager_state: &KeyManagerState,
    ) -> RouterResult<domain::MerchantConnectorAccount> {
        // If connector label is not passed in the request, generate one
        let connector_label = self.get_connector_label(business_profile.profile_name.clone());
        let frm_configs = self.get_frm_config_as_secret();
        let payment_methods_enabled = self.payment_methods_enabled;
        // Validate Merchant api details and return error if not in correct format
        let auth = types::ConnectorAuthType::from_option_secret_value(
            self.connector_account_details.clone(),
        )
        .change_context(errors::ApiErrorResponse::InvalidDataFormat {
            field_name: "connector_account_details".to_string(),
            expected_format: "auth_type and api_key".to_string(),
        })?;

        let connector_auth_type_and_metadata_validation = ConnectorAuthTypeAndMetadataValidation {
            connector_name: &self.connector_name,
            auth_type: &auth,
            connector_meta_data: &self.metadata,
        };
        connector_auth_type_and_metadata_validation.validate_auth_and_metadata_type()?;
        let connector_status_and_disabled_validation = ConnectorStatusAndDisabledValidation {
            status: &self.status,
            disabled: &self.disabled,
            auth: &auth,
            current_status: &api_enums::ConnectorStatus::Active,
        };
        let (connector_status, disabled) =
            connector_status_and_disabled_validation.validate_status_and_disabled()?;

        let identifier = km_types::Identifier::Merchant(business_profile.merchant_id.clone());
        let merchant_recipient_data = if let Some(data) = &self.additional_merchant_data {
            Some(
                process_open_banking_connectors(
                    state,
                    &business_profile.merchant_id,
                    &auth,
                    &self.connector_type,
                    &self.connector_name,
                    types::AdditionalMerchantData::foreign_from(data.clone()),
                    &key_store,
                )
                .await?,
            )
        } else {
            None
        }
        .map(|data| {
            serde_json::to_value(types::AdditionalMerchantData::OpenBankingRecipientData(
                data,
            ))
        })
        .transpose()
        .change_context(errors::ApiErrorResponse::InternalServerError)
        .attach_printable("Failed to serialize MerchantRecipientData")?;

        let encrypted_data = domain_types::crypto_operation(
            key_manager_state,
            type_name!(domain::MerchantConnectorAccount),
            domain_types::CryptoOperation::BatchEncrypt(
                FromRequestEncryptableMerchantConnectorAccount::to_encryptable(
                    FromRequestEncryptableMerchantConnectorAccount {
                        connector_account_details: self.connector_account_details.ok_or(
                            errors::ApiErrorResponse::MissingRequiredField {
                                field_name: "connector_account_details",
                            },
                        )?,
                        connector_wallets_details:
                            helpers::get_connector_wallets_details_with_apple_pay_certificates(
                                &self.metadata,
                                &self.connector_wallets_details,
                            )
                            .await?,
                        additional_merchant_data: merchant_recipient_data.map(Secret::new),
                    },
                ),
            ),
            identifier.clone(),
            key_store.key.peek(),
        )
        .await
        .and_then(|val| val.try_into_batchoperation())
        .change_context(errors::ApiErrorResponse::InternalServerError)
        .attach_printable("Failed while decrypting connector account details".to_string())?;

        let encrypted_data =
            FromRequestEncryptableMerchantConnectorAccount::from_encryptable(encrypted_data)
                .change_context(errors::ApiErrorResponse::InternalServerError)
                .attach_printable("Failed while decrypting connector account details")?;

        let feature_metadata = self
            .feature_metadata
            .as_ref()
            .map(ForeignTryFrom::foreign_try_from)
            .transpose()?;
        Ok(domain::MerchantConnectorAccount {
            merchant_id: business_profile.merchant_id.clone(),
            connector_type: self.connector_type,
            connector_name: self.connector_name,
            connector_account_details: encrypted_data.connector_account_details,
            payment_methods_enabled,
            disabled,
            metadata: self.metadata.clone(),
            frm_configs,
            connector_label: Some(connector_label.clone()),
            created_at: date_time::now(),
            modified_at: date_time::now(),
            id: common_utils::generate_merchant_connector_account_id_of_default_length(),
            connector_webhook_details: match self.connector_webhook_details {
                Some(connector_webhook_details) => {
                    connector_webhook_details.encode_to_value(
                    )
                    .change_context(errors::ApiErrorResponse::InternalServerError)
                    .attach_printable(format!("Failed to serialize api_models::admin::MerchantConnectorWebhookDetails for Merchant: {:?}", business_profile.merchant_id))
                    .map(Some)?
                    .map(Secret::new)
                }
                None => None,
            },
            profile_id: business_profile.get_id().to_owned(),
            applepay_verified_domains: None,
            pm_auth_config: self.pm_auth_config.clone(),
            status: connector_status,
            connector_wallets_details: encrypted_data.connector_wallets_details,
            additional_merchant_data: encrypted_data.additional_merchant_data,
            version: common_types::consts::API_VERSION,
            feature_metadata,
        })
    }

    async fn validate_and_get_business_profile(
        self,
        merchant_context: &domain::MerchantContext,
        db: &dyn StorageInterface,
        key_manager_state: &KeyManagerState,
    ) -> RouterResult<domain::Profile> {
        let profile_id = self.profile_id;
        // Check whether this profile belongs to the merchant

        let business_profile = core_utils::validate_and_get_business_profile(
            db,
            key_manager_state,
            merchant_context.get_processor_merchant_key_store(),
            Some(&profile_id),
            merchant_context.get_processor_merchant_account().get_id(),
        )
        .await?
        .get_required_value("Profile")
        .change_context(errors::ApiErrorResponse::ProfileNotFound {
            id: profile_id.get_string_repr().to_owned(),
        })?;

        Ok(business_profile)
    }
}

#[cfg(feature = "v1")]
struct PaymentMethodsEnabled<'a> {
    payment_methods_enabled: &'a Option<Vec<api_models::admin::PaymentMethodsEnabled>>,
}

#[cfg(feature = "v1")]
impl PaymentMethodsEnabled<'_> {
    fn get_payment_methods_enabled(&self) -> RouterResult<Option<Vec<pii::SecretSerdeValue>>> {
        let mut vec = Vec::new();
        let payment_methods_enabled = match self.payment_methods_enabled.clone() {
            Some(val) => {
                for pm in val.into_iter() {
                    let pm_value = pm
                        .encode_to_value()
                        .change_context(errors::ApiErrorResponse::InternalServerError)
                        .attach_printable(
                            "Failed while encoding to serde_json::Value, PaymentMethod",
                        )?;
                    vec.push(Secret::new(pm_value))
                }
                Some(vec)
            }
            None => None,
        };
        Ok(payment_methods_enabled)
    }
}

#[cfg(all(feature = "v1", feature = "olap"))]
#[async_trait::async_trait]
impl MerchantConnectorAccountCreateBridge for api::MerchantConnectorCreate {
    async fn create_domain_model_from_request(
        self,
        state: &SessionState,
        key_store: domain::MerchantKeyStore,
        business_profile: &domain::Profile,
        key_manager_state: &KeyManagerState,
    ) -> RouterResult<domain::MerchantConnectorAccount> {
        // If connector label is not passed in the request, generate one
        let connector_label = self
            .connector_label
            .clone()
            .or(core_utils::get_connector_label(
                self.business_country,
                self.business_label.as_ref(),
                self.business_sub_label.as_ref(),
                &self.connector_name.to_string(),
            ))
            .unwrap_or(format!(
                "{}_{}",
                self.connector_name, business_profile.profile_name
            ));
        let payment_methods_enabled = PaymentMethodsEnabled {
            payment_methods_enabled: &self.payment_methods_enabled,
        };
        let payment_methods_enabled = payment_methods_enabled.get_payment_methods_enabled()?;
        let frm_configs = self.get_frm_config_as_secret();
        // Validate Merchant api details and return error if not in correct format
        let auth = types::ConnectorAuthType::from_option_secret_value(
            self.connector_account_details.clone(),
        )
        .change_context(errors::ApiErrorResponse::InvalidDataFormat {
            field_name: "connector_account_details".to_string(),
            expected_format: "auth_type and api_key".to_string(),
        })?;

        let connector_auth_type_and_metadata_validation = ConnectorAuthTypeAndMetadataValidation {
            connector_name: &self.connector_name,
            auth_type: &auth,
            connector_meta_data: &self.metadata,
        };
        connector_auth_type_and_metadata_validation.validate_auth_and_metadata_type()?;
        let connector_status_and_disabled_validation = ConnectorStatusAndDisabledValidation {
            status: &self.status,
            disabled: &self.disabled,
            auth: &auth,
            current_status: &api_enums::ConnectorStatus::Active,
        };
        let (connector_status, disabled) =
            connector_status_and_disabled_validation.validate_status_and_disabled()?;
        let identifier = km_types::Identifier::Merchant(business_profile.merchant_id.clone());
        let merchant_recipient_data = if let Some(data) = &self.additional_merchant_data {
            Some(
                process_open_banking_connectors(
                    state,
                    &business_profile.merchant_id,
                    &auth,
                    &self.connector_type,
                    &self.connector_name,
                    types::AdditionalMerchantData::foreign_from(data.clone()),
                    &key_store,
                )
                .await?,
            )
        } else {
            None
        }
        .map(|data| {
            serde_json::to_value(types::AdditionalMerchantData::OpenBankingRecipientData(
                data,
            ))
        })
        .transpose()
        .change_context(errors::ApiErrorResponse::InternalServerError)
        .attach_printable("Failed to serialize MerchantRecipientData")?;

        let encrypted_data = domain_types::crypto_operation(
            key_manager_state,
            type_name!(domain::MerchantConnectorAccount),
            domain_types::CryptoOperation::BatchEncrypt(
                FromRequestEncryptableMerchantConnectorAccount::to_encryptable(
                    FromRequestEncryptableMerchantConnectorAccount {
                        connector_account_details: self.connector_account_details.ok_or(
                            errors::ApiErrorResponse::MissingRequiredField {
                                field_name: "connector_account_details",
                            },
                        )?,
                        connector_wallets_details:
                            helpers::get_connector_wallets_details_with_apple_pay_certificates(
                                &self.metadata,
                                &self.connector_wallets_details,
                            )
                            .await?,
                        additional_merchant_data: merchant_recipient_data.map(Secret::new),
                    },
                ),
            ),
            identifier.clone(),
            key_store.key.peek(),
        )
        .await
        .and_then(|val| val.try_into_batchoperation())
        .change_context(errors::ApiErrorResponse::InternalServerError)
        .attach_printable("Failed while decrypting connector account details".to_string())?;

        let encrypted_data =
            FromRequestEncryptableMerchantConnectorAccount::from_encryptable(encrypted_data)
                .change_context(errors::ApiErrorResponse::InternalServerError)
                .attach_printable("Failed while decrypting connector account details")?;

        Ok(domain::MerchantConnectorAccount {
            merchant_id: business_profile.merchant_id.clone(),
            connector_type: self.connector_type,
            connector_name: self.connector_name.to_string(),
            merchant_connector_id: common_utils::generate_merchant_connector_account_id_of_default_length(),
            connector_account_details: encrypted_data.connector_account_details,
            payment_methods_enabled,
            disabled,
            metadata: self.metadata.clone(),
            frm_configs,
            connector_label: Some(connector_label.clone()),
            created_at: date_time::now(),
            modified_at: date_time::now(),
            connector_webhook_details: match self.connector_webhook_details {
                Some(connector_webhook_details) => {
                    connector_webhook_details.encode_to_value(
                    )
                    .change_context(errors::ApiErrorResponse::InternalServerError)
                    .attach_printable(format!("Failed to serialize api_models::admin::MerchantConnectorWebhookDetails for Merchant: {:?}", business_profile.merchant_id))
                    .map(Some)?
                    .map(Secret::new)
                }
                None => None,
            },
            profile_id: business_profile.get_id().to_owned(),
            applepay_verified_domains: None,
            pm_auth_config: self.pm_auth_config.clone(),
            status: connector_status,
            connector_wallets_details: encrypted_data.connector_wallets_details,
            test_mode: self.test_mode,
            business_country: self.business_country,
            business_label: self.business_label.clone(),
            business_sub_label: self.business_sub_label.clone(),
            additional_merchant_data: encrypted_data.additional_merchant_data,
            version: common_types::consts::API_VERSION,
        })
    }

    /// If profile_id is not passed, use default profile if available, or
    /// If business_details (business_country and business_label) are passed, get the business_profile
    /// or return a `MissingRequiredField` error
    async fn validate_and_get_business_profile(
        self,
        merchant_context: &domain::MerchantContext,
        db: &dyn StorageInterface,
        key_manager_state: &KeyManagerState,
    ) -> RouterResult<domain::Profile> {
        match self.profile_id.or(merchant_context
            .get_processor_merchant_account()
            .default_profile
            .clone())
        {
            Some(profile_id) => {
                // Check whether this business profile belongs to the merchant

                let business_profile = core_utils::validate_and_get_business_profile(
                    db,
                    key_manager_state,
                    merchant_context.get_processor_merchant_key_store(),
                    Some(&profile_id),
                    merchant_context.get_processor_merchant_account().get_id(),
                )
                .await?
                .get_required_value("Profile")
                .change_context(errors::ApiErrorResponse::ProfileNotFound {
                    id: profile_id.get_string_repr().to_owned(),
                })?;

                Ok(business_profile)
            }
            None => match self.business_country.zip(self.business_label) {
                Some((business_country, business_label)) => {
                    let profile_name = format!("{business_country}_{business_label}");
                    let business_profile = db
                        .find_business_profile_by_profile_name_merchant_id(
                            key_manager_state,
                            merchant_context.get_processor_merchant_key_store(),
                            &profile_name,
                            merchant_context.get_processor_merchant_account().get_id(),
                        )
                        .await
                        .to_not_found_response(errors::ApiErrorResponse::ProfileNotFound {
                            id: profile_name,
                        })?;

                    Ok(business_profile)
                }
                _ => Err(report!(errors::ApiErrorResponse::MissingRequiredField {
                    field_name: "profile_id or business_country, business_label"
                })),
            },
        }
    }
}

pub async fn create_connector(
    state: SessionState,
    req: api::MerchantConnectorCreate,
    merchant_context: domain::MerchantContext,
    auth_profile_id: Option<id_type::ProfileId>,
) -> RouterResponse<api_models::admin::MerchantConnectorResponse> {
    let store = state.store.as_ref();
    let key_manager_state = &(&state).into();
    #[cfg(feature = "dummy_connector")]
    fp_utils::when(
        req.connector_name
            .validate_dummy_connector_create(state.conf.dummy_connector.enabled),
        || {
            Err(errors::ApiErrorResponse::InvalidRequestData {
                message: "Invalid connector name".to_string(),
            })
        },
    )?;

    let connector_metadata = ConnectorMetadata {
        connector_metadata: &req.metadata,
    };

    let merchant_id = merchant_context.get_processor_merchant_account().get_id();

    connector_metadata.validate_apple_pay_certificates_in_mca_metadata()?;

    #[cfg(feature = "v1")]
    helpers::validate_business_details(
        req.business_country,
        req.business_label.as_ref(),
        &merchant_context,
    )?;

    let business_profile = req
        .clone()
        .validate_and_get_business_profile(&merchant_context, store, key_manager_state)
        .await?;

    #[cfg(feature = "v2")]
    if req.connector_type == common_enums::ConnectorType::BillingProcessor {
<<<<<<< HEAD
        update_revenue_recovery_algorithm_under_profile(
            business_profile.clone(),
            store,
            key_manager_state,
            merchant_context.get_processor_merchant_key_store(),
            common_enums::RevenueRecoveryAlgorithmType::Monitoring,
        )
        .await?;
=======
        let profile_wrapper = ProfileWrapper::new(business_profile.clone());
        profile_wrapper
            .update_revenue_recovery_algorithm_under_profile(
                store,
                key_manager_state,
                merchant_context.get_merchant_key_store(),
                common_enums::RevenueRecoveryAlgorithmType::Monitoring,
            )
            .await?;
>>>>>>> d7499c3f
    }
    core_utils::validate_profile_id_from_auth_layer(auth_profile_id, &business_profile)?;

    let pm_auth_config_validation = PMAuthConfigValidation {
        connector_type: &req.connector_type,
        pm_auth_config: &req.pm_auth_config,
        db: store,
        merchant_id,
        profile_id: business_profile.get_id(),
        key_store: merchant_context.get_processor_merchant_key_store(),
        key_manager_state,
    };
    pm_auth_config_validation.validate_pm_auth_config().await?;

    let connector_type_and_connector_enum = ConnectorTypeAndConnectorName {
        connector_type: &req.connector_type,
        connector_name: &req.connector_name,
    };
    let routable_connector = connector_type_and_connector_enum.get_routable_connector()?;

    // The purpose of this merchant account update is just to update the
    // merchant account `modified_at` field for KGraph cache invalidation
    state
        .store
        .update_specific_fields_in_merchant(
            key_manager_state,
            merchant_id,
            storage::MerchantAccountUpdate::ModifiedAtUpdate,
            merchant_context.get_processor_merchant_key_store(),
        )
        .await
        .change_context(errors::ApiErrorResponse::InternalServerError)
        .attach_printable("error updating the merchant account when creating payment connector")?;

    let merchant_connector_account = req
        .clone()
        .create_domain_model_from_request(
            &state,
            merchant_context.get_processor_merchant_key_store().clone(),
            &business_profile,
            key_manager_state,
        )
        .await?;

    let mca = state
        .store
        .insert_merchant_connector_account(
            key_manager_state,
            merchant_connector_account.clone(),
            merchant_context.get_processor_merchant_key_store(),
        )
        .await
        .to_duplicate_response(
            errors::ApiErrorResponse::DuplicateMerchantConnectorAccount {
                profile_id: business_profile.get_id().get_string_repr().to_owned(),
                connector_label: merchant_connector_account
                    .connector_label
                    .unwrap_or_default(),
            },
        )?;

    #[cfg(feature = "v1")]
    //update merchant default config
    let merchant_default_config_update = MerchantDefaultConfigUpdate {
        routable_connector: &routable_connector,
        merchant_connector_id: &mca.get_id(),
        store,
        merchant_id,
        profile_id: business_profile.get_id(),
        transaction_type: &req.get_transaction_type(),
    };

    #[cfg(feature = "v2")]
    //update merchant default config
    let merchant_default_config_update = DefaultFallbackRoutingConfigUpdate {
        routable_connector: &routable_connector,
        merchant_connector_id: &mca.get_id(),
        store,
        business_profile,
        key_store: merchant_context
            .get_processor_merchant_key_store()
            .to_owned(),
        key_manager_state,
    };

    merchant_default_config_update
        .retrieve_and_update_default_fallback_routing_algorithm_if_routable_connector_exists()
        .await?;

    metrics::MCA_CREATE.add(
        1,
        router_env::metric_attributes!(
            ("connector", req.connector_name.to_string()),
            ("merchant", merchant_id.clone()),
        ),
    );

    let mca_response = mca.foreign_try_into()?;
    Ok(service_api::ApplicationResponse::Json(mca_response))
}

#[cfg(feature = "v1")]
async fn validate_pm_auth(
    val: pii::SecretSerdeValue,
    state: &SessionState,
    merchant_id: &id_type::MerchantId,
    merchant_context: domain::MerchantContext,
    profile_id: &id_type::ProfileId,
) -> RouterResponse<()> {
    let config =
        serde_json::from_value::<api_models::pm_auth::PaymentMethodAuthConfig>(val.expose())
            .change_context(errors::ApiErrorResponse::InvalidRequestData {
                message: "invalid data received for payment method auth config".to_string(),
            })
            .attach_printable("Failed to deserialize Payment Method Auth config")?;

    let all_mcas = state
        .store
        .find_merchant_connector_account_by_merchant_id_and_disabled_list(
            &state.into(),
            merchant_id,
            true,
            merchant_context.get_processor_merchant_key_store(),
        )
        .await
        .change_context(errors::ApiErrorResponse::MerchantConnectorAccountNotFound {
            id: merchant_context
                .get_processor_merchant_account()
                .get_id()
                .get_string_repr()
                .to_owned(),
        })?;

    for conn_choice in config.enabled_payment_methods {
        let pm_auth_mca = all_mcas
            .iter()
            .find(|mca| mca.get_id() == conn_choice.mca_id)
            .ok_or(errors::ApiErrorResponse::GenericNotFoundError {
                message: "payment method auth connector account not found".to_string(),
            })?;

        if &pm_auth_mca.profile_id != profile_id {
            return Err(errors::ApiErrorResponse::GenericNotFoundError {
                message: "payment method auth profile_id differs from connector profile_id"
                    .to_string(),
            }
            .into());
        }
    }

    Ok(services::ApplicationResponse::StatusOk)
}

#[cfg(feature = "v1")]
pub async fn retrieve_connector(
    state: SessionState,
    merchant_id: id_type::MerchantId,
    profile_id: Option<id_type::ProfileId>,
    merchant_connector_id: id_type::MerchantConnectorAccountId,
) -> RouterResponse<api_models::admin::MerchantConnectorResponse> {
    let store = state.store.as_ref();
    let key_manager_state = &(&state).into();
    let key_store = store
        .get_merchant_key_store_by_merchant_id(
            key_manager_state,
            &merchant_id,
            &store.get_master_key().to_vec().into(),
        )
        .await
        .to_not_found_response(errors::ApiErrorResponse::MerchantAccountNotFound)?;

    let _merchant_account = store
        .find_merchant_account_by_merchant_id(key_manager_state, &merchant_id, &key_store)
        .await
        .to_not_found_response(errors::ApiErrorResponse::MerchantAccountNotFound)?;

    let mca = store
        .find_by_merchant_connector_account_merchant_id_merchant_connector_id(
            key_manager_state,
            &merchant_id,
            &merchant_connector_id,
            &key_store,
        )
        .await
        .to_not_found_response(errors::ApiErrorResponse::MerchantConnectorAccountNotFound {
            id: merchant_connector_id.get_string_repr().to_string(),
        })?;
    core_utils::validate_profile_id_from_auth_layer(profile_id, &mca)?;

    Ok(service_api::ApplicationResponse::Json(
        mca.foreign_try_into()?,
    ))
}

#[cfg(feature = "v2")]
pub async fn retrieve_connector(
    state: SessionState,
    merchant_context: domain::MerchantContext,
    id: id_type::MerchantConnectorAccountId,
) -> RouterResponse<api_models::admin::MerchantConnectorResponse> {
    let store = state.store.as_ref();
    let key_manager_state = &(&state).into();

    let merchant_id = merchant_context.get_processor_merchant_account().get_id();

    let mca = store
        .find_merchant_connector_account_by_id(
            key_manager_state,
            &id,
            merchant_context.get_processor_merchant_key_store(),
        )
        .await
        .to_not_found_response(errors::ApiErrorResponse::MerchantConnectorAccountNotFound {
            id: id.clone().get_string_repr().to_string(),
        })?;

    // Validate if the merchant_id sent in the request is valid
    if mca.merchant_id != *merchant_id {
        return Err(errors::ApiErrorResponse::InvalidRequestData {
            message: format!(
                "Invalid merchant_id {} provided for merchant_connector_account {:?}",
                merchant_id.get_string_repr(),
                id
            ),
        }
        .into());
    }

    Ok(service_api::ApplicationResponse::Json(
        mca.foreign_try_into()?,
    ))
}

#[cfg(all(feature = "olap", feature = "v2"))]
pub async fn list_connectors_for_a_profile(
    state: SessionState,
    key_store: domain::MerchantKeyStore,
    profile_id: id_type::ProfileId,
) -> RouterResponse<Vec<api_models::admin::MerchantConnectorListResponse>> {
    let store = state.store.as_ref();
    let key_manager_state = &(&state).into();

    let merchant_connector_accounts = store
        .list_connector_account_by_profile_id(key_manager_state, &profile_id, &key_store)
        .await
        .to_not_found_response(errors::ApiErrorResponse::InternalServerError)?;
    let mut response = vec![];

    for mca in merchant_connector_accounts.into_iter() {
        response.push(mca.foreign_try_into()?);
    }

    Ok(service_api::ApplicationResponse::Json(response))
}

pub async fn list_payment_connectors(
    state: SessionState,
    merchant_id: id_type::MerchantId,
    profile_id_list: Option<Vec<id_type::ProfileId>>,
) -> RouterResponse<Vec<api_models::admin::MerchantConnectorListResponse>> {
    let store = state.store.as_ref();
    let key_manager_state = &(&state).into();
    let key_store = store
        .get_merchant_key_store_by_merchant_id(
            key_manager_state,
            &merchant_id,
            &store.get_master_key().to_vec().into(),
        )
        .await
        .to_not_found_response(errors::ApiErrorResponse::MerchantAccountNotFound)?;

    // Validate merchant account
    store
        .find_merchant_account_by_merchant_id(key_manager_state, &merchant_id, &key_store)
        .await
        .to_not_found_response(errors::ApiErrorResponse::MerchantAccountNotFound)?;

    let merchant_connector_accounts = store
        .find_merchant_connector_account_by_merchant_id_and_disabled_list(
            key_manager_state,
            &merchant_id,
            true,
            &key_store,
        )
        .await
        .to_not_found_response(errors::ApiErrorResponse::InternalServerError)?;
    let merchant_connector_accounts = core_utils::filter_objects_based_on_profile_id_list(
        profile_id_list,
        merchant_connector_accounts,
    );
    let mut response = vec![];

    // The can be eliminated once [#79711](https://github.com/rust-lang/rust/issues/79711) is stabilized
    for mca in merchant_connector_accounts.into_iter() {
        response.push(mca.foreign_try_into()?);
    }

    Ok(service_api::ApplicationResponse::Json(response))
}

pub async fn update_connector(
    state: SessionState,
    merchant_id: &id_type::MerchantId,
    profile_id: Option<id_type::ProfileId>,
    merchant_connector_id: &id_type::MerchantConnectorAccountId,
    req: api_models::admin::MerchantConnectorUpdate,
) -> RouterResponse<api_models::admin::MerchantConnectorResponse> {
    let db = state.store.as_ref();
    let key_manager_state = &(&state).into();
    let key_store = db
        .get_merchant_key_store_by_merchant_id(
            key_manager_state,
            merchant_id,
            &db.get_master_key().to_vec().into(),
        )
        .await
        .to_not_found_response(errors::ApiErrorResponse::MerchantAccountNotFound)?;

    let merchant_account = db
        .find_merchant_account_by_merchant_id(key_manager_state, merchant_id, &key_store)
        .await
        .to_not_found_response(errors::ApiErrorResponse::MerchantAccountNotFound)?;

    let mca = req
        .clone()
        .get_merchant_connector_account_from_id(
            db,
            merchant_id,
            merchant_connector_id,
            &key_store,
            key_manager_state,
        )
        .await?;
    core_utils::validate_profile_id_from_auth_layer(profile_id, &mca)?;

    let merchant_context = domain::MerchantContext::NormalMerchant(Box::new(domain::Context(
        merchant_account.clone(),
        key_store.clone(),
    )));
    let payment_connector = req
        .clone()
        .create_domain_model_from_request(&state, &mca, key_manager_state, &merchant_context)
        .await?;

    // Profile id should always be present
    let profile_id = mca.profile_id.clone();

    let request_connector_label = req.connector_label;

    let updated_mca = db
        .update_merchant_connector_account(
            key_manager_state,
            mca,
            payment_connector.into(),
            &key_store,
        )
        .await
        .change_context(
            errors::ApiErrorResponse::DuplicateMerchantConnectorAccount {
                profile_id: profile_id.get_string_repr().to_owned(),
                connector_label: request_connector_label.unwrap_or_default(),
            },
        )
        .attach_printable_lazy(|| {
            format!(
                "Failed while updating MerchantConnectorAccount: id: {:?}",
                merchant_connector_id
            )
        })?;

    let response = updated_mca.foreign_try_into()?;

    Ok(service_api::ApplicationResponse::Json(response))
}

#[cfg(feature = "v1")]
pub async fn delete_connector(
    state: SessionState,
    merchant_id: id_type::MerchantId,
    merchant_connector_id: id_type::MerchantConnectorAccountId,
) -> RouterResponse<api::MerchantConnectorDeleteResponse> {
    let db = state.store.as_ref();
    let key_manager_state = &(&state).into();
    let key_store = db
        .get_merchant_key_store_by_merchant_id(
            key_manager_state,
            &merchant_id,
            &db.get_master_key().to_vec().into(),
        )
        .await
        .to_not_found_response(errors::ApiErrorResponse::MerchantAccountNotFound)?;

    let _merchant_account = db
        .find_merchant_account_by_merchant_id(key_manager_state, &merchant_id, &key_store)
        .await
        .to_not_found_response(errors::ApiErrorResponse::MerchantAccountNotFound)?;

    let mca = db
        .find_by_merchant_connector_account_merchant_id_merchant_connector_id(
            key_manager_state,
            &merchant_id,
            &merchant_connector_id,
            &key_store,
        )
        .await
        .to_not_found_response(errors::ApiErrorResponse::MerchantConnectorAccountNotFound {
            id: merchant_connector_id.get_string_repr().to_string(),
        })?;

    let is_deleted = db
        .delete_merchant_connector_account_by_merchant_id_merchant_connector_id(
            &merchant_id,
            &merchant_connector_id,
        )
        .await
        .to_not_found_response(errors::ApiErrorResponse::MerchantConnectorAccountNotFound {
            id: merchant_connector_id.get_string_repr().to_string(),
        })?;

    // delete the mca from the config as well
    let merchant_default_config_delete = MerchantDefaultConfigUpdate {
        routable_connector: &Some(
            common_enums::RoutableConnectors::from_str(&mca.connector_name).map_err(|_| {
                errors::ApiErrorResponse::InvalidDataValue {
                    field_name: "connector_name",
                }
            })?,
        ),
        merchant_connector_id: &mca.get_id(),
        store: db,
        merchant_id: &merchant_id,
        profile_id: &mca.profile_id,
        transaction_type: &mca.connector_type.into(),
    };

    merchant_default_config_delete
        .retrieve_and_delete_from_default_fallback_routing_algorithm_if_routable_connector_exists()
        .await?;

    let response = api::MerchantConnectorDeleteResponse {
        merchant_id,
        merchant_connector_id,
        deleted: is_deleted,
    };
    Ok(service_api::ApplicationResponse::Json(response))
}

#[cfg(feature = "v2")]
pub async fn delete_connector(
    state: SessionState,
    merchant_context: domain::MerchantContext,
    id: id_type::MerchantConnectorAccountId,
) -> RouterResponse<api::MerchantConnectorDeleteResponse> {
    let db = state.store.as_ref();
    let key_manager_state = &(&state).into();

    let merchant_id = merchant_context.get_processor_merchant_account().get_id();

    let mca = db
        .find_merchant_connector_account_by_id(
            key_manager_state,
            &id,
            merchant_context.get_processor_merchant_key_store(),
        )
        .await
        .to_not_found_response(errors::ApiErrorResponse::MerchantConnectorAccountNotFound {
            id: id.clone().get_string_repr().to_string(),
        })?;

    // Validate if the merchant_id sent in the request is valid
    if mca.merchant_id != *merchant_id {
        return Err(errors::ApiErrorResponse::InvalidRequestData {
            message: format!(
                "Invalid merchant_id {} provided for merchant_connector_account {:?}",
                merchant_id.get_string_repr(),
                id
            ),
        }
        .into());
    }

    let is_deleted = db
        .delete_merchant_connector_account_by_id(&id)
        .await
        .to_not_found_response(errors::ApiErrorResponse::MerchantConnectorAccountNotFound {
            id: id.clone().get_string_repr().to_string(),
        })?;

    let business_profile = db
        .find_business_profile_by_profile_id(
            key_manager_state,
            merchant_context.get_processor_merchant_key_store(),
            &mca.profile_id,
        )
        .await
        .to_not_found_response(errors::ApiErrorResponse::ProfileNotFound {
            id: mca.profile_id.get_string_repr().to_owned(),
        })?;

    let merchant_default_config_delete = DefaultFallbackRoutingConfigUpdate {
        routable_connector: &Some(
            common_enums::RoutableConnectors::from_str(&mca.connector_name.to_string()).map_err(
                |_| errors::ApiErrorResponse::InvalidDataValue {
                    field_name: "connector_name",
                },
            )?,
        ),
        merchant_connector_id: &mca.get_id(),
        store: db,
        business_profile,
        key_store: merchant_context
            .get_processor_merchant_key_store()
            .to_owned(),
        key_manager_state,
    };

    merchant_default_config_delete
        .retrieve_and_delete_from_default_fallback_routing_algorithm_if_routable_connector_exists()
        .await?;

    let response = api::MerchantConnectorDeleteResponse {
        merchant_id: merchant_id.clone(),
        id,
        deleted: is_deleted,
    };
    Ok(service_api::ApplicationResponse::Json(response))
}

pub async fn kv_for_merchant(
    state: SessionState,
    merchant_id: id_type::MerchantId,
    enable: bool,
) -> RouterResponse<api_models::admin::ToggleKVResponse> {
    let db = state.store.as_ref();
    let key_manager_state = &(&state).into();
    let key_store = db
        .get_merchant_key_store_by_merchant_id(
            key_manager_state,
            &merchant_id,
            &db.get_master_key().to_vec().into(),
        )
        .await
        .to_not_found_response(errors::ApiErrorResponse::MerchantAccountNotFound)?;

    // check if the merchant account exists
    let merchant_account = db
        .find_merchant_account_by_merchant_id(key_manager_state, &merchant_id, &key_store)
        .await
        .to_not_found_response(errors::ApiErrorResponse::MerchantAccountNotFound)?;

    let updated_merchant_account = match (enable, merchant_account.storage_scheme) {
        (true, MerchantStorageScheme::RedisKv) | (false, MerchantStorageScheme::PostgresOnly) => {
            Ok(merchant_account)
        }
        (true, MerchantStorageScheme::PostgresOnly) => {
            if state.conf.as_ref().is_kv_soft_kill_mode() {
                Err(errors::ApiErrorResponse::InvalidRequestData {
                    message: "Kv cannot be enabled when application is in soft_kill_mode"
                        .to_owned(),
                })?
            }

            db.update_merchant(
                key_manager_state,
                merchant_account,
                storage::MerchantAccountUpdate::StorageSchemeUpdate {
                    storage_scheme: MerchantStorageScheme::RedisKv,
                },
                &key_store,
            )
            .await
        }
        (false, MerchantStorageScheme::RedisKv) => {
            db.update_merchant(
                key_manager_state,
                merchant_account,
                storage::MerchantAccountUpdate::StorageSchemeUpdate {
                    storage_scheme: MerchantStorageScheme::PostgresOnly,
                },
                &key_store,
            )
            .await
        }
    }
    .map_err(|error| {
        error
            .change_context(errors::ApiErrorResponse::InternalServerError)
            .attach_printable("failed to switch merchant_storage_scheme")
    })?;
    let kv_status = matches!(
        updated_merchant_account.storage_scheme,
        MerchantStorageScheme::RedisKv
    );

    Ok(service_api::ApplicationResponse::Json(
        api_models::admin::ToggleKVResponse {
            merchant_id: updated_merchant_account.get_id().to_owned(),
            kv_enabled: kv_status,
        },
    ))
}

pub async fn toggle_kv_for_all_merchants(
    state: SessionState,
    enable: bool,
) -> RouterResponse<api_models::admin::ToggleAllKVResponse> {
    let db = state.store.as_ref();
    let storage_scheme = if enable {
        MerchantStorageScheme::RedisKv
    } else {
        MerchantStorageScheme::PostgresOnly
    };

    let total_update = db
        .update_all_merchant_account(storage::MerchantAccountUpdate::StorageSchemeUpdate {
            storage_scheme,
        })
        .await
        .map_err(|error| {
            error
                .change_context(errors::ApiErrorResponse::InternalServerError)
                .attach_printable("Failed to switch merchant_storage_scheme for all merchants")
        })?;

    Ok(service_api::ApplicationResponse::Json(
        api_models::admin::ToggleAllKVResponse {
            total_updated: total_update,
            kv_enabled: enable,
        },
    ))
}

pub async fn check_merchant_account_kv_status(
    state: SessionState,
    merchant_id: id_type::MerchantId,
) -> RouterResponse<api_models::admin::ToggleKVResponse> {
    let db = state.store.as_ref();
    let key_manager_state = &(&state).into();
    let key_store = db
        .get_merchant_key_store_by_merchant_id(
            key_manager_state,
            &merchant_id,
            &db.get_master_key().to_vec().into(),
        )
        .await
        .to_not_found_response(errors::ApiErrorResponse::MerchantAccountNotFound)?;

    // check if the merchant account exists
    let merchant_account = db
        .find_merchant_account_by_merchant_id(key_manager_state, &merchant_id, &key_store)
        .await
        .to_not_found_response(errors::ApiErrorResponse::MerchantAccountNotFound)?;

    let kv_status = matches!(
        merchant_account.storage_scheme,
        MerchantStorageScheme::RedisKv
    );

    Ok(service_api::ApplicationResponse::Json(
        api_models::admin::ToggleKVResponse {
            merchant_id: merchant_account.get_id().to_owned(),
            kv_enabled: kv_status,
        },
    ))
}

pub fn get_frm_config_as_secret(
    frm_configs: Option<Vec<api_models::admin::FrmConfigs>>,
) -> Option<Vec<Secret<serde_json::Value>>> {
    match frm_configs.as_ref() {
        Some(frm_value) => {
            let configs_for_frm_value: Vec<Secret<serde_json::Value>> = frm_value
                .iter()
                .map(|config| {
                    config
                        .encode_to_value()
                        .change_context(errors::ApiErrorResponse::ConfigNotFound)
                        .map(Secret::new)
                })
                .collect::<Result<Vec<_>, _>>()
                .ok()?;
            Some(configs_for_frm_value)
        }
        None => None,
    }
}

#[cfg(feature = "v1")]
pub async fn create_and_insert_business_profile(
    state: &SessionState,
    request: api::ProfileCreate,
    merchant_account: domain::MerchantAccount,
    key_store: &domain::MerchantKeyStore,
) -> RouterResult<domain::Profile> {
    let business_profile_new =
        admin::create_profile_from_merchant_account(state, merchant_account, request, key_store)
            .await?;

    let profile_name = business_profile_new.profile_name.clone();

    state
        .store
        .insert_business_profile(&state.into(), key_store, business_profile_new)
        .await
        .to_duplicate_response(errors::ApiErrorResponse::GenericDuplicateError {
            message: format!(
                "Business Profile with the profile_name {profile_name} already exists"
            ),
        })
        .attach_printable("Failed to insert Business profile because of duplication error")
}

#[cfg(feature = "olap")]
#[async_trait::async_trait]
trait ProfileCreateBridge {
    #[cfg(feature = "v1")]
    async fn create_domain_model_from_request(
        self,
        state: &SessionState,
        merchant_context: &domain::MerchantContext,
    ) -> RouterResult<domain::Profile>;

    #[cfg(feature = "v2")]
    async fn create_domain_model_from_request(
        self,
        state: &SessionState,
        key: &domain::MerchantKeyStore,
        merchant_id: &id_type::MerchantId,
    ) -> RouterResult<domain::Profile>;
}

#[cfg(feature = "olap")]
#[async_trait::async_trait]
impl ProfileCreateBridge for api::ProfileCreate {
    #[cfg(feature = "v1")]
    async fn create_domain_model_from_request(
        self,
        state: &SessionState,
        merchant_context: &domain::MerchantContext,
    ) -> RouterResult<domain::Profile> {
        use common_utils::ext_traits::AsyncExt;

        if let Some(session_expiry) = &self.session_expiry {
            helpers::validate_session_expiry(session_expiry.to_owned())?;
        }

        if let Some(intent_fulfillment_expiry) = self.intent_fulfillment_time {
            helpers::validate_intent_fulfillment_expiry(intent_fulfillment_expiry)?;
        }

        if let Some(ref routing_algorithm) = self.routing_algorithm {
            let _: api_models::routing::StaticRoutingAlgorithm = routing_algorithm
                .clone()
                .parse_value("RoutingAlgorithm")
                .change_context(errors::ApiErrorResponse::InvalidDataValue {
                    field_name: "routing_algorithm",
                })
                .attach_printable("Invalid routing algorithm given")?;
        }

        // Generate a unique profile id
        let profile_id = common_utils::generate_profile_id_of_default_length();
        let profile_name = self.profile_name.unwrap_or("default".to_string());

        let current_time = date_time::now();

        let webhook_details = self.webhook_details.map(ForeignInto::foreign_into);

        let payment_response_hash_key = self
            .payment_response_hash_key
            .or(merchant_context
                .get_processor_merchant_account()
                .payment_response_hash_key
                .clone())
            .unwrap_or(common_utils::crypto::generate_cryptographically_secure_random_string(64));

        let payment_link_config = self.payment_link_config.map(ForeignInto::foreign_into);
        let key_manager_state = state.into();
        let outgoing_webhook_custom_http_headers = self
            .outgoing_webhook_custom_http_headers
            .async_map(|headers| {
                cards::create_encrypted_data(
                    &key_manager_state,
                    merchant_context.get_processor_merchant_key_store(),
                    headers,
                )
            })
            .await
            .transpose()
            .change_context(errors::ApiErrorResponse::InternalServerError)
            .attach_printable("Unable to encrypt outgoing webhook custom HTTP headers")?;

        let payout_link_config = self
            .payout_link_config
            .map(|payout_conf| match payout_conf.config.validate() {
                Ok(_) => Ok(payout_conf.foreign_into()),
                Err(e) => Err(error_stack::report!(
                    errors::ApiErrorResponse::InvalidRequestData {
                        message: e.to_string()
                    }
                )),
            })
            .transpose()?;

        let key = merchant_context
            .get_processor_merchant_key_store()
            .key
            .clone()
            .into_inner();
        let key_manager_state = state.into();

        let card_testing_secret_key = Some(Secret::new(utils::generate_id(
            consts::FINGERPRINT_SECRET_LENGTH,
            "fs",
        )));

        let card_testing_guard_config = self
            .card_testing_guard_config
            .map(CardTestingGuardConfig::foreign_from)
            .or(Some(CardTestingGuardConfig::default()));

        let mut dynamic_routing_algorithm_ref =
            routing_types::DynamicRoutingAlgorithmRef::default();

        if self.is_debit_routing_enabled == Some(true) {
            routing::helpers::create_merchant_in_decision_engine_if_not_exists(
                state,
                &profile_id,
                &mut dynamic_routing_algorithm_ref,
            )
            .await;
        }

        let dynamic_routing_algorithm = serde_json::to_value(dynamic_routing_algorithm_ref)
            .change_context(errors::ApiErrorResponse::InternalServerError)
            .attach_printable("error serializing dynamic_routing_algorithm_ref to JSON Value")?;

        Ok(domain::Profile::from(domain::ProfileSetter {
            profile_id,
            merchant_id: merchant_context
                .get_processor_merchant_account()
                .get_id()
                .clone(),
            profile_name,
            created_at: current_time,
            modified_at: current_time,
            return_url: self.return_url.map(|return_url| return_url.to_string()).or(
                merchant_context
                    .get_owner_merchant_account()
                    .return_url
                    .clone(),
            ),
            enable_payment_response_hash: self.enable_payment_response_hash.unwrap_or(
                merchant_context
                    .get_owner_merchant_account()
                    .enable_payment_response_hash,
            ),
            payment_response_hash_key: Some(payment_response_hash_key),
            redirect_to_merchant_with_http_post: self
                .redirect_to_merchant_with_http_post
                .unwrap_or(
                    merchant_context
                        .get_owner_merchant_account()
                        .redirect_to_merchant_with_http_post,
                ),
            webhook_details: webhook_details.or(merchant_context
                .get_processor_merchant_account()
                .webhook_details
                .clone()),
            metadata: self.metadata,
            routing_algorithm: None,
            intent_fulfillment_time: self
                .intent_fulfillment_time
                .map(i64::from)
                .or(merchant_context
                    .get_owner_merchant_account()
                    .intent_fulfillment_time)
                .or(Some(common_utils::consts::DEFAULT_INTENT_FULFILLMENT_TIME)),
            frm_routing_algorithm: self.frm_routing_algorithm.or(merchant_context
                .get_processor_merchant_account()
                .frm_routing_algorithm
                .clone()),
            #[cfg(feature = "payouts")]
            payout_routing_algorithm: self.payout_routing_algorithm.or(merchant_context
                .get_processor_merchant_account()
                .payout_routing_algorithm
                .clone()),
            #[cfg(not(feature = "payouts"))]
            payout_routing_algorithm: None,
            is_recon_enabled: merchant_context
                .get_owner_merchant_account()
                .is_recon_enabled,
            applepay_verified_domains: self.applepay_verified_domains,
            payment_link_config,
            session_expiry: self
                .session_expiry
                .map(i64::from)
                .or(Some(common_utils::consts::DEFAULT_SESSION_EXPIRY)),
            authentication_connector_details: self
                .authentication_connector_details
                .map(ForeignInto::foreign_into),
            payout_link_config,
            is_connector_agnostic_mit_enabled: self.is_connector_agnostic_mit_enabled,
            is_extended_card_info_enabled: None,
            extended_card_info_config: None,
            use_billing_as_payment_method_billing: self
                .use_billing_as_payment_method_billing
                .or(Some(true)),
            collect_shipping_details_from_wallet_connector: self
                .collect_shipping_details_from_wallet_connector
                .or(Some(false)),
            collect_billing_details_from_wallet_connector: self
                .collect_billing_details_from_wallet_connector
                .or(Some(false)),
            outgoing_webhook_custom_http_headers,
            tax_connector_id: self.tax_connector_id,
            is_tax_connector_enabled: self.is_tax_connector_enabled,
            always_collect_billing_details_from_wallet_connector: self
                .always_collect_billing_details_from_wallet_connector,
            always_collect_shipping_details_from_wallet_connector: self
                .always_collect_shipping_details_from_wallet_connector,
            dynamic_routing_algorithm: Some(dynamic_routing_algorithm),
            is_network_tokenization_enabled: self.is_network_tokenization_enabled,
            is_auto_retries_enabled: self.is_auto_retries_enabled.unwrap_or_default(),
            max_auto_retries_enabled: self.max_auto_retries_enabled.map(i16::from),
            always_request_extended_authorization: self.always_request_extended_authorization,
            is_click_to_pay_enabled: self.is_click_to_pay_enabled,
            authentication_product_ids: self.authentication_product_ids,
            card_testing_guard_config,
            card_testing_secret_key: card_testing_secret_key
                .async_lift(|inner| async {
                    domain_types::crypto_operation(
                        &key_manager_state,
                        common_utils::type_name!(domain::Profile),
                        domain_types::CryptoOperation::EncryptOptional(inner),
                        km_types::Identifier::Merchant(
                            merchant_context
                                .get_owner_merchant_key_store()
                                .merchant_id
                                .clone(),
                        ),
                        key.peek(),
                    )
                    .await
                    .and_then(|val| val.try_into_optionaloperation())
                })
                .await
                .change_context(errors::ApiErrorResponse::InternalServerError)
                .attach_printable("error while generating card testing secret key")?,
            is_clear_pan_retries_enabled: self.is_clear_pan_retries_enabled.unwrap_or_default(),
            force_3ds_challenge: self.force_3ds_challenge.unwrap_or_default(),
            is_debit_routing_enabled: self.is_debit_routing_enabled.unwrap_or_default(),
            merchant_business_country: self.merchant_business_country,
            is_iframe_redirection_enabled: self.is_iframe_redirection_enabled,
            is_pre_network_tokenization_enabled: self
                .is_pre_network_tokenization_enabled
                .unwrap_or_default(),
        }))
    }

    #[cfg(feature = "v2")]
    async fn create_domain_model_from_request(
        self,
        state: &SessionState,
        key_store: &domain::MerchantKeyStore,
        merchant_id: &id_type::MerchantId,
    ) -> RouterResult<domain::Profile> {
        if let Some(session_expiry) = &self.session_expiry {
            helpers::validate_session_expiry(session_expiry.to_owned())?;
        }

        // Generate a unique profile id
        // TODO: the profile_id should be generated from the profile_name
        let profile_id = common_utils::generate_profile_id_of_default_length();
        let profile_name = self.profile_name;

        let current_time = date_time::now();

        let webhook_details = self.webhook_details.map(ForeignInto::foreign_into);

        let payment_response_hash_key = self
            .payment_response_hash_key
            .unwrap_or(common_utils::crypto::generate_cryptographically_secure_random_string(64));

        let payment_link_config = self.payment_link_config.map(ForeignInto::foreign_into);
        let key_manager_state = state.into();
        let outgoing_webhook_custom_http_headers = self
            .outgoing_webhook_custom_http_headers
            .async_map(|headers| {
                cards::create_encrypted_data(&key_manager_state, key_store, headers)
            })
            .await
            .transpose()
            .change_context(errors::ApiErrorResponse::InternalServerError)
            .attach_printable("Unable to encrypt outgoing webhook custom HTTP headers")?;

        let payout_link_config = self
            .payout_link_config
            .map(|payout_conf| match payout_conf.config.validate() {
                Ok(_) => Ok(payout_conf.foreign_into()),
                Err(e) => Err(error_stack::report!(
                    errors::ApiErrorResponse::InvalidRequestData {
                        message: e.to_string()
                    }
                )),
            })
            .transpose()?;

        let key = key_store.key.clone().into_inner();
        let key_manager_state = state.into();

        let card_testing_secret_key = Some(Secret::new(utils::generate_id(
            consts::FINGERPRINT_SECRET_LENGTH,
            "fs",
        )));

        let card_testing_guard_config = self
            .card_testing_guard_config
            .map(CardTestingGuardConfig::foreign_from)
            .or(Some(CardTestingGuardConfig::default()));

        Ok(domain::Profile::from(domain::ProfileSetter {
            id: profile_id,
            merchant_id: merchant_id.clone(),
            profile_name,
            created_at: current_time,
            modified_at: current_time,
            return_url: self.return_url,
            enable_payment_response_hash: self.enable_payment_response_hash.unwrap_or(true),
            payment_response_hash_key: Some(payment_response_hash_key),
            redirect_to_merchant_with_http_post: self
                .redirect_to_merchant_with_http_post
                .unwrap_or(true),
            webhook_details,
            metadata: self.metadata,
            is_recon_enabled: false,
            applepay_verified_domains: self.applepay_verified_domains,
            payment_link_config,
            session_expiry: self
                .session_expiry
                .map(i64::from)
                .or(Some(common_utils::consts::DEFAULT_SESSION_EXPIRY)),
            authentication_connector_details: self
                .authentication_connector_details
                .map(ForeignInto::foreign_into),
            payout_link_config,
            is_connector_agnostic_mit_enabled: self.is_connector_agnostic_mit_enabled,
            is_extended_card_info_enabled: None,
            extended_card_info_config: None,
            use_billing_as_payment_method_billing: self
                .use_billing_as_payment_method_billing
                .or(Some(true)),
            collect_shipping_details_from_wallet_connector: self
                .collect_shipping_details_from_wallet_connector_if_required
                .or(Some(false)),
            collect_billing_details_from_wallet_connector: self
                .collect_billing_details_from_wallet_connector_if_required
                .or(Some(false)),
            outgoing_webhook_custom_http_headers,
            always_collect_billing_details_from_wallet_connector: self
                .always_collect_billing_details_from_wallet_connector,
            always_collect_shipping_details_from_wallet_connector: self
                .always_collect_shipping_details_from_wallet_connector,
            routing_algorithm_id: None,
            frm_routing_algorithm_id: None,
            payout_routing_algorithm_id: None,
            order_fulfillment_time: self
                .order_fulfillment_time
                .map(|order_fulfillment_time| order_fulfillment_time.into_inner())
                .or(Some(common_utils::consts::DEFAULT_ORDER_FULFILLMENT_TIME)),
            order_fulfillment_time_origin: self.order_fulfillment_time_origin,
            default_fallback_routing: None,
            should_collect_cvv_during_payment: None,
            tax_connector_id: self.tax_connector_id,
            is_tax_connector_enabled: self.is_tax_connector_enabled,
            is_network_tokenization_enabled: self.is_network_tokenization_enabled,
            is_click_to_pay_enabled: self.is_click_to_pay_enabled,
            authentication_product_ids: self.authentication_product_ids,
            three_ds_decision_manager_config: None,
            card_testing_guard_config,
            card_testing_secret_key: card_testing_secret_key
                .async_lift(|inner| async {
                    domain_types::crypto_operation(
                        &key_manager_state,
                        common_utils::type_name!(domain::Profile),
                        domain_types::CryptoOperation::EncryptOptional(inner),
                        km_types::Identifier::Merchant(key_store.merchant_id.clone()),
                        key.peek(),
                    )
                    .await
                    .and_then(|val| val.try_into_optionaloperation())
                })
                .await
                .change_context(errors::ApiErrorResponse::InternalServerError)
                .attach_printable("error while generating card testing secret key")?,
            is_clear_pan_retries_enabled: self.is_clear_pan_retries_enabled.unwrap_or_default(),
            is_debit_routing_enabled: self.is_debit_routing_enabled.unwrap_or_default(),
            merchant_business_country: self.merchant_business_country,
            revenue_recovery_retry_algorithm_type: None,
            revenue_recovery_retry_algorithm_data: None,
            is_iframe_redirection_enabled: None,
            is_external_vault_enabled: self.is_external_vault_enabled,
            external_vault_connector_details: self
                .external_vault_connector_details
                .map(ForeignInto::foreign_into),
        }))
    }
}

#[cfg(feature = "olap")]
pub async fn create_profile(
    state: SessionState,
    request: api::ProfileCreate,
    merchant_context: domain::MerchantContext,
) -> RouterResponse<api_models::admin::ProfileResponse> {
    let db = state.store.as_ref();
    let key_manager_state = &(&state).into();

    #[cfg(feature = "v1")]
    let business_profile = request
        .create_domain_model_from_request(&state, &merchant_context)
        .await?;

    #[cfg(feature = "v2")]
    let business_profile = request
        .create_domain_model_from_request(
            &state,
            merchant_context.get_processor_merchant_key_store(),
            merchant_context.get_processor_merchant_account().get_id(),
        )
        .await?;

    let profile_id = business_profile.get_id().to_owned();

    let business_profile = db
        .insert_business_profile(
            key_manager_state,
            merchant_context.get_processor_merchant_key_store(),
            business_profile,
        )
        .await
        .to_duplicate_response(errors::ApiErrorResponse::GenericDuplicateError {
            message: format!(
                "Business Profile with the profile_id {} already exists",
                profile_id.get_string_repr()
            ),
        })
        .attach_printable("Failed to insert Business profile because of duplication error")?;

    #[cfg(feature = "v1")]
    if merchant_context
        .get_processor_merchant_account()
        .default_profile
        .is_some()
    {
        let unset_default_profile = domain::MerchantAccountUpdate::UnsetDefaultProfile;
        db.update_merchant(
            key_manager_state,
            merchant_context.get_processor_merchant_account().clone(),
            unset_default_profile,
            merchant_context.get_processor_merchant_key_store(),
        )
        .await
        .to_not_found_response(errors::ApiErrorResponse::MerchantAccountNotFound)?;
    }

    Ok(service_api::ApplicationResponse::Json(
        api_models::admin::ProfileResponse::foreign_try_from(business_profile)
            .change_context(errors::ApiErrorResponse::InternalServerError)
            .attach_printable("Failed to parse business profile details")?,
    ))
}

#[cfg(feature = "olap")]
pub async fn list_profile(
    state: SessionState,
    merchant_id: id_type::MerchantId,
    profile_id_list: Option<Vec<id_type::ProfileId>>,
) -> RouterResponse<Vec<api_models::admin::ProfileResponse>> {
    let db = state.store.as_ref();
    let key_store = db
        .get_merchant_key_store_by_merchant_id(
            &(&state).into(),
            &merchant_id,
            &db.get_master_key().to_vec().into(),
        )
        .await
        .to_not_found_response(errors::ApiErrorResponse::MerchantAccountNotFound)?;
    let profiles = db
        .list_profile_by_merchant_id(&(&state).into(), &key_store, &merchant_id)
        .await
        .to_not_found_response(errors::ApiErrorResponse::InternalServerError)?
        .clone();
    let profiles = core_utils::filter_objects_based_on_profile_id_list(profile_id_list, profiles);
    let mut business_profiles = Vec::new();
    for profile in profiles {
        let business_profile = api_models::admin::ProfileResponse::foreign_try_from(profile)
            .change_context(errors::ApiErrorResponse::InternalServerError)
            .attach_printable("Failed to parse business profile details")?;
        business_profiles.push(business_profile);
    }

    Ok(service_api::ApplicationResponse::Json(business_profiles))
}

pub async fn retrieve_profile(
    state: SessionState,
    profile_id: id_type::ProfileId,
    key_store: domain::MerchantKeyStore,
) -> RouterResponse<api_models::admin::ProfileResponse> {
    let db = state.store.as_ref();

    let business_profile = db
        .find_business_profile_by_profile_id(&(&state).into(), &key_store, &profile_id)
        .await
        .to_not_found_response(errors::ApiErrorResponse::ProfileNotFound {
            id: profile_id.get_string_repr().to_owned(),
        })?;

    Ok(service_api::ApplicationResponse::Json(
        api_models::admin::ProfileResponse::foreign_try_from(business_profile)
            .change_context(errors::ApiErrorResponse::InternalServerError)
            .attach_printable("Failed to parse business profile details")?,
    ))
}

pub async fn delete_profile(
    state: SessionState,
    profile_id: id_type::ProfileId,
    merchant_id: &id_type::MerchantId,
) -> RouterResponse<bool> {
    let db = state.store.as_ref();
    let delete_result = db
        .delete_profile_by_profile_id_merchant_id(&profile_id, merchant_id)
        .await
        .to_not_found_response(errors::ApiErrorResponse::ProfileNotFound {
            id: profile_id.get_string_repr().to_owned(),
        })?;

    Ok(service_api::ApplicationResponse::Json(delete_result))
}

#[cfg(feature = "olap")]
#[async_trait::async_trait]
trait ProfileUpdateBridge {
    async fn get_update_profile_object(
        self,
        state: &SessionState,
        key_store: &domain::MerchantKeyStore,
        business_profile: &domain::Profile,
    ) -> RouterResult<domain::ProfileUpdate>;
}

#[cfg(all(feature = "olap", feature = "v1"))]
#[async_trait::async_trait]
impl ProfileUpdateBridge for api::ProfileUpdate {
    async fn get_update_profile_object(
        self,
        state: &SessionState,
        key_store: &domain::MerchantKeyStore,
        business_profile: &domain::Profile,
    ) -> RouterResult<domain::ProfileUpdate> {
        if let Some(session_expiry) = &self.session_expiry {
            helpers::validate_session_expiry(session_expiry.to_owned())?;
        }

        if let Some(intent_fulfillment_expiry) = self.intent_fulfillment_time {
            helpers::validate_intent_fulfillment_expiry(intent_fulfillment_expiry)?;
        }

        let webhook_details = self.webhook_details.map(ForeignInto::foreign_into);

        if let Some(ref routing_algorithm) = self.routing_algorithm {
            let _: api_models::routing::StaticRoutingAlgorithm = routing_algorithm
                .clone()
                .parse_value("RoutingAlgorithm")
                .change_context(errors::ApiErrorResponse::InvalidDataValue {
                    field_name: "routing_algorithm",
                })
                .attach_printable("Invalid routing algorithm given")?;
        }

        let payment_link_config = self
            .payment_link_config
            .map(|payment_link_conf| match payment_link_conf.validate() {
                Ok(_) => Ok(payment_link_conf.foreign_into()),
                Err(e) => Err(report!(errors::ApiErrorResponse::InvalidRequestData {
                    message: e.to_string()
                })),
            })
            .transpose()?;

        let extended_card_info_config = self
            .extended_card_info_config
            .as_ref()
            .map(|config| {
                config.encode_to_value().change_context(
                    errors::ApiErrorResponse::InvalidDataValue {
                        field_name: "extended_card_info_config",
                    },
                )
            })
            .transpose()?
            .map(Secret::new);
        let key_manager_state = state.into();
        let outgoing_webhook_custom_http_headers = self
            .outgoing_webhook_custom_http_headers
            .async_map(|headers| {
                cards::create_encrypted_data(&key_manager_state, key_store, headers)
            })
            .await
            .transpose()
            .change_context(errors::ApiErrorResponse::InternalServerError)
            .attach_printable("Unable to encrypt outgoing webhook custom HTTP headers")?;

        let payout_link_config = self
            .payout_link_config
            .map(|payout_conf| match payout_conf.config.validate() {
                Ok(_) => Ok(payout_conf.foreign_into()),
                Err(e) => Err(report!(errors::ApiErrorResponse::InvalidRequestData {
                    message: e.to_string()
                })),
            })
            .transpose()?;

        let key = key_store.key.clone().into_inner();
        let key_manager_state = state.into();

        let card_testing_secret_key = match business_profile.card_testing_secret_key {
            Some(_) => None,
            None => {
                let card_testing_secret_key = Some(Secret::new(utils::generate_id(
                    consts::FINGERPRINT_SECRET_LENGTH,
                    "fs",
                )));

                card_testing_secret_key
                    .async_lift(|inner| async {
                        domain_types::crypto_operation(
                            &key_manager_state,
                            common_utils::type_name!(domain::Profile),
                            domain_types::CryptoOperation::EncryptOptional(inner),
                            km_types::Identifier::Merchant(key_store.merchant_id.clone()),
                            key.peek(),
                        )
                        .await
                        .and_then(|val| val.try_into_optionaloperation())
                    })
                    .await
                    .change_context(errors::ApiErrorResponse::InternalServerError)
                    .attach_printable("error while generating card testing secret key")?
            }
        };

        let dynamic_routing_algo_ref = if self.is_debit_routing_enabled == Some(true) {
            let mut dynamic_routing_algo_ref: routing_types::DynamicRoutingAlgorithmRef =
                business_profile
                    .dynamic_routing_algorithm
                    .clone()
                    .map(|val| val.parse_value("DynamicRoutingAlgorithmRef"))
                    .transpose()
                    .change_context(errors::ApiErrorResponse::InternalServerError)
                    .attach_printable(
                        "unable to deserialize dynamic routing algorithm ref from business profile",
                    )?
                    .unwrap_or_default();

            routing::helpers::create_merchant_in_decision_engine_if_not_exists(
                state,
                business_profile.get_id(),
                &mut dynamic_routing_algo_ref,
            )
            .await;

            let dynamic_routing_algo_ref_value = serde_json::to_value(dynamic_routing_algo_ref)
                .change_context(errors::ApiErrorResponse::InternalServerError)
                .attach_printable(
                    "error serializing dynamic_routing_algorithm_ref to JSON Value",
                )?;

            Some(dynamic_routing_algo_ref_value)
        } else {
            self.dynamic_routing_algorithm
        };

        Ok(domain::ProfileUpdate::Update(Box::new(
            domain::ProfileGeneralUpdate {
                profile_name: self.profile_name,
                return_url: self.return_url.map(|return_url| return_url.to_string()),
                enable_payment_response_hash: self.enable_payment_response_hash,
                payment_response_hash_key: self.payment_response_hash_key,
                redirect_to_merchant_with_http_post: self.redirect_to_merchant_with_http_post,
                webhook_details,
                metadata: self.metadata,
                routing_algorithm: self.routing_algorithm,
                intent_fulfillment_time: self.intent_fulfillment_time.map(i64::from),
                frm_routing_algorithm: self.frm_routing_algorithm,
                #[cfg(feature = "payouts")]
                payout_routing_algorithm: self.payout_routing_algorithm,
                #[cfg(not(feature = "payouts"))]
                payout_routing_algorithm: None,
                applepay_verified_domains: self.applepay_verified_domains,
                payment_link_config,
                session_expiry: self.session_expiry.map(i64::from),
                authentication_connector_details: self
                    .authentication_connector_details
                    .map(ForeignInto::foreign_into),
                payout_link_config,
                extended_card_info_config,
                use_billing_as_payment_method_billing: self.use_billing_as_payment_method_billing,
                collect_shipping_details_from_wallet_connector: self
                    .collect_shipping_details_from_wallet_connector,
                collect_billing_details_from_wallet_connector: self
                    .collect_billing_details_from_wallet_connector,
                is_connector_agnostic_mit_enabled: self.is_connector_agnostic_mit_enabled,
                outgoing_webhook_custom_http_headers,
                always_collect_billing_details_from_wallet_connector: self
                    .always_collect_billing_details_from_wallet_connector,
                always_collect_shipping_details_from_wallet_connector: self
                    .always_collect_shipping_details_from_wallet_connector,
                tax_connector_id: self.tax_connector_id,
                is_tax_connector_enabled: self.is_tax_connector_enabled,
                dynamic_routing_algorithm: dynamic_routing_algo_ref,
                is_network_tokenization_enabled: self.is_network_tokenization_enabled,
                is_auto_retries_enabled: self.is_auto_retries_enabled,
                max_auto_retries_enabled: self.max_auto_retries_enabled.map(i16::from),
                is_click_to_pay_enabled: self.is_click_to_pay_enabled,
                authentication_product_ids: self.authentication_product_ids,
                card_testing_guard_config: self
                    .card_testing_guard_config
                    .map(ForeignInto::foreign_into),
                card_testing_secret_key,
                is_clear_pan_retries_enabled: self.is_clear_pan_retries_enabled,
                force_3ds_challenge: self.force_3ds_challenge, //
                is_debit_routing_enabled: self.is_debit_routing_enabled,
                merchant_business_country: self.merchant_business_country,
                is_iframe_redirection_enabled: self.is_iframe_redirection_enabled,
                is_pre_network_tokenization_enabled: self.is_pre_network_tokenization_enabled,
            },
        )))
    }
}

#[cfg(all(feature = "olap", feature = "v2"))]
#[async_trait::async_trait]
impl ProfileUpdateBridge for api::ProfileUpdate {
    async fn get_update_profile_object(
        self,
        state: &SessionState,
        key_store: &domain::MerchantKeyStore,
        business_profile: &domain::Profile,
    ) -> RouterResult<domain::ProfileUpdate> {
        if let Some(session_expiry) = &self.session_expiry {
            helpers::validate_session_expiry(session_expiry.to_owned())?;
        }

        let webhook_details = self.webhook_details.map(ForeignInto::foreign_into);

        let payment_link_config = self
            .payment_link_config
            .map(|payment_link_conf| match payment_link_conf.validate() {
                Ok(_) => Ok(payment_link_conf.foreign_into()),
                Err(e) => Err(report!(errors::ApiErrorResponse::InvalidRequestData {
                    message: e.to_string()
                })),
            })
            .transpose()?;

        let extended_card_info_config = self
            .extended_card_info_config
            .as_ref()
            .map(|config| {
                config.encode_to_value().change_context(
                    errors::ApiErrorResponse::InvalidDataValue {
                        field_name: "extended_card_info_config",
                    },
                )
            })
            .transpose()?
            .map(Secret::new);
        let key_manager_state = state.into();
        let outgoing_webhook_custom_http_headers = self
            .outgoing_webhook_custom_http_headers
            .async_map(|headers| {
                cards::create_encrypted_data(&key_manager_state, key_store, headers)
            })
            .await
            .transpose()
            .change_context(errors::ApiErrorResponse::InternalServerError)
            .attach_printable("Unable to encrypt outgoing webhook custom HTTP headers")?;

        let payout_link_config = self
            .payout_link_config
            .map(|payout_conf| match payout_conf.config.validate() {
                Ok(_) => Ok(payout_conf.foreign_into()),
                Err(e) => Err(report!(errors::ApiErrorResponse::InvalidRequestData {
                    message: e.to_string()
                })),
            })
            .transpose()?;

        let key = key_store.key.clone().into_inner();
        let key_manager_state = state.into();

        let card_testing_secret_key = match business_profile.card_testing_secret_key {
            Some(_) => None,
            None => {
                let card_testing_secret_key = Some(Secret::new(utils::generate_id(
                    consts::FINGERPRINT_SECRET_LENGTH,
                    "fs",
                )));

                card_testing_secret_key
                    .async_lift(|inner| async {
                        domain_types::crypto_operation(
                            &key_manager_state,
                            common_utils::type_name!(domain::Profile),
                            domain_types::CryptoOperation::EncryptOptional(inner),
                            km_types::Identifier::Merchant(key_store.merchant_id.clone()),
                            key.peek(),
                        )
                        .await
                        .and_then(|val| val.try_into_optionaloperation())
                    })
                    .await
                    .change_context(errors::ApiErrorResponse::InternalServerError)
                    .attach_printable("error while generating card testing secret key")?
            }
        };

        Ok(domain::ProfileUpdate::Update(Box::new(
            domain::ProfileGeneralUpdate {
                profile_name: self.profile_name,
                return_url: self.return_url,
                enable_payment_response_hash: self.enable_payment_response_hash,
                payment_response_hash_key: self.payment_response_hash_key,
                redirect_to_merchant_with_http_post: self.redirect_to_merchant_with_http_post,
                webhook_details,
                metadata: self.metadata,
                applepay_verified_domains: self.applepay_verified_domains,
                payment_link_config,
                session_expiry: self.session_expiry.map(i64::from),
                authentication_connector_details: self
                    .authentication_connector_details
                    .map(ForeignInto::foreign_into),
                payout_link_config,
                extended_card_info_config,
                use_billing_as_payment_method_billing: self.use_billing_as_payment_method_billing,
                collect_shipping_details_from_wallet_connector: self
                    .collect_shipping_details_from_wallet_connector_if_required,
                collect_billing_details_from_wallet_connector: self
                    .collect_billing_details_from_wallet_connector_if_required,
                is_connector_agnostic_mit_enabled: self.is_connector_agnostic_mit_enabled,
                outgoing_webhook_custom_http_headers,
                order_fulfillment_time: self
                    .order_fulfillment_time
                    .map(|order_fulfillment_time| order_fulfillment_time.into_inner()),
                order_fulfillment_time_origin: self.order_fulfillment_time_origin,
                always_collect_billing_details_from_wallet_connector: self
                    .always_collect_billing_details_from_wallet_connector,
                always_collect_shipping_details_from_wallet_connector: self
                    .always_collect_shipping_details_from_wallet_connector,
                is_network_tokenization_enabled: self.is_network_tokenization_enabled,
                is_click_to_pay_enabled: self.is_click_to_pay_enabled,
                authentication_product_ids: self.authentication_product_ids,
                three_ds_decision_manager_config: None,
                card_testing_guard_config: self
                    .card_testing_guard_config
                    .map(ForeignInto::foreign_into),
                card_testing_secret_key,
                is_debit_routing_enabled: self.is_debit_routing_enabled,
                merchant_business_country: self.merchant_business_country,
                is_iframe_redirection_enabled: None,
                is_external_vault_enabled: self.is_external_vault_enabled,
                external_vault_connector_details: self
                    .external_vault_connector_details
                    .map(ForeignInto::foreign_into),
            },
        )))
    }
}

#[cfg(feature = "olap")]
pub async fn update_profile(
    state: SessionState,
    profile_id: &id_type::ProfileId,
    key_store: domain::MerchantKeyStore,
    request: api::ProfileUpdate,
) -> RouterResponse<api::ProfileResponse> {
    let db = state.store.as_ref();
    let key_manager_state = &(&state).into();

    let business_profile = db
        .find_business_profile_by_profile_id(key_manager_state, &key_store, profile_id)
        .await
        .to_not_found_response(errors::ApiErrorResponse::ProfileNotFound {
            id: profile_id.get_string_repr().to_owned(),
        })?;

    let profile_update = request
        .get_update_profile_object(&state, &key_store, &business_profile)
        .await?;

    let updated_business_profile = db
        .update_profile_by_profile_id(
            key_manager_state,
            &key_store,
            business_profile,
            profile_update,
        )
        .await
        .to_not_found_response(errors::ApiErrorResponse::ProfileNotFound {
            id: profile_id.get_string_repr().to_owned(),
        })?;

    Ok(service_api::ApplicationResponse::Json(
        api_models::admin::ProfileResponse::foreign_try_from(updated_business_profile)
            .change_context(errors::ApiErrorResponse::InternalServerError)
            .attach_printable("Failed to parse business profile details")?,
    ))
}

#[cfg(feature = "v2")]
#[derive(Clone, Debug)]
pub struct ProfileWrapper {
    pub profile: domain::Profile,
}

#[cfg(feature = "v2")]
impl ProfileWrapper {
    pub fn new(profile: domain::Profile) -> Self {
        Self { profile }
    }
    fn get_routing_config_cache_key(self) -> storage_impl::redis::cache::CacheKind<'static> {
        let merchant_id = self.profile.merchant_id.clone();

        let profile_id = self.profile.get_id().to_owned();

        storage_impl::redis::cache::CacheKind::Routing(
            format!(
                "routing_config_{}_{}",
                merchant_id.get_string_repr(),
                profile_id.get_string_repr()
            )
            .into(),
        )
    }

    pub async fn update_profile_and_invalidate_routing_config_for_active_algorithm_id_update(
        self,
        db: &dyn StorageInterface,
        key_manager_state: &KeyManagerState,
        merchant_key_store: &domain::MerchantKeyStore,
        algorithm_id: id_type::RoutingId,
        transaction_type: &storage::enums::TransactionType,
    ) -> RouterResult<()> {
        let routing_cache_key = self.clone().get_routing_config_cache_key();

        let (routing_algorithm_id, payout_routing_algorithm_id) = match transaction_type {
            storage::enums::TransactionType::Payment => (Some(algorithm_id), None),
            #[cfg(feature = "payouts")]
            storage::enums::TransactionType::Payout => (None, Some(algorithm_id)),
            //TODO: Handle ThreeDsAuthentication Transaction Type for Three DS Decision Rule Algorithm configuration
            storage::enums::TransactionType::ThreeDsAuthentication => todo!(),
        };

        let profile_update = domain::ProfileUpdate::RoutingAlgorithmUpdate {
            routing_algorithm_id,
            payout_routing_algorithm_id,
        };

        let profile = self.profile;

        db.update_profile_by_profile_id(
            key_manager_state,
            merchant_key_store,
            profile,
            profile_update,
        )
        .await
        .change_context(errors::ApiErrorResponse::InternalServerError)
        .attach_printable("Failed to update routing algorithm ref in business profile")?;

        storage_impl::redis::cache::redact_from_redis_and_publish(
            db.get_cache_store().as_ref(),
            [routing_cache_key],
        )
        .await
        .change_context(errors::ApiErrorResponse::InternalServerError)
        .attach_printable("Failed to invalidate routing cache")?;
        Ok(())
    }

    pub fn get_routing_algorithm_id<'a>(
        &'a self,
        transaction_data: &'a routing::TransactionData<'_>,
    ) -> Option<id_type::RoutingId> {
        match transaction_data {
            routing::TransactionData::Payment(_) => self.profile.routing_algorithm_id.clone(),
            #[cfg(feature = "payouts")]
            routing::TransactionData::Payout(_) => self.profile.payout_routing_algorithm_id.clone(),
        }
    }
    pub fn get_default_fallback_list_of_connector_under_profile(
        &self,
    ) -> RouterResult<Vec<routing_types::RoutableConnectorChoice>> {
        let fallback_connectors =
            if let Some(default_fallback_routing) = self.profile.default_fallback_routing.clone() {
                default_fallback_routing
                    .expose()
                    .parse_value::<Vec<routing_types::RoutableConnectorChoice>>(
                        "Vec<RoutableConnectorChoice>",
                    )
                    .change_context(errors::ApiErrorResponse::InternalServerError)
                    .attach_printable("Business Profile default config has invalid structure")?
            } else {
                Vec::new()
            };
        Ok(fallback_connectors)
    }
    pub fn get_default_routing_configs_from_profile(
        &self,
    ) -> RouterResult<routing_types::ProfileDefaultRoutingConfig> {
        let profile_id = self.profile.get_id().to_owned();
        let connectors = self.get_default_fallback_list_of_connector_under_profile()?;

        Ok(routing_types::ProfileDefaultRoutingConfig {
            profile_id,
            connectors,
        })
    }

    pub async fn update_default_fallback_routing_of_connectors_under_profile(
        self,
        db: &dyn StorageInterface,
        updated_config: &Vec<routing_types::RoutableConnectorChoice>,
        key_manager_state: &KeyManagerState,
        merchant_key_store: &domain::MerchantKeyStore,
    ) -> RouterResult<()> {
        let default_fallback_routing = Secret::from(
            updated_config
                .encode_to_value()
                .change_context(errors::ApiErrorResponse::InternalServerError)
                .attach_printable("Failed to convert routing ref to value")?,
        );
        let profile_update = domain::ProfileUpdate::DefaultRoutingFallbackUpdate {
            default_fallback_routing: Some(default_fallback_routing),
        };

        db.update_profile_by_profile_id(
            key_manager_state,
            merchant_key_store,
            self.profile,
            profile_update,
        )
        .await
        .change_context(errors::ApiErrorResponse::InternalServerError)
        .attach_printable("Failed to update routing algorithm ref in business profile")?;
        Ok(())
    }
    pub async fn update_revenue_recovery_algorithm_under_profile(
        self,
        db: &dyn StorageInterface,
        key_manager_state: &KeyManagerState,
        merchant_key_store: &domain::MerchantKeyStore,
        revenue_recovery_retry_algorithm_type: common_enums::RevenueRecoveryAlgorithmType,
    ) -> RouterResult<()> {
        let recovery_algorithm_data =
            diesel_models::business_profile::RevenueRecoveryAlgorithmData {
                monitoring_configured_timestamp: date_time::now(),
            };
        let profile_update = domain::ProfileUpdate::RevenueRecoveryAlgorithmUpdate {
            revenue_recovery_retry_algorithm_type,
            revenue_recovery_retry_algorithm_data: Some(recovery_algorithm_data),
        };

        db.update_profile_by_profile_id(
            key_manager_state,
            merchant_key_store,
            self.profile,
            profile_update,
        )
        .await
        .change_context(errors::ApiErrorResponse::InternalServerError)
        .attach_printable(
            "Failed to update revenue recovery retry algorithm in business profile",
        )?;
        Ok(())
    }
}

pub async fn extended_card_info_toggle(
    state: SessionState,
    merchant_id: &id_type::MerchantId,
    profile_id: &id_type::ProfileId,
    ext_card_info_choice: admin_types::ExtendedCardInfoChoice,
) -> RouterResponse<admin_types::ExtendedCardInfoChoice> {
    let db = state.store.as_ref();
    let key_manager_state = &(&state).into();

    let key_store = db
        .get_merchant_key_store_by_merchant_id(
            key_manager_state,
            merchant_id,
            &state.store.get_master_key().to_vec().into(),
        )
        .await
        .to_not_found_response(errors::ApiErrorResponse::MerchantAccountNotFound)
        .attach_printable("Error while fetching the key store by merchant_id")?;

    let business_profile = db
        .find_business_profile_by_profile_id(key_manager_state, &key_store, profile_id)
        .await
        .to_not_found_response(errors::ApiErrorResponse::ProfileNotFound {
            id: profile_id.get_string_repr().to_owned(),
        })?;

    if business_profile.is_extended_card_info_enabled.is_none()
        || business_profile
            .is_extended_card_info_enabled
            .is_some_and(|existing_config| existing_config != ext_card_info_choice.enabled)
    {
        let profile_update = domain::ProfileUpdate::ExtendedCardInfoUpdate {
            is_extended_card_info_enabled: ext_card_info_choice.enabled,
        };

        db.update_profile_by_profile_id(
            key_manager_state,
            &key_store,
            business_profile,
            profile_update,
        )
        .await
        .to_not_found_response(errors::ApiErrorResponse::ProfileNotFound {
            id: profile_id.get_string_repr().to_owned(),
        })?;
    }

    Ok(service_api::ApplicationResponse::Json(ext_card_info_choice))
}

pub async fn connector_agnostic_mit_toggle(
    state: SessionState,
    merchant_id: &id_type::MerchantId,
    profile_id: &id_type::ProfileId,
    connector_agnostic_mit_choice: admin_types::ConnectorAgnosticMitChoice,
) -> RouterResponse<admin_types::ConnectorAgnosticMitChoice> {
    let db = state.store.as_ref();
    let key_manager_state = &(&state).into();

    let key_store = db
        .get_merchant_key_store_by_merchant_id(
            key_manager_state,
            merchant_id,
            &state.store.get_master_key().to_vec().into(),
        )
        .await
        .to_not_found_response(errors::ApiErrorResponse::MerchantAccountNotFound)
        .attach_printable("Error while fetching the key store by merchant_id")?;

    let business_profile = db
        .find_business_profile_by_profile_id(key_manager_state, &key_store, profile_id)
        .await
        .to_not_found_response(errors::ApiErrorResponse::ProfileNotFound {
            id: profile_id.get_string_repr().to_owned(),
        })?;

    if business_profile.merchant_id != *merchant_id {
        Err(errors::ApiErrorResponse::AccessForbidden {
            resource: profile_id.get_string_repr().to_owned(),
        })?
    }

    if business_profile.is_connector_agnostic_mit_enabled
        != Some(connector_agnostic_mit_choice.enabled)
    {
        let profile_update = domain::ProfileUpdate::ConnectorAgnosticMitUpdate {
            is_connector_agnostic_mit_enabled: connector_agnostic_mit_choice.enabled,
        };

        db.update_profile_by_profile_id(
            key_manager_state,
            &key_store,
            business_profile,
            profile_update,
        )
        .await
        .to_not_found_response(errors::ApiErrorResponse::ProfileNotFound {
            id: profile_id.get_string_repr().to_owned(),
        })?;
    }

    Ok(service_api::ApplicationResponse::Json(
        connector_agnostic_mit_choice,
    ))
}

pub async fn transfer_key_store_to_key_manager(
    state: SessionState,
    req: admin_types::MerchantKeyTransferRequest,
) -> RouterResponse<admin_types::TransferKeyResponse> {
    let resp = transfer_encryption_key(&state, req).await?;

    Ok(service_api::ApplicationResponse::Json(
        admin_types::TransferKeyResponse {
            total_transferred: resp,
        },
    ))
}

async fn process_open_banking_connectors(
    state: &SessionState,
    merchant_id: &id_type::MerchantId,
    auth: &types::ConnectorAuthType,
    connector_type: &api_enums::ConnectorType,
    connector: &api_enums::Connector,
    additional_merchant_data: types::AdditionalMerchantData,
    key_store: &domain::MerchantKeyStore,
) -> RouterResult<types::MerchantRecipientData> {
    let new_merchant_data = match additional_merchant_data {
        types::AdditionalMerchantData::OpenBankingRecipientData(merchant_data) => {
            if connector_type != &api_enums::ConnectorType::PaymentProcessor {
                return Err(errors::ApiErrorResponse::InvalidConnectorConfiguration {
                    config:
                        "OpenBanking connector for Payment Initiation should be a payment processor"
                            .to_string(),
                }
                .into());
            }
            match &merchant_data {
                types::MerchantRecipientData::AccountData(acc_data) => {
                    core_utils::validate_bank_account_data(acc_data)?;

                    let connector_name = api_enums::Connector::to_string(connector);

                    let recipient_creation_not_supported = state
                        .conf
                        .locker_based_open_banking_connectors
                        .connector_list
                        .contains(connector_name.as_str());
                    let recipient_id = if recipient_creation_not_supported {
                        locker_recipient_create_call(state, merchant_id, acc_data, key_store).await
                    } else {
                        connector_recipient_create_call(
                            state,
                            merchant_id,
                            connector_name,
                            auth,
                            acc_data,
                        )
                        .await
                    }
                    .attach_printable("failed to get recipient_id")?;

                    let conn_recipient_id = if recipient_creation_not_supported {
                        Some(types::RecipientIdType::LockerId(Secret::new(recipient_id)))
                    } else {
                        Some(types::RecipientIdType::ConnectorId(Secret::new(
                            recipient_id,
                        )))
                    };

                    let account_data = match &acc_data {
                        types::MerchantAccountData::Iban { iban, name, .. } => {
                            types::MerchantAccountData::Iban {
                                iban: iban.clone(),
                                name: name.clone(),
                                connector_recipient_id: conn_recipient_id.clone(),
                            }
                        }
                        types::MerchantAccountData::Bacs {
                            account_number,
                            sort_code,
                            name,
                            ..
                        } => types::MerchantAccountData::Bacs {
                            account_number: account_number.clone(),
                            sort_code: sort_code.clone(),
                            name: name.clone(),
                            connector_recipient_id: conn_recipient_id.clone(),
                        },
                        types::MerchantAccountData::FasterPayments {
                            account_number,
                            sort_code,
                            name,
                            ..
                        } => types::MerchantAccountData::FasterPayments {
                            account_number: account_number.clone(),
                            sort_code: sort_code.clone(),
                            name: name.clone(),
                            connector_recipient_id: conn_recipient_id.clone(),
                        },
                        types::MerchantAccountData::Sepa { iban, name, .. } => {
                            types::MerchantAccountData::Sepa {
                                iban: iban.clone(),
                                name: name.clone(),
                                connector_recipient_id: conn_recipient_id.clone(),
                            }
                        }
                        types::MerchantAccountData::SepaInstant { iban, name, .. } => {
                            types::MerchantAccountData::SepaInstant {
                                iban: iban.clone(),
                                name: name.clone(),
                                connector_recipient_id: conn_recipient_id.clone(),
                            }
                        }
                        types::MerchantAccountData::Elixir {
                            account_number,
                            iban,
                            name,
                            ..
                        } => types::MerchantAccountData::Elixir {
                            account_number: account_number.clone(),
                            iban: iban.clone(),
                            name: name.clone(),
                            connector_recipient_id: conn_recipient_id.clone(),
                        },
                        types::MerchantAccountData::Bankgiro { number, name, .. } => {
                            types::MerchantAccountData::Bankgiro {
                                number: number.clone(),
                                name: name.clone(),
                                connector_recipient_id: conn_recipient_id.clone(),
                            }
                        }
                        types::MerchantAccountData::Plusgiro { number, name, .. } => {
                            types::MerchantAccountData::Plusgiro {
                                number: number.clone(),
                                name: name.clone(),
                                connector_recipient_id: conn_recipient_id.clone(),
                            }
                        }
                    };

                    types::MerchantRecipientData::AccountData(account_data)
                }
                _ => merchant_data.clone(),
            }
        }
    };

    Ok(new_merchant_data)
}

async fn connector_recipient_create_call(
    state: &SessionState,
    merchant_id: &id_type::MerchantId,
    connector_name: String,
    auth: &types::ConnectorAuthType,
    data: &types::MerchantAccountData,
) -> RouterResult<String> {
    let connector = pm_auth_types::api::PaymentAuthConnectorData::get_connector_by_name(
        connector_name.as_str(),
    )?;

    let auth = pm_auth_types::ConnectorAuthType::foreign_try_from(auth.clone())
        .change_context(errors::ApiErrorResponse::InternalServerError)
        .attach_printable("Failed while converting ConnectorAuthType")?;

    let connector_integration: pm_auth_types::api::BoxedConnectorIntegration<
        '_,
        pm_auth_types::api::auth_service::RecipientCreate,
        pm_auth_types::RecipientCreateRequest,
        pm_auth_types::RecipientCreateResponse,
    > = connector.connector.get_connector_integration();

    let req = pm_auth_types::RecipientCreateRequest::from(data);
    let router_data = pm_auth_types::RecipientCreateRouterData {
        flow: std::marker::PhantomData,
        merchant_id: Some(merchant_id.to_owned()),
        connector: Some(connector_name),
        request: req,
        response: Err(pm_auth_types::ErrorResponse {
            status_code: http::StatusCode::INTERNAL_SERVER_ERROR.as_u16(),
            code: consts::NO_ERROR_CODE.to_string(),
            message: consts::UNSUPPORTED_ERROR_MESSAGE.to_string(),
            reason: None,
        }),
        connector_http_status_code: None,
        connector_auth_type: auth,
    };

    let resp = payment_initiation_service::execute_connector_processing_step(
        state,
        connector_integration,
        &router_data,
        &connector.connector_name,
    )
    .await
    .change_context(errors::ApiErrorResponse::InternalServerError)
    .attach_printable("Failed while calling recipient create connector api")?;

    let recipient_create_resp =
        resp.response
            .map_err(|err| errors::ApiErrorResponse::ExternalConnectorError {
                code: err.code,
                message: err.message,
                connector: connector.connector_name.to_string(),
                status_code: err.status_code,
                reason: err.reason,
            })?;

    let recipient_id = recipient_create_resp.recipient_id;

    Ok(recipient_id)
}
async fn locker_recipient_create_call(
    state: &SessionState,
    merchant_id: &id_type::MerchantId,
    data: &types::MerchantAccountData,
    key_store: &domain::MerchantKeyStore,
) -> RouterResult<String> {
    let key_manager_state = &state.into();
    let key = key_store.key.get_inner().peek();
    let identifier = km_types::Identifier::Merchant(key_store.merchant_id.clone());

    let data_json = serde_json::to_string(data)
        .change_context(errors::ApiErrorResponse::InternalServerError)
        .attach_printable("Failed to serialize MerchantAccountData to JSON")?;

    let encrypted_data = domain_types::crypto_operation(
        key_manager_state,
        type_name!(payment_method::PaymentMethod),
        domain_types::CryptoOperation::Encrypt(Secret::<String, masking::WithType>::new(data_json)),
        identifier,
        key,
    )
    .await
    .and_then(|val| val.try_into_operation())
    .change_context(errors::ApiErrorResponse::InternalServerError)
    .attach_printable("Failed to encrypt merchant account data")?;

    let enc_data = hex::encode(encrypted_data.into_encrypted().expose());
    let merchant_id_string = merchant_id.get_string_repr().to_owned();

    let cust_id = id_type::CustomerId::try_from(std::borrow::Cow::from(merchant_id_string))
        .change_context(errors::ApiErrorResponse::InternalServerError)
        .attach_printable("Failed to convert to CustomerId")?;

    let payload = transformers::StoreLockerReq::LockerGeneric(transformers::StoreGenericReq {
        merchant_id: merchant_id.to_owned(),
        merchant_customer_id: cust_id.clone(),
        enc_data,
        ttl: state.conf.locker.ttl_for_storage_in_secs,
    });

    let store_resp = cards::add_card_to_hs_locker(
        state,
        &payload,
        &cust_id,
        api_enums::LockerChoice::HyperswitchCardVault,
    )
    .await
    .change_context(errors::ApiErrorResponse::InternalServerError)
    .attach_printable("Failed to encrypt merchant bank account data")?;

    Ok(store_resp.card_reference)
}

pub async fn enable_platform_account(
    state: SessionState,
    merchant_id: id_type::MerchantId,
) -> RouterResponse<()> {
    let db = state.store.as_ref();
    let key_manager_state = &(&state).into();
    let key_store = db
        .get_merchant_key_store_by_merchant_id(
            key_manager_state,
            &merchant_id,
            &db.get_master_key().to_vec().into(),
        )
        .await
        .to_not_found_response(errors::ApiErrorResponse::MerchantAccountNotFound)?;

    let merchant_account = db
        .find_merchant_account_by_merchant_id(key_manager_state, &merchant_id, &key_store)
        .await
        .to_not_found_response(errors::ApiErrorResponse::MerchantAccountNotFound)?;

    db.update_merchant(
        key_manager_state,
        merchant_account,
        storage::MerchantAccountUpdate::ToPlatformAccount,
        &key_store,
    )
    .await
    .change_context(errors::ApiErrorResponse::InternalServerError)
    .attach_printable("Error while enabling platform merchant account")
    .map(|_| services::ApplicationResponse::StatusOk)
}

impl From<&types::MerchantAccountData> for pm_auth_types::RecipientCreateRequest {
    fn from(data: &types::MerchantAccountData) -> Self {
        let (name, account_data) = match data {
            types::MerchantAccountData::Iban { iban, name, .. } => (
                name.clone(),
                pm_auth_types::RecipientAccountData::Iban(iban.clone()),
            ),
            types::MerchantAccountData::Bacs {
                account_number,
                sort_code,
                name,
                ..
            } => (
                name.clone(),
                pm_auth_types::RecipientAccountData::Bacs {
                    sort_code: sort_code.clone(),
                    account_number: account_number.clone(),
                },
            ),
            types::MerchantAccountData::FasterPayments {
                account_number,
                sort_code,
                name,
                ..
            } => (
                name.clone(),
                pm_auth_types::RecipientAccountData::FasterPayments {
                    sort_code: sort_code.clone(),
                    account_number: account_number.clone(),
                },
            ),
            types::MerchantAccountData::Sepa { iban, name, .. } => (
                name.clone(),
                pm_auth_types::RecipientAccountData::Sepa(iban.clone()),
            ),
            types::MerchantAccountData::SepaInstant { iban, name, .. } => (
                name.clone(),
                pm_auth_types::RecipientAccountData::SepaInstant(iban.clone()),
            ),
            types::MerchantAccountData::Elixir {
                account_number,
                iban,
                name,
                ..
            } => (
                name.clone(),
                pm_auth_types::RecipientAccountData::Elixir {
                    account_number: account_number.clone(),
                    iban: iban.clone(),
                },
            ),
            types::MerchantAccountData::Bankgiro { number, name, .. } => (
                name.clone(),
                pm_auth_types::RecipientAccountData::Bankgiro(number.clone()),
            ),
            types::MerchantAccountData::Plusgiro { number, name, .. } => (
                name.clone(),
                pm_auth_types::RecipientAccountData::Plusgiro(number.clone()),
            ),
        };

        Self {
            name,
            account_data,
            address: None,
        }
    }
}<|MERGE_RESOLUTION|>--- conflicted
+++ resolved
@@ -3106,26 +3106,15 @@
 
     #[cfg(feature = "v2")]
     if req.connector_type == common_enums::ConnectorType::BillingProcessor {
-<<<<<<< HEAD
-        update_revenue_recovery_algorithm_under_profile(
-            business_profile.clone(),
-            store,
-            key_manager_state,
-            merchant_context.get_processor_merchant_key_store(),
-            common_enums::RevenueRecoveryAlgorithmType::Monitoring,
-        )
-        .await?;
-=======
         let profile_wrapper = ProfileWrapper::new(business_profile.clone());
         profile_wrapper
             .update_revenue_recovery_algorithm_under_profile(
                 store,
                 key_manager_state,
-                merchant_context.get_merchant_key_store(),
+                merchant_context.get_processor_merchant_key_store(),
                 common_enums::RevenueRecoveryAlgorithmType::Monitoring,
             )
             .await?;
->>>>>>> d7499c3f
     }
     core_utils::validate_profile_id_from_auth_layer(auth_profile_id, &business_profile)?;
 
