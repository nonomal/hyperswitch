--- conflicted
+++ resolved
@@ -885,7 +885,6 @@
         .await
         .to_not_found_response(errors::ApiErrorResponse::PayoutNotFound)?;
     let list = core_utils::filter_objects_based_on_profile_id_list(profile_id_list, list);
-<<<<<<< HEAD
     // let data: Vec<api::PayoutCreateResponse> =
     //     join_all(list.into_iter().map(|(p, pa, customer, address)| async {
 
@@ -924,8 +923,7 @@
     //     .change_context(errors::ApiErrorResponse::InternalServerError)
     //     .attach_printable_lazy(|| {
     //         format!(
-    //             "Failed to fetch total count of filtered payouts for the given constraints - {:?}",
-    //             filters
+    //             "Failed to fetch total count of filtered payouts for the given constraints - {filters:?}",
     //         )
     //     })?;
 
@@ -937,95 +935,6 @@
     //     },
     // ))
     todo!()
-=======
-    let data: Vec<api::PayoutCreateResponse> =
-        join_all(list.into_iter().map(|(p, pa, customer, address)| async {
-            let customer: Option<domain::Customer> = customer
-                .async_and_then(|cust| async {
-                    domain::Customer::convert_back(
-                        &(&state).into(),
-                        cust,
-                        &(merchant_context.get_merchant_key_store().clone()).key,
-                        merchant_context
-                            .get_merchant_key_store()
-                            .merchant_id
-                            .clone()
-                            .into(),
-                    )
-                    .await
-                    .map_err(|err| {
-                        let msg = format!("failed to convert customer for id: {:?}", p.customer_id);
-                        logger::warn!(?err, msg);
-                    })
-                    .ok()
-                })
-                .await;
-
-            let payout_addr: Option<payment_enums::Address> = address
-                .async_and_then(|addr| async {
-                    domain::Address::convert_back(
-                        &(&state).into(),
-                        addr,
-                        &(merchant_context.get_merchant_key_store().clone()).key,
-                        merchant_context
-                            .get_merchant_key_store()
-                            .merchant_id
-                            .clone()
-                            .into(),
-                    )
-                    .await
-                    .map(ForeignFrom::foreign_from)
-                    .map_err(|err| {
-                        let msg = format!("failed to convert address for id: {:?}", p.address_id);
-                        logger::warn!(?err, msg);
-                    })
-                    .ok()
-                })
-                .await;
-
-            Some((p, pa, customer, payout_addr))
-        }))
-        .await
-        .into_iter()
-        .flatten()
-        .map(ForeignFrom::foreign_from)
-        .collect();
-
-    let active_payout_ids = db
-        .filter_active_payout_ids_by_constraints(
-            merchant_context.get_merchant_account().get_id(),
-            &constraints,
-        )
-        .await
-        .change_context(errors::ApiErrorResponse::InternalServerError)
-        .attach_printable("Failed to filter active payout ids based on the constraints")?;
-
-    let total_count = db
-        .get_total_count_of_filtered_payouts(
-            merchant_context.get_merchant_account().get_id(),
-            &active_payout_ids,
-            filters.connector.clone(),
-            filters.currency.clone(),
-            filters.status.clone(),
-            filters.payout_method.clone(),
-        )
-        .await
-        .change_context(errors::ApiErrorResponse::InternalServerError)
-        .attach_printable_lazy(|| {
-            format!(
-                "Failed to fetch total count of filtered payouts for the given constraints - {filters:?}",
-
-            )
-        })?;
-
-    Ok(services::ApplicationResponse::Json(
-        api::PayoutListResponse {
-            size: data.len(),
-            data,
-            total_count: Some(total_count),
-        },
-    ))
->>>>>>> 102f2785
 }
 
 #[cfg(feature = "olap")]
