use std::{
    collections::{HashMap, HashSet},
    fmt::Debug,
    str::FromStr,
};

use api_models::{
    admin::{self, PaymentMethodsEnabled},
    enums::{self as api_enums},
    payment_methods::{
        BankAccountTokenData, Card, CardDetailUpdate, CardDetailsPaymentMethod, CardNetworkTypes,
        CountryCodeWithName, CustomerDefaultPaymentMethodResponse, ListCountriesCurrenciesRequest,
        ListCountriesCurrenciesResponse, MaskedBankDetails, PaymentExperienceTypes,
        PaymentMethodsData, RequestPaymentMethodTypes, RequiredFieldInfo,
        ResponsePaymentMethodIntermediate, ResponsePaymentMethodTypes,
        ResponsePaymentMethodsEnabled,
    },
    payments::BankCodeResponse,
    pm_auth::PaymentMethodAuthConfig,
    surcharge_decision_configs as api_surcharge_decision_configs,
};
use common_enums::enums::MerchantStorageScheme;
use common_utils::{
    consts,
    ext_traits::{AsyncExt, Encode, StringExt, ValueExt},
    generate_id, id_type,
};
use diesel_models::{
    business_profile::BusinessProfile, encryption::Encryption, enums as storage_enums,
    payment_method,
};
use domain::CustomerUpdate;
use error_stack::{report, ResultExt};
use masking::Secret;
use router_env::{instrument, metrics::add_attributes, tracing};
use strum::IntoEnumIterator;

use super::surcharge_decision_configs::{
    perform_surcharge_decision_management_for_payment_method_list,
    perform_surcharge_decision_management_for_saved_cards,
};
#[cfg(not(feature = "connector_choice_mca_id"))]
use crate::core::utils::get_connector_label;
use crate::{
    configs::settings,
    core::{
        errors::{self, StorageErrorExt},
        payment_methods::{
<<<<<<< HEAD
            self as pm_core, transformers as payment_methods,
            utils::{get_merchant_pm_filter_graph, make_pm_graph, refresh_pm_filters_cache},
            vault,
=======
            add_payment_method_status_update_task, transformers as payment_methods, vault,
>>>>>>> 4ccd25d0
        },
        payments::{
            helpers,
            routing::{self, SessionFlowRoutingInput},
        },
        utils as core_utils,
    },
    db, logger,
    pii::prelude::*,
    routes::{self, app::SessionStateInfo, metrics, payment_methods::ParentPaymentMethodToken},
    services,
    types::{
        api::{self, routing as routing_types, PaymentMethodCreateExt},
        domain::{
            self,
            types::{decrypt, encrypt_optional, AsyncLift},
        },
        storage::{self, enums, PaymentMethodListContext, PaymentTokenData},
        transformers::ForeignFrom,
    },
    utils::{self, ConnectorResponseExt, OptionExt},
};

#[instrument(skip_all)]
#[allow(clippy::too_many_arguments)]
pub async fn create_payment_method(
    db: &dyn db::StorageInterface,
    req: &api::PaymentMethodCreate,
    customer_id: &id_type::CustomerId,
    payment_method_id: &str,
    locker_id: Option<String>,
    merchant_id: &str,
    pm_metadata: Option<serde_json::Value>,
    customer_acceptance: Option<serde_json::Value>,
    payment_method_data: Option<Encryption>,
    key_store: &domain::MerchantKeyStore,
    connector_mandate_details: Option<serde_json::Value>,
    status: Option<enums::PaymentMethodStatus>,
    network_transaction_id: Option<String>,
    storage_scheme: MerchantStorageScheme,
    payment_method_billing_address: Option<Encryption>,
) -> errors::CustomResult<storage::PaymentMethod, errors::ApiErrorResponse> {
    let customer = db
        .find_customer_by_customer_id_merchant_id(
            customer_id,
            merchant_id,
            key_store,
            storage_scheme,
        )
        .await
        .to_not_found_response(errors::ApiErrorResponse::CustomerNotFound)?;

    let client_secret = generate_id(
        consts::ID_LENGTH,
        format!("{payment_method_id}_secret").as_str(),
    );

    let current_time = common_utils::date_time::now();

    let response = db
        .insert_payment_method(
            storage::PaymentMethodNew {
                customer_id: customer_id.to_owned(),
                merchant_id: merchant_id.to_string(),
                payment_method_id: payment_method_id.to_string(),
                locker_id,
                payment_method: req.payment_method,
                payment_method_type: req.payment_method_type,
                payment_method_issuer: req.payment_method_issuer.clone(),
                scheme: req.card_network.clone(),
                metadata: pm_metadata.map(Secret::new),
                payment_method_data,
                connector_mandate_details,
                customer_acceptance: customer_acceptance.map(Secret::new),
                client_secret: Some(client_secret),
                status: status.unwrap_or(enums::PaymentMethodStatus::Active),
                network_transaction_id: network_transaction_id.to_owned(),
                payment_method_issuer_code: None,
                accepted_currency: None,
                token: None,
                cardholder_name: None,
                issuer_name: None,
                issuer_country: None,
                payer_country: None,
                is_stored: None,
                swift_code: None,
                direct_debit_token: None,
                created_at: current_time,
                last_modified: current_time,
                last_used_at: current_time,
                payment_method_billing_address,
                updated_by: None,
            },
            storage_scheme,
        )
        .await
        .change_context(errors::ApiErrorResponse::InternalServerError)
        .attach_printable("Failed to add payment method in db")?;

    if customer.default_payment_method_id.is_none() && req.payment_method.is_some() {
        let _ = set_default_payment_method(
            db,
            merchant_id.to_string(),
            key_store.clone(),
            customer_id,
            payment_method_id.to_owned(),
            storage_scheme,
        )
        .await
        .map_err(|err| logger::error!(error=?err,"Failed to set the payment method as default"));
    }
    Ok(response)
}

pub fn store_default_payment_method(
    req: &api::PaymentMethodCreate,
    customer_id: &id_type::CustomerId,
    merchant_id: &String,
) -> (
    api::PaymentMethodResponse,
    Option<payment_methods::DataDuplicationCheck>,
) {
    let pm_id = generate_id(consts::ID_LENGTH, "pm");
    let payment_method_response = api::PaymentMethodResponse {
        merchant_id: merchant_id.to_string(),
        customer_id: Some(customer_id.to_owned()),
        payment_method_id: pm_id,
        payment_method: req.payment_method,
        payment_method_type: req.payment_method_type,
        metadata: req.metadata.clone(),
        created: Some(common_utils::date_time::now()),
        recurring_enabled: false,           //[#219]
        installment_payment_enabled: false, //[#219]
        payment_experience: Some(vec![api_models::enums::PaymentExperience::RedirectToUrl]),
        last_used_at: Some(common_utils::date_time::now()),
        client_secret: None,
        payment_method_data: None,
    };

    (payment_method_response, None)
}
#[instrument(skip_all)]
pub async fn get_or_insert_payment_method(
    db: &dyn db::StorageInterface,
    req: api::PaymentMethodCreate,
    resp: &mut api::PaymentMethodResponse,
    merchant_account: &domain::MerchantAccount,
    customer_id: &id_type::CustomerId,
    key_store: &domain::MerchantKeyStore,
) -> errors::RouterResult<diesel_models::PaymentMethod> {
    let mut payment_method_id = resp.payment_method_id.clone();
    let mut locker_id = None;
    let payment_method = {
        let existing_pm_by_pmid = db
            .find_payment_method(&payment_method_id, merchant_account.storage_scheme)
            .await;

        if let Err(err) = existing_pm_by_pmid {
            if err.current_context().is_db_not_found() {
                locker_id = Some(payment_method_id.clone());
                let existing_pm_by_locker_id = db
                    .find_payment_method_by_locker_id(
                        &payment_method_id,
                        merchant_account.storage_scheme,
                    )
                    .await;

                match &existing_pm_by_locker_id {
                    Ok(pm) => payment_method_id.clone_from(&pm.payment_method_id),
                    Err(_) => payment_method_id = generate_id(consts::ID_LENGTH, "pm"),
                };
                existing_pm_by_locker_id
            } else {
                Err(err)
            }
        } else {
            existing_pm_by_pmid
        }
    };
    payment_method_id.clone_into(&mut resp.payment_method_id);

    match payment_method {
        Ok(pm) => Ok(pm),
        Err(err) => {
            if err.current_context().is_db_not_found() {
                insert_payment_method(
                    db,
                    resp,
                    req,
                    key_store,
                    &merchant_account.merchant_id,
                    customer_id,
                    resp.metadata.clone().map(|val| val.expose()),
                    None,
                    locker_id,
                    None,
                    None,
                    merchant_account.storage_scheme,
                    None,
                )
                .await
            } else {
                Err(err)
                    .change_context(errors::ApiErrorResponse::InternalServerError)
                    .attach_printable("Error while finding payment method")
            }
        }
    }
}

#[instrument(skip_all)]
pub async fn get_client_secret_or_add_payment_method(
    state: routes::SessionState,
    req: api::PaymentMethodCreate,
    merchant_account: domain::MerchantAccount,
    key_store: domain::MerchantKeyStore,
    is_v2: bool,
) -> errors::RouterResponse<api::PaymentMethodResponse> {
    let db = &*state.store;
    let merchant_id = &merchant_account.merchant_id;
    let customer_id = req.customer_id.clone().get_required_value("customer_id")?;

    let condition = req.payment_method_data.is_some();

    if condition {
        if !is_v2 {
            Box::pin(add_payment_method(
                state,
                req,
                &merchant_account,
                &key_store,
            ))
            .await
        } else {
            Box::pin(add_payment_method_v2(
                state,
                req,
                merchant_account,
                key_store,
                None,
                Box::new(pm_core::PaymentMethodAddServer),
            ))
            .await
        }
    } else {
        let payment_method_id = generate_id(consts::ID_LENGTH, "pm");

        let res = create_payment_method(
            db,
            &req,
            &customer_id,
            payment_method_id.as_str(),
            None,
            merchant_id.as_str(),
            None,
            None,
            None,
            &key_store,
            None,
            Some(enums::PaymentMethodStatus::AwaitingData),
            None,
            merchant_account.storage_scheme,
            None,
        )
        .await?;

        if res.status == enums::PaymentMethodStatus::AwaitingData {
            add_payment_method_status_update_task(
                db,
                &res,
                enums::PaymentMethodStatus::AwaitingData,
                enums::PaymentMethodStatus::Inactive,
                merchant_id,
            )
            .await
            .change_context(errors::ApiErrorResponse::InternalServerError)
            .attach_printable(
                "Failed to add payment method status update task in process tracker",
            )?;
        }

        Ok(services::api::ApplicationResponse::Json(
            api::PaymentMethodResponse::foreign_from(res),
        ))
    }
}

#[instrument(skip_all)]
pub fn authenticate_pm_client_secret_and_check_expiry(
    req_client_secret: &String,
    payment_method: &diesel_models::PaymentMethod,
) -> errors::CustomResult<bool, errors::ApiErrorResponse> {
    let stored_client_secret = payment_method
        .client_secret
        .clone()
        .get_required_value("client_secret")
        .change_context(errors::ApiErrorResponse::MissingRequiredField {
            field_name: "client_secret",
        })
        .attach_printable("client secret not found in db")?;

    if req_client_secret != &stored_client_secret {
        Err((errors::ApiErrorResponse::ClientSecretInvalid).into())
    } else {
        let current_timestamp = common_utils::date_time::now();
        let session_expiry = payment_method
            .created_at
            .saturating_add(time::Duration::seconds(consts::DEFAULT_SESSION_EXPIRY));

        let expired = current_timestamp > session_expiry;

        Ok(expired)
    }
}

#[instrument(skip_all)]
pub async fn add_payment_method_v2(
    state: routes::SessionState,
    req: api::PaymentMethodCreate,
    merchant_account: domain::MerchantAccount,
    key_store: domain::MerchantKeyStore,
    pm_id: Option<String>,
    pm_create_flow: Box<dyn pm_core::PaymentMethodAdd<pm_core::PaymentMethodVaultingData>>,
) -> errors::RouterResponse<api::PaymentMethodResponse> {
    let data = pm_core::PaymentMethodVaultingData {
        pm_id,
        payment_method: None,
        customer: None,
        response: None,
        duplication_check: None,
    };

    // 1. Perform Preprocessing
    let preprocessing_response = pm_create_flow
        .perform_preprocessing(&state, &req, &merchant_account, &key_store, data)
        .await?;

    // 2. Vault the payment method
    let vaulting_response = pm_create_flow
        .vault_payment_method(
            &state,
            &req,
            &merchant_account,
            &key_store,
            preprocessing_response,
        )
        .await?;

    // 3. Handle duplication
    let final_response = pm_create_flow
        .handle_duplication(
            &state,
            &req,
            &merchant_account,
            &key_store,
            vaulting_response,
        )
        .await?
        .response
        .get_required_value("PaymentMethodResponse")?;

    Ok(services::ApplicationResponse::Json(final_response))
}

#[instrument(skip_all)]
pub async fn add_payment_method_data(
    state: routes::SessionState,
    req: api::PaymentMethodCreate,
    merchant_account: domain::MerchantAccount,
    key_store: domain::MerchantKeyStore,
    pm_id: String,
) -> errors::RouterResponse<api::PaymentMethodResponse> {
    let db = &*state.store;

    let pmd = req
        .payment_method_data
        .clone()
        .get_required_value("payment_method_data")?;
    req.payment_method.get_required_value("payment_method")?;
    let client_secret = req
        .client_secret
        .clone()
        .get_required_value("client_secret")?;
    let payment_method = db
        .find_payment_method(pm_id.as_str(), merchant_account.storage_scheme)
        .await
        .change_context(errors::ApiErrorResponse::PaymentMethodNotFound)
        .attach_printable("Unable to find payment method")?;

    if payment_method.status != enums::PaymentMethodStatus::AwaitingData {
        return Err((errors::ApiErrorResponse::ClientSecretExpired).into());
    }

    let customer_id = payment_method.customer_id.clone();
    let customer = db
        .find_customer_by_customer_id_merchant_id(
            &customer_id,
            &merchant_account.merchant_id,
            &key_store,
            merchant_account.storage_scheme,
        )
        .await
        .to_not_found_response(errors::ApiErrorResponse::CustomerNotFound)?;

    let client_secret_expired =
        authenticate_pm_client_secret_and_check_expiry(&client_secret, &payment_method)?;

    if client_secret_expired {
        return Err((errors::ApiErrorResponse::ClientSecretExpired).into());
    };

    let response = match &pmd {
        #[cfg(feature = "payouts")]
        api::PaymentMethodCreateData::BankTransfer(bank) => add_bank_to_locker(
            &state,
            req.clone(),
            &merchant_account,
            &key_store,
            bank,
            &customer_id,
        )
        .await
        .change_context(errors::ApiErrorResponse::InternalServerError)
        .attach_printable("Add PaymentMethod Failed"),
        api::PaymentMethodCreateData::Card(card) => {
            helpers::validate_card_expiry(&card.card_exp_month, &card.card_exp_year)?;
            Box::pin(add_card_to_locker(
                &state,
                req.clone(),
                card,
                &customer_id,
                &merchant_account,
                None,
            ))
            .await
            .change_context(errors::ApiErrorResponse::InternalServerError)
            .attach_printable("Add Card Failed")
        }
        _ => Ok(store_default_payment_method(
            &req,
            &customer_id,
            &merchant_account.merchant_id,
        )),
    };

    let resp = match response {
        Ok((mut pm_resp, duplication_check)) => match duplication_check {
            Some(payment_methods::DataDuplicationCheck::Duplicated) => {
                let pm_update = storage::PaymentMethodUpdate::StatusUpdate {
                    status: Some(enums::PaymentMethodStatus::Inactive),
                };

                db.update_payment_method(
                    payment_method,
                    pm_update,
                    merchant_account.storage_scheme,
                )
                .await
                .change_context(errors::ApiErrorResponse::InternalServerError)
                .attach_printable("Failed to add payment method in db")?;

                get_or_insert_payment_method(
                    db,
                    req.clone(),
                    &mut pm_resp,
                    &merchant_account,
                    &customer_id,
                    &key_store,
                )
                .await?;

                pm_resp
            }
            Some(payment_methods::DataDuplicationCheck::MetaDataChanged) => {
                let req_card = match &pmd {
                    api::PaymentMethodCreateData::Card(card) => Some(card.clone()),
                    _ => None,
                };

                let pm_update = storage::PaymentMethodUpdate::StatusUpdate {
                    status: Some(enums::PaymentMethodStatus::Inactive),
                };

                db.update_payment_method(
                    payment_method,
                    pm_update,
                    merchant_account.storage_scheme,
                )
                .await
                .change_context(errors::ApiErrorResponse::InternalServerError)
                .attach_printable("Failed to add payment method in db")?;

                let existing_pm = get_or_insert_payment_method(
                    db,
                    req.clone(),
                    &mut pm_resp,
                    &merchant_account,
                    &customer_id,
                    &key_store,
                )
                .await?;

                pm_resp.client_secret = existing_pm.client_secret.clone();

                if let Some(card) = req_card {
                    delete_card_from_locker(
                        &state,
                        &customer_id,
                        &merchant_account.merchant_id,
                        existing_pm
                            .locker_id
                            .as_ref()
                            .unwrap_or(&existing_pm.payment_method_id),
                    )
                    .await?;

                    let add_card_resp = add_card_hs(
                        &state,
                        req.clone(),
                        &card,
                        &customer_id,
                        &merchant_account,
                        api::enums::LockerChoice::HyperswitchCardVault,
                        Some(
                            existing_pm
                                .locker_id
                                .as_ref()
                                .unwrap_or(&existing_pm.payment_method_id),
                        ),
                    )
                    .await;

                    if let Err(err) = add_card_resp {
                        logger::error!(vault_err=?err);
                        db.delete_payment_method_by_merchant_id_payment_method_id(
                            &merchant_account.merchant_id,
                            &pm_resp.payment_method_id,
                        )
                        .await
                        .to_not_found_response(errors::ApiErrorResponse::PaymentMethodNotFound)?;

                        Err(report!(errors::ApiErrorResponse::InternalServerError)
                            .attach_printable("Failed while updating card metadata changes"))?
                    };

                    let existing_pm_data = get_card_details_without_locker_fallback(
                        &existing_pm,
                        key_store.key.peek(),
                        &state,
                    )
                    .await?;

                    let updated_card = Some(api::CardDetailFromLocker {
                        scheme: existing_pm.scheme.clone(),
                        last4_digits: Some(card.card_number.get_last4()),
                        issuer_country: card
                            .card_issuing_country
                            .or(existing_pm_data.issuer_country),
                        card_isin: Some(card.card_number.get_card_isin()),
                        card_number: Some(card.card_number),
                        expiry_month: Some(card.card_exp_month),
                        expiry_year: Some(card.card_exp_year),
                        card_token: None,
                        card_fingerprint: None,
                        card_holder_name: card
                            .card_holder_name
                            .or(existing_pm_data.card_holder_name),
                        nick_name: card.nick_name.or(existing_pm_data.nick_name),
                        card_network: card.card_network.or(existing_pm_data.card_network),
                        card_issuer: card.card_issuer.or(existing_pm_data.card_issuer),
                        card_type: card.card_type.or(existing_pm_data.card_type),
                        saved_to_locker: true,
                    });

                    let updated_pmd = updated_card.as_ref().map(|card| {
                        PaymentMethodsData::Card(CardDetailsPaymentMethod::from(card.clone()))
                    });
                    let pm_data_encrypted = create_encrypted_data(&key_store, updated_pmd).await;

                    let pm_update = storage::PaymentMethodUpdate::PaymentMethodDataUpdate {
                        payment_method_data: pm_data_encrypted,
                    };

                    db.update_payment_method(
                        existing_pm,
                        pm_update,
                        merchant_account.storage_scheme,
                    )
                    .await
                    .change_context(errors::ApiErrorResponse::InternalServerError)
                    .attach_printable("Failed to add payment method in db")?;
                }

                pm_resp
            }
            None => {
                let locker_id = pm_resp.payment_method_id.clone();
                pm_resp.payment_method_id.clone_from(&pm_id);
                pm_resp.client_secret = Some(client_secret.clone());

                let req_card = match &pmd {
                    api::PaymentMethodCreateData::Card(card) => Some(card.clone()),
                    _ => None,
                };

                let pm_data_encrypted = if let Some(card) = req_card {
                    let card_isin = card.card_number.get_card_isin();

                    let card_info = db
                        .get_card_info(card_isin.as_str())
                        .await
                        .change_context(errors::ApiErrorResponse::InternalServerError)
                        .attach_printable("Failed to get card info")?;

                    let updated_card = CardDetailsPaymentMethod {
                        issuer_country: card_info
                            .as_ref()
                            .and_then(|ci| ci.card_issuing_country.clone()),
                        last4_digits: Some(card.card_number.get_last4()),
                        expiry_month: Some(card.card_exp_month),
                        expiry_year: Some(card.card_exp_year),
                        nick_name: card.nick_name,
                        card_holder_name: card.card_holder_name,
                        card_network: card_info.as_ref().and_then(|ci| ci.card_network.clone()),
                        card_isin: Some(card_isin),
                        card_issuer: card_info.as_ref().and_then(|ci| ci.card_issuer.clone()),
                        card_type: card_info.as_ref().and_then(|ci| ci.card_type.clone()),
                        saved_to_locker: true,
                    };

                    let updated_pmd = Some(PaymentMethodsData::Card(updated_card));
                    create_encrypted_data(&key_store, updated_pmd).await
                } else {
                    None
                };

                let pm_update = storage::PaymentMethodUpdate::AdditionalDataUpdate {
                    payment_method_data: pm_data_encrypted,
                    status: Some(enums::PaymentMethodStatus::Active),
                    locker_id: Some(locker_id),
                    payment_method: req.payment_method,
                    payment_method_issuer: req.payment_method_issuer,
                    payment_method_type: req.payment_method_type,
                };

                db.update_payment_method(
                    payment_method,
                    pm_update,
                    merchant_account.storage_scheme,
                )
                .await
                .change_context(errors::ApiErrorResponse::InternalServerError)
                .attach_printable("Failed to add payment method in db")?;

                if customer.default_payment_method_id.is_none() {
                    let _ = set_default_payment_method(
                        db,
                        merchant_account.merchant_id.clone(),
                        key_store.clone(),
                        &customer_id,
                        pm_id,
                        merchant_account.storage_scheme,
                    )
                    .await
                    .map_err(
                        |err| logger::error!(error=?err,"Failed to set the payment method as default"),
                    );
                }

                pm_resp
            }
        },
        Err(e) => {
            let pm_update = storage::PaymentMethodUpdate::StatusUpdate {
                status: Some(enums::PaymentMethodStatus::Inactive),
            };

            db.update_payment_method(payment_method, pm_update, merchant_account.storage_scheme)
                .await
                .change_context(errors::ApiErrorResponse::InternalServerError)
                .attach_printable("Failed to update payment method in db")?;

            return Err(e.attach_printable("Failed to add card to locker"));
        }
    };

    return Ok(services::ApplicationResponse::Json(resp));
}

#[instrument(skip_all)]
pub async fn add_payment_method(
    state: routes::SessionState,
    req: api::PaymentMethodCreate,
    merchant_account: &domain::MerchantAccount,
    key_store: &domain::MerchantKeyStore,
) -> errors::RouterResponse<api::PaymentMethodResponse> {
    req.validate()?;
    let db = &*state.store;
    let merchant_id = &merchant_account.merchant_id;
    let customer_id = req.customer_id.clone().get_required_value("customer_id")?;
    let _payment_method = req.payment_method.get_required_value("payment_method")?;
    let pmd = req
        .payment_method_data
        .clone()
        .get_required_value("PaymentMethodCreateData")?;

    let response = match &pmd {
        #[cfg(feature = "payouts")]
        api::PaymentMethodCreateData::BankTransfer(bank) => add_bank_to_locker(
            &state,
            req.clone(),
            merchant_account,
            key_store,
            bank,
            &customer_id,
        )
        .await
        .change_context(errors::ApiErrorResponse::InternalServerError)
        .attach_printable("Add PaymentMethod Failed"),
        api::PaymentMethodCreateData::Card(card) => {
            helpers::validate_card_expiry(&card.card_exp_month, &card.card_exp_year)?;
            Box::pin(add_card_to_locker(
                &state,
                req.clone(),
                &card,
                &customer_id,
                merchant_account,
                None,
            ))
            .await
            .change_context(errors::ApiErrorResponse::InternalServerError)
            .attach_printable("Add Card Failed")
        }
        _ => Ok(store_default_payment_method(
            &req,
            &customer_id,
            merchant_id,
        )),
    };

    let (mut resp, duplication_check) = response?;

    match duplication_check {
        Some(duplication_check) => match duplication_check {
            payment_methods::DataDuplicationCheck::Duplicated => {
                let existing_pm = get_or_insert_payment_method(
                    db,
                    req.clone(),
                    &mut resp,
                    merchant_account,
                    &customer_id,
                    key_store,
                )
                .await?;

                resp.client_secret = existing_pm.client_secret;
            }
            payment_methods::DataDuplicationCheck::MetaDataChanged => {
                let req_card = match &pmd {
                    api::PaymentMethodCreateData::Card(card) => Some(card.clone()),
                    _ => None,
                };

                if let Some(card) = req_card {
                    let existing_pm = get_or_insert_payment_method(
                        db,
                        req.clone(),
                        &mut resp,
                        merchant_account,
                        &customer_id,
                        key_store,
                    )
                    .await?;

                    let client_secret = existing_pm.client_secret.clone();

                    delete_card_from_locker(
                        &state,
                        &customer_id,
                        merchant_id,
                        existing_pm
                            .locker_id
                            .as_ref()
                            .unwrap_or(&existing_pm.payment_method_id),
                    )
                    .await?;

                    let add_card_resp = add_card_hs(
                        &state,
                        req.clone(),
                        &card,
                        &customer_id,
                        merchant_account,
                        api::enums::LockerChoice::HyperswitchCardVault,
                        Some(
                            existing_pm
                                .locker_id
                                .as_ref()
                                .unwrap_or(&existing_pm.payment_method_id),
                        ),
                    )
                    .await;

                    if let Err(err) = add_card_resp {
                        logger::error!(vault_err=?err);
                        db.delete_payment_method_by_merchant_id_payment_method_id(
                            merchant_id,
                            &resp.payment_method_id,
                        )
                        .await
                        .to_not_found_response(errors::ApiErrorResponse::PaymentMethodNotFound)?;

                        Err(report!(errors::ApiErrorResponse::InternalServerError)
                            .attach_printable("Failed while updating card metadata changes"))?
                    };

                    let updated_card = Some(api::CardDetailFromLocker {
                        scheme: None,
                        last4_digits: Some(card.card_number.get_last4()),
                        issuer_country: None,
                        card_number: Some(card.card_number),
                        expiry_month: Some(card.card_exp_month),
                        expiry_year: Some(card.card_exp_year),
                        card_token: None,
                        card_fingerprint: None,
                        card_holder_name: card.card_holder_name,
                        nick_name: card.nick_name,
                        card_network: None,
                        card_isin: None,
                        card_issuer: None,
                        card_type: None,
                        saved_to_locker: true,
                    });

                    let updated_pmd = updated_card.as_ref().map(|card| {
                        PaymentMethodsData::Card(CardDetailsPaymentMethod::from(card.clone()))
                    });
                    let pm_data_encrypted = create_encrypted_data(key_store, updated_pmd).await;

                    let pm_update = storage::PaymentMethodUpdate::PaymentMethodDataUpdate {
                        payment_method_data: pm_data_encrypted,
                    };

                    db.update_payment_method(
                        existing_pm,
                        pm_update,
                        merchant_account.storage_scheme,
                    )
                    .await
                    .change_context(errors::ApiErrorResponse::InternalServerError)
                    .attach_printable("Failed to add payment method in db")?;

                    resp.client_secret = client_secret;
                }
            }
        },
        None => {
            let pm_metadata = resp.metadata.as_ref().map(|data| data.peek());

            let locker_id = if resp.payment_method == Some(api_enums::PaymentMethod::Card)
                || resp.payment_method == Some(api_enums::PaymentMethod::BankTransfer)
            {
                Some(resp.payment_method_id)
            } else {
                None
            };
            resp.payment_method_id = generate_id(consts::ID_LENGTH, "pm");
            let pm = insert_payment_method(
                db,
                &resp,
                req,
                key_store,
                merchant_id,
                &customer_id,
                pm_metadata.cloned(),
                None,
                locker_id,
                None,
                None,
                merchant_account.storage_scheme,
                None,
            )
            .await?;

            resp.client_secret = pm.client_secret;
        }
    }

    Ok(services::ApplicationResponse::Json(resp))
}

#[allow(clippy::too_many_arguments)]
pub async fn insert_payment_method(
    db: &dyn db::StorageInterface,
    resp: &api::PaymentMethodResponse,
    req: api::PaymentMethodCreate,
    key_store: &domain::MerchantKeyStore,
    merchant_id: &str,
    customer_id: &id_type::CustomerId,
    pm_metadata: Option<serde_json::Value>,
    customer_acceptance: Option<serde_json::Value>,
    locker_id: Option<String>,
    connector_mandate_details: Option<serde_json::Value>,
    network_transaction_id: Option<String>,
    storage_scheme: MerchantStorageScheme,
    payment_method_billing_address: Option<Encryption>,
) -> errors::RouterResult<diesel_models::PaymentMethod> {
    let pm_card_details = match &resp.payment_method_data {
        Some(api::PaymentMethodResponseData::Card(card_data)) => Some(PaymentMethodsData::Card(
            CardDetailsPaymentMethod::from(card_data.clone()),
        )),
        _ => None,
    };
    let pm_data_encrypted = create_encrypted_data(key_store, pm_card_details).await;
    create_payment_method(
        db,
        &req,
        customer_id,
        &resp.payment_method_id,
        locker_id,
        merchant_id,
        pm_metadata,
        customer_acceptance,
        pm_data_encrypted,
        key_store,
        connector_mandate_details,
        None,
        network_transaction_id,
        storage_scheme,
        payment_method_billing_address,
    )
    .await
}

#[instrument(skip_all)]
pub async fn update_customer_payment_method(
    state: routes::SessionState,
    merchant_account: domain::MerchantAccount,
    req: api::PaymentMethodUpdate,
    payment_method_id: &str,
    key_store: domain::MerchantKeyStore,
) -> errors::RouterResponse<api::PaymentMethodResponse> {
    // Currently update is supported only for cards
    if let Some(card_update) = req.card.clone() {
        let db = state.store.as_ref();

        let pm = db
            .find_payment_method(payment_method_id, merchant_account.storage_scheme)
            .await
            .to_not_found_response(errors::ApiErrorResponse::PaymentMethodNotFound)?;

        if let Some(cs) = &req.client_secret {
            let is_client_secret_expired = authenticate_pm_client_secret_and_check_expiry(cs, &pm)?;

            if is_client_secret_expired {
                return Err((errors::ApiErrorResponse::ClientSecretExpired).into());
            };
        };

        if pm.status == enums::PaymentMethodStatus::AwaitingData {
            return Err(report!(errors::ApiErrorResponse::NotSupported {
                message: "Payment method is awaiting data so it cannot be updated".into()
            }));
        }

        if pm.payment_method_data.is_none() {
            return Err(report!(errors::ApiErrorResponse::GenericNotFoundError {
                message: "payment_method_data not found".to_string()
            }));
        }

        // Fetch the existing payment method data from db
        let existing_card_data = decrypt::<serde_json::Value, masking::WithType>(
            pm.payment_method_data.clone(),
            key_store.key.get_inner().peek(),
        )
        .await
        .change_context(errors::ApiErrorResponse::InternalServerError)
        .attach_printable("Failed to decrypt card details")?
        .map(|x| x.into_inner().expose())
        .map(
            |value| -> Result<PaymentMethodsData, error_stack::Report<errors::ApiErrorResponse>> {
                value
                    .parse_value::<PaymentMethodsData>("PaymentMethodsData")
                    .change_context(errors::ApiErrorResponse::InternalServerError)
                    .attach_printable("Failed to deserialize payment methods data")
            },
        )
        .transpose()?
        .and_then(|pmd| match pmd {
            PaymentMethodsData::Card(crd) => Some(api::CardDetailFromLocker::from(crd)),
            _ => None,
        })
        .ok_or(errors::ApiErrorResponse::InternalServerError)
        .attach_printable("Failed to obtain decrypted card object from db")?;

        let is_card_updation_required =
            validate_payment_method_update(card_update.clone(), existing_card_data.clone());

        let response = if is_card_updation_required {
            // Fetch the existing card data from locker for getting card number
            let card_data_from_locker = get_card_from_locker(
                &state,
                &pm.customer_id,
                &pm.merchant_id,
                pm.locker_id.as_ref().unwrap_or(&pm.payment_method_id),
            )
            .await
            .change_context(errors::ApiErrorResponse::InternalServerError)
            .attach_printable("Error getting card from locker")?;

            if card_update.card_exp_month.is_some() || card_update.card_exp_year.is_some() {
                helpers::validate_card_expiry(
                    card_update
                        .card_exp_month
                        .as_ref()
                        .unwrap_or(&card_data_from_locker.card_exp_month),
                    card_update
                        .card_exp_year
                        .as_ref()
                        .unwrap_or(&card_data_from_locker.card_exp_year),
                )?;
            }

            let updated_card_details = card_update.apply(card_data_from_locker.clone());

            // Construct new payment method object from request
            let new_pm = api::PaymentMethodCreate {
                payment_method: pm.payment_method,
                payment_method_type: pm.payment_method_type,
                payment_method_issuer: pm.payment_method_issuer.clone(),
                payment_method_issuer_code: pm.payment_method_issuer_code,
                metadata: None,
                customer_id: Some(pm.customer_id.clone()),
                client_secret: pm.client_secret.clone(),
                payment_method_data: Some(api::PaymentMethodCreateData::Card(
                    updated_card_details.clone(),
                )),
                card_network: None,
            };
            new_pm.validate()?;

            // Delete old payment method from locker
            delete_card_from_locker(
                &state,
                &pm.customer_id,
                &pm.merchant_id,
                pm.locker_id.as_ref().unwrap_or(&pm.payment_method_id),
            )
            .await?;

            // Add the updated payment method data to locker
            let (mut add_card_resp, _) = Box::pin(add_card_to_locker(
                &state,
                new_pm.clone(),
                &updated_card_details,
                &pm.customer_id,
                &merchant_account,
                Some(pm.locker_id.as_ref().unwrap_or(&pm.payment_method_id)),
            ))
            .await
            .change_context(errors::ApiErrorResponse::InternalServerError)
            .attach_printable("Failed to add updated payment method to locker")?;

            // Construct new updated card object. Consider a field if passed in request or else populate it with the existing value from existing_card_data
            let updated_card = Some(api::CardDetailFromLocker {
                scheme: existing_card_data.scheme,
                last4_digits: Some(card_data_from_locker.card_number.get_last4()),
                issuer_country: existing_card_data.issuer_country,
                card_number: existing_card_data.card_number,
                expiry_month: card_update
                    .card_exp_month
                    .or(existing_card_data.expiry_month),
                expiry_year: card_update.card_exp_year.or(existing_card_data.expiry_year),
                card_token: existing_card_data.card_token,
                card_fingerprint: existing_card_data.card_fingerprint,
                card_holder_name: card_update
                    .card_holder_name
                    .or(existing_card_data.card_holder_name),
                nick_name: card_update.nick_name.or(existing_card_data.nick_name),
                card_network: existing_card_data.card_network,
                card_isin: existing_card_data.card_isin,
                card_issuer: existing_card_data.card_issuer,
                card_type: existing_card_data.card_type,
                saved_to_locker: true,
            });

            let updated_pmd = updated_card
                .as_ref()
                .map(|card| PaymentMethodsData::Card(CardDetailsPaymentMethod::from(card.clone())));
            let pm_data_encrypted = create_encrypted_data(&key_store, updated_pmd).await;

            let pm_update = storage::PaymentMethodUpdate::PaymentMethodDataUpdate {
                payment_method_data: pm_data_encrypted,
            };

            add_card_resp
                .payment_method_id
                .clone_from(&pm.payment_method_id);

            db.update_payment_method(pm, pm_update, merchant_account.storage_scheme)
                .await
                .change_context(errors::ApiErrorResponse::InternalServerError)
                .attach_printable("Failed to update payment method in db")?;

            add_card_resp
        } else {
            // Return existing payment method data as response without any changes
            api::PaymentMethodResponse {
                merchant_id: pm.merchant_id.to_owned(),
                customer_id: Some(pm.customer_id),
                payment_method_id: pm.payment_method_id,
                payment_method: pm.payment_method,
                payment_method_type: pm.payment_method_type,
                metadata: pm.metadata,
                created: Some(pm.created_at),
                recurring_enabled: false,
                installment_payment_enabled: false,
                payment_experience: Some(vec![api_models::enums::PaymentExperience::RedirectToUrl]),
                last_used_at: Some(common_utils::date_time::now()),
                client_secret: pm.client_secret.clone(),
                payment_method_data: Some(api::PaymentMethodResponseData::Card(existing_card_data)),
            }
        };

        Ok(services::ApplicationResponse::Json(response))
    } else {
        Err(report!(errors::ApiErrorResponse::NotSupported {
            message: "Payment method update for the given payment method is not supported".into()
        }))
    }
}

pub fn validate_payment_method_update(
    card_updation_obj: CardDetailUpdate,
    existing_card_data: api::CardDetailFromLocker,
) -> bool {
    // Return true If any one of the below condition returns true,
    // If a field is not passed in the update request, return false.
    // If the field is present, it depends on the existing field data:
    // - If existing field data is not present, or if it is present and doesn't match
    //   the update request data, then return true.
    // - Or else return false
    card_updation_obj
        .card_exp_month
        .map(|exp_month| exp_month.expose())
        .map_or(false, |new_exp_month| {
            existing_card_data
                .expiry_month
                .map(|exp_month| exp_month.expose())
                .map_or(true, |old_exp_month| new_exp_month != old_exp_month)
        })
        || card_updation_obj
            .card_exp_year
            .map(|exp_year| exp_year.expose())
            .map_or(false, |new_exp_year| {
                existing_card_data
                    .expiry_year
                    .map(|exp_year| exp_year.expose())
                    .map_or(true, |old_exp_year| new_exp_year != old_exp_year)
            })
        || card_updation_obj
            .card_holder_name
            .map(|name| name.expose())
            .map_or(false, |new_card_holder_name| {
                existing_card_data
                    .card_holder_name
                    .map(|name| name.expose())
                    .map_or(true, |old_card_holder_name| {
                        new_card_holder_name != old_card_holder_name
                    })
            })
        || card_updation_obj
            .nick_name
            .map(|nick_name| nick_name.expose())
            .map_or(false, |new_nick_name| {
                existing_card_data
                    .nick_name
                    .map(|nick_name| nick_name.expose())
                    .map_or(true, |old_nick_name| new_nick_name != old_nick_name)
            })
}

// Wrapper function to switch lockers

#[cfg(feature = "payouts")]
pub async fn add_bank_to_locker(
    state: &routes::SessionState,
    req: api::PaymentMethodCreate,
    merchant_account: &domain::MerchantAccount,
    key_store: &domain::MerchantKeyStore,
    bank: &api::BankPayout,
    customer_id: &id_type::CustomerId,
) -> errors::CustomResult<
    (
        api::PaymentMethodResponse,
        Option<payment_methods::DataDuplicationCheck>,
    ),
    errors::VaultError,
> {
    let key = key_store.key.get_inner().peek();
    let payout_method_data = api::PayoutMethodData::Bank(bank.clone());
    let enc_data = async {
        serde_json::to_value(payout_method_data.to_owned())
            .map_err(|err| {
                logger::error!("Error while encoding payout method data: {}", err);
                errors::VaultError::SavePaymentMethodFailed
            })
            .change_context(errors::VaultError::SavePaymentMethodFailed)
            .attach_printable("Unable to encode payout method data")
            .ok()
            .map(|v| {
                let secret: Secret<String> = Secret::new(v.to_string());
                secret
            })
            .async_lift(|inner| encrypt_optional(inner, key))
            .await
    }
    .await
    .change_context(errors::VaultError::SavePaymentMethodFailed)
    .attach_printable("Failed to encrypt payout method data")?
    .map(Encryption::from)
    .map(|e| e.into_inner())
    .map_or(Err(errors::VaultError::SavePaymentMethodFailed), |e| {
        Ok(hex::encode(e.peek()))
    })?;

    let payload =
        payment_methods::StoreLockerReq::LockerGeneric(payment_methods::StoreGenericReq {
            merchant_id: &merchant_account.merchant_id,
            merchant_customer_id: customer_id.to_owned(),
            enc_data,
            ttl: state.conf.locker.ttl_for_storage_in_secs,
        });
    let store_resp = call_to_locker_hs(
        state,
        &payload,
        customer_id,
        api_enums::LockerChoice::HyperswitchCardVault,
    )
    .await?;
    let payment_method_resp = payment_methods::mk_add_bank_response_hs(
        bank.clone(),
        store_resp.card_reference,
        req,
        &merchant_account.merchant_id,
    );
    Ok((payment_method_resp, store_resp.duplication_check))
}

/// The response will be the tuple of PaymentMethodResponse and the duplication check of payment_method
pub async fn add_card_to_locker(
    state: &routes::SessionState,
    req: api::PaymentMethodCreate,
    card: &api::CardDetail,
    customer_id: &id_type::CustomerId,
    merchant_account: &domain::MerchantAccount,
    card_reference: Option<&str>,
) -> errors::CustomResult<
    (
        api::PaymentMethodResponse,
        Option<payment_methods::DataDuplicationCheck>,
    ),
    errors::VaultError,
> {
    metrics::STORED_TO_LOCKER.add(&metrics::CONTEXT, 1, &[]);
    let add_card_to_hs_resp = common_utils::metrics::utils::record_operation_time(
        async {
            add_card_hs(
                state,
                req.clone(),
                card,
                customer_id,
                merchant_account,
                api_enums::LockerChoice::HyperswitchCardVault,
                card_reference,
            )
            .await
            .map_err(|error| {
                metrics::CARD_LOCKER_FAILURES.add(
                    &metrics::CONTEXT,
                    1,
                    &[
                        router_env::opentelemetry::KeyValue::new("locker", "rust"),
                        router_env::opentelemetry::KeyValue::new("operation", "add"),
                    ],
                );
                error
            })
        },
        &metrics::CARD_ADD_TIME,
        &metrics::CONTEXT,
        &[router_env::opentelemetry::KeyValue::new("locker", "rust")],
    )
    .await?;

    logger::debug!("card added to hyperswitch-card-vault");
    Ok(add_card_to_hs_resp)
}

pub async fn get_card_from_locker(
    state: &routes::SessionState,
    customer_id: &id_type::CustomerId,
    merchant_id: &str,
    card_reference: &str,
) -> errors::RouterResult<Card> {
    metrics::GET_FROM_LOCKER.add(&metrics::CONTEXT, 1, &[]);

    let get_card_from_rs_locker_resp = common_utils::metrics::utils::record_operation_time(
        async {
            get_card_from_hs_locker(
                state,
                customer_id,
                merchant_id,
                card_reference,
                api_enums::LockerChoice::HyperswitchCardVault,
            )
            .await
            .change_context(errors::ApiErrorResponse::InternalServerError)
            .attach_printable("Failed while getting card from hyperswitch card vault")
            .map_err(|error| {
                metrics::CARD_LOCKER_FAILURES.add(
                    &metrics::CONTEXT,
                    1,
                    &[
                        router_env::opentelemetry::KeyValue::new("locker", "rust"),
                        router_env::opentelemetry::KeyValue::new("operation", "get"),
                    ],
                );
                error
            })
        },
        &metrics::CARD_GET_TIME,
        &metrics::CONTEXT,
        &[router_env::opentelemetry::KeyValue::new("locker", "rust")],
    )
    .await?;

    logger::debug!("card retrieved from rust locker");
    Ok(get_card_from_rs_locker_resp)
}

pub async fn delete_card_from_locker(
    state: &routes::SessionState,
    customer_id: &id_type::CustomerId,
    merchant_id: &str,
    card_reference: &str,
) -> errors::RouterResult<payment_methods::DeleteCardResp> {
    metrics::DELETE_FROM_LOCKER.add(&metrics::CONTEXT, 1, &[]);

    common_utils::metrics::utils::record_operation_time(
        async move {
            delete_card_from_hs_locker(state, customer_id, merchant_id, card_reference)
                .await
                .map_err(|error| {
                    metrics::CARD_LOCKER_FAILURES.add(&metrics::CONTEXT, 1, &[]);
                    error
                })
        },
        &metrics::CARD_DELETE_TIME,
        &metrics::CONTEXT,
        &[],
    )
    .await
}

#[instrument(skip_all)]
pub async fn add_card_hs(
    state: &routes::SessionState,
    req: api::PaymentMethodCreate,
    card: &api::CardDetail,
    customer_id: &id_type::CustomerId,
    merchant_account: &domain::MerchantAccount,
    locker_choice: api_enums::LockerChoice,
    card_reference: Option<&str>,
) -> errors::CustomResult<
    (
        api::PaymentMethodResponse,
        Option<payment_methods::DataDuplicationCheck>,
    ),
    errors::VaultError,
> {
    let payload = payment_methods::StoreLockerReq::LockerCard(payment_methods::StoreCardReq {
        merchant_id: &merchant_account.merchant_id,
        merchant_customer_id: customer_id.to_owned(),
        requestor_card_reference: card_reference.map(str::to_string),
        card: Card {
            card_number: card.card_number.to_owned(),
            name_on_card: card.card_holder_name.to_owned(),
            card_exp_month: card.card_exp_month.to_owned(),
            card_exp_year: card.card_exp_year.to_owned(),
            card_brand: card.card_network.as_ref().map(ToString::to_string),
            card_isin: None,
            nick_name: card.nick_name.as_ref().map(Secret::peek).cloned(),
        },
        ttl: state.conf.locker.ttl_for_storage_in_secs,
    });

    let store_card_payload = call_to_locker_hs(state, &payload, customer_id, locker_choice).await?;

    let payment_method_resp = payment_methods::mk_add_card_response_hs(
        card.clone(),
        store_card_payload.card_reference,
        req,
        &merchant_account.merchant_id,
    );
    Ok((payment_method_resp, store_card_payload.duplication_check))
}

#[instrument(skip_all)]
pub async fn decode_and_decrypt_locker_data(
    key_store: &domain::MerchantKeyStore,
    enc_card_data: String,
) -> errors::CustomResult<Secret<String>, errors::VaultError> {
    // Fetch key
    let key = key_store.key.get_inner().peek();
    // Decode
    let decoded_bytes = hex::decode(&enc_card_data)
        .change_context(errors::VaultError::ResponseDeserializationFailed)
        .attach_printable("Failed to decode hex string into bytes")?;
    // Decrypt
    decrypt(Some(Encryption::new(decoded_bytes.into())), key)
        .await
        .change_context(errors::VaultError::FetchPaymentMethodFailed)?
        .map_or(
            Err(report!(errors::VaultError::FetchPaymentMethodFailed)),
            |d| Ok(d.into_inner()),
        )
}

#[instrument(skip_all)]
pub async fn get_payment_method_from_hs_locker<'a>(
    state: &'a routes::SessionState,
    key_store: &domain::MerchantKeyStore,
    customer_id: &id_type::CustomerId,
    merchant_id: &str,
    payment_method_reference: &'a str,
    locker_choice: Option<api_enums::LockerChoice>,
) -> errors::CustomResult<Secret<String>, errors::VaultError> {
    let locker = &state.conf.locker;
    let jwekey = state.conf.jwekey.get_inner();

    let payment_method_data = if !locker.mock_locker {
        let request = payment_methods::mk_get_card_request_hs(
            jwekey,
            locker,
            customer_id,
            merchant_id,
            payment_method_reference,
            locker_choice,
        )
        .await
        .change_context(errors::VaultError::FetchPaymentMethodFailed)
        .attach_printable("Making get payment method request failed")?;
        let response = services::call_connector_api(state, request, "add_card_to_locker")
            .await
            .change_context(errors::VaultError::FetchPaymentMethodFailed)
            .attach_printable("Failed while executing call_connector_api for get_card");
        let jwe_body: services::JweBody = response
            .get_response_inner("JweBody")
            .change_context(errors::VaultError::FetchPaymentMethodFailed)?;
        let decrypted_payload =
            payment_methods::get_decrypted_response_payload(jwekey, jwe_body, locker_choice)
                .await
                .change_context(errors::VaultError::FetchPaymentMethodFailed)
                .attach_printable("Error getting decrypted response payload for get card")?;
        let get_card_resp: payment_methods::RetrieveCardResp = decrypted_payload
            .parse_struct("RetrieveCardResp")
            .change_context(errors::VaultError::FetchPaymentMethodFailed)
            .attach_printable("Failed to parse struct to RetrieveCardResp")?;
        let retrieve_card_resp = get_card_resp
            .payload
            .get_required_value("RetrieveCardRespPayload")
            .change_context(errors::VaultError::FetchPaymentMethodFailed)
            .attach_printable("Failed to retrieve field - payload from RetrieveCardResp")?;
        let enc_card_data = retrieve_card_resp
            .enc_card_data
            .get_required_value("enc_card_data")
            .change_context(errors::VaultError::FetchPaymentMethodFailed)
            .attach_printable(
                "Failed to retrieve field - enc_card_data from RetrieveCardRespPayload",
            )?;
        decode_and_decrypt_locker_data(key_store, enc_card_data.peek().to_string()).await?
    } else {
        mock_get_payment_method(&*state.store, key_store, payment_method_reference)
            .await?
            .payment_method
            .payment_method_data
    };
    Ok(payment_method_data)
}

#[instrument(skip_all)]
pub async fn call_to_locker_hs<'a>(
    state: &routes::SessionState,
    payload: &payment_methods::StoreLockerReq<'a>,
    customer_id: &id_type::CustomerId,
    locker_choice: api_enums::LockerChoice,
) -> errors::CustomResult<payment_methods::StoreCardRespPayload, errors::VaultError> {
    let locker = &state.conf.locker;
    let jwekey = state.conf.jwekey.get_inner();
    let db = &*state.store;
    let stored_card_response = if !locker.mock_locker {
        let request =
            payment_methods::mk_add_locker_request_hs(jwekey, locker, payload, locker_choice)
                .await?;
        let response = services::call_connector_api(state, request, "add_card_to_hs_locker")
            .await
            .change_context(errors::VaultError::SaveCardFailed);

        let jwe_body: services::JweBody = response
            .get_response_inner("JweBody")
            .change_context(errors::VaultError::FetchCardFailed)?;

        let decrypted_payload =
            payment_methods::get_decrypted_response_payload(jwekey, jwe_body, Some(locker_choice))
                .await
                .change_context(errors::VaultError::SaveCardFailed)
                .attach_printable("Error getting decrypted response payload")?;
        let stored_card_resp: payment_methods::StoreCardResp = decrypted_payload
            .parse_struct("StoreCardResp")
            .change_context(errors::VaultError::ResponseDeserializationFailed)?;
        stored_card_resp
    } else {
        let card_id = generate_id(consts::ID_LENGTH, "card");
        mock_call_to_locker_hs(db, &card_id, payload, None, None, Some(customer_id)).await?
    };

    let stored_card = stored_card_response
        .payload
        .get_required_value("StoreCardRespPayload")
        .change_context(errors::VaultError::SaveCardFailed)?;
    Ok(stored_card)
}

pub async fn update_payment_method(
    db: &dyn db::StorageInterface,
    pm: payment_method::PaymentMethod,
    pm_metadata: serde_json::Value,
    storage_scheme: MerchantStorageScheme,
) -> errors::CustomResult<(), errors::VaultError> {
    let pm_update = payment_method::PaymentMethodUpdate::MetadataUpdate {
        metadata: Some(pm_metadata),
    };
    db.update_payment_method(pm, pm_update, storage_scheme)
        .await
        .change_context(errors::VaultError::UpdateInPaymentMethodDataTableFailed)?;
    Ok(())
}

pub async fn update_payment_method_connector_mandate_details(
    db: &dyn db::StorageInterface,
    pm: payment_method::PaymentMethod,
    connector_mandate_details: Option<serde_json::Value>,
    storage_scheme: MerchantStorageScheme,
) -> errors::CustomResult<(), errors::VaultError> {
    let pm_update = payment_method::PaymentMethodUpdate::ConnectorMandateDetailsUpdate {
        connector_mandate_details,
    };

    db.update_payment_method(pm, pm_update, storage_scheme)
        .await
        .change_context(errors::VaultError::UpdateInPaymentMethodDataTableFailed)?;
    Ok(())
}
#[instrument(skip_all)]
pub async fn get_card_from_hs_locker<'a>(
    state: &'a routes::SessionState,
    customer_id: &id_type::CustomerId,
    merchant_id: &str,
    card_reference: &'a str,
    locker_choice: api_enums::LockerChoice,
) -> errors::CustomResult<Card, errors::VaultError> {
    let locker = &state.conf.locker;
    let jwekey = &state.conf.jwekey.get_inner();

    if !locker.mock_locker {
        let request = payment_methods::mk_get_card_request_hs(
            jwekey,
            locker,
            customer_id,
            merchant_id,
            card_reference,
            Some(locker_choice),
        )
        .await
        .change_context(errors::VaultError::FetchCardFailed)
        .attach_printable("Making get card request failed")?;
        let response = services::call_connector_api(state, request, "get_card_from_locker")
            .await
            .change_context(errors::VaultError::FetchCardFailed)
            .attach_printable("Failed while executing call_connector_api for get_card");
        let jwe_body: services::JweBody = response
            .get_response_inner("JweBody")
            .change_context(errors::VaultError::FetchCardFailed)?;
        let decrypted_payload =
            payment_methods::get_decrypted_response_payload(jwekey, jwe_body, Some(locker_choice))
                .await
                .change_context(errors::VaultError::FetchCardFailed)
                .attach_printable("Error getting decrypted response payload for get card")?;
        let get_card_resp: payment_methods::RetrieveCardResp = decrypted_payload
            .parse_struct("RetrieveCardResp")
            .change_context(errors::VaultError::FetchCardFailed)?;
        let retrieve_card_resp = get_card_resp
            .payload
            .get_required_value("RetrieveCardRespPayload")
            .change_context(errors::VaultError::FetchCardFailed)?;
        retrieve_card_resp
            .card
            .get_required_value("Card")
            .change_context(errors::VaultError::FetchCardFailed)
    } else {
        let (get_card_resp, _) = mock_get_card(&*state.store, card_reference).await?;
        payment_methods::mk_get_card_response(get_card_resp)
            .change_context(errors::VaultError::ResponseDeserializationFailed)
    }
}

#[instrument(skip_all)]
pub async fn delete_card_from_hs_locker<'a>(
    state: &routes::SessionState,
    customer_id: &id_type::CustomerId,
    merchant_id: &str,
    card_reference: &'a str,
) -> errors::RouterResult<payment_methods::DeleteCardResp> {
    let locker = &state.conf.locker;
    let jwekey = &state.conf.jwekey.get_inner();

    let request = payment_methods::mk_delete_card_request_hs(
        jwekey,
        locker,
        customer_id,
        merchant_id,
        card_reference,
    )
    .await
    .change_context(errors::ApiErrorResponse::InternalServerError)
    .attach_printable("Making delete card request failed")?;

    if !locker.mock_locker {
        let response = services::call_connector_api(state, request, "delete_card_from_locker")
            .await
            .change_context(errors::ApiErrorResponse::InternalServerError)
            .attach_printable("Failed while executing call_connector_api for delete card");
        let jwe_body: services::JweBody = response.get_response_inner("JweBody")?;
        let decrypted_payload = payment_methods::get_decrypted_response_payload(
            jwekey,
            jwe_body,
            Some(api_enums::LockerChoice::HyperswitchCardVault),
        )
        .await
        .change_context(errors::ApiErrorResponse::InternalServerError)
        .attach_printable("Error getting decrypted response payload for delete card")?;
        let delete_card_resp: payment_methods::DeleteCardResp = decrypted_payload
            .parse_struct("DeleteCardResp")
            .change_context(errors::ApiErrorResponse::InternalServerError)?;
        Ok(delete_card_resp)
    } else {
        Ok(mock_delete_card_hs(&*state.store, card_reference)
            .await
            .change_context(errors::ApiErrorResponse::InternalServerError)
            .attach_printable("card_delete_failure_message")?)
    }
}

///Mock api for local testing
pub async fn mock_call_to_locker_hs<'a>(
    db: &dyn db::StorageInterface,
    card_id: &str,
    payload: &payment_methods::StoreLockerReq<'a>,
    card_cvc: Option<String>,
    payment_method_id: Option<String>,
    customer_id: Option<&id_type::CustomerId>,
) -> errors::CustomResult<payment_methods::StoreCardResp, errors::VaultError> {
    let mut locker_mock_up = storage::LockerMockUpNew {
        card_id: card_id.to_string(),
        external_id: uuid::Uuid::new_v4().to_string(),
        card_fingerprint: uuid::Uuid::new_v4().to_string(),
        card_global_fingerprint: uuid::Uuid::new_v4().to_string(),
        merchant_id: "".to_string(),
        card_number: "4111111111111111".to_string(),
        card_exp_year: "2099".to_string(),
        card_exp_month: "12".to_string(),
        card_cvc,
        payment_method_id,
        customer_id: customer_id.map(ToOwned::to_owned),
        name_on_card: None,
        nickname: None,
        enc_card_data: None,
    };
    locker_mock_up = match payload {
        payment_methods::StoreLockerReq::LockerCard(store_card_req) => storage::LockerMockUpNew {
            merchant_id: store_card_req.merchant_id.to_string(),
            card_number: store_card_req.card.card_number.peek().to_string(),
            card_exp_year: store_card_req.card.card_exp_year.peek().to_string(),
            card_exp_month: store_card_req.card.card_exp_month.peek().to_string(),
            name_on_card: store_card_req.card.name_on_card.to_owned().expose_option(),
            nickname: store_card_req.card.nick_name.to_owned(),
            ..locker_mock_up
        },
        payment_methods::StoreLockerReq::LockerGeneric(store_generic_req) => {
            storage::LockerMockUpNew {
                merchant_id: store_generic_req.merchant_id.to_string(),
                enc_card_data: Some(store_generic_req.enc_data.to_owned()),
                ..locker_mock_up
            }
        }
    };

    let response = db
        .insert_locker_mock_up(locker_mock_up)
        .await
        .change_context(errors::VaultError::SaveCardFailed)?;
    let payload = payment_methods::StoreCardRespPayload {
        card_reference: response.card_id,
        duplication_check: None,
    };
    Ok(payment_methods::StoreCardResp {
        status: "Ok".to_string(),
        error_code: None,
        error_message: None,
        payload: Some(payload),
    })
}

#[instrument(skip_all)]
pub async fn mock_get_card<'a>(
    db: &dyn db::StorageInterface,
    card_id: &'a str,
) -> errors::CustomResult<(payment_methods::GetCardResponse, Option<String>), errors::VaultError> {
    let locker_mock_up = db
        .find_locker_by_card_id(card_id)
        .await
        .change_context(errors::VaultError::FetchCardFailed)?;
    let add_card_response = payment_methods::AddCardResponse {
        card_id: locker_mock_up
            .payment_method_id
            .unwrap_or(locker_mock_up.card_id),
        external_id: locker_mock_up.external_id,
        card_fingerprint: locker_mock_up.card_fingerprint.into(),
        card_global_fingerprint: locker_mock_up.card_global_fingerprint.into(),
        merchant_id: Some(locker_mock_up.merchant_id),
        card_number: cards::CardNumber::try_from(locker_mock_up.card_number)
            .change_context(errors::VaultError::ResponseDeserializationFailed)
            .attach_printable("Invalid card number format from the mock locker")
            .map(Some)?,
        card_exp_year: Some(locker_mock_up.card_exp_year.into()),
        card_exp_month: Some(locker_mock_up.card_exp_month.into()),
        name_on_card: locker_mock_up.name_on_card.map(|card| card.into()),
        nickname: locker_mock_up.nickname,
        customer_id: locker_mock_up.customer_id,
        duplicate: locker_mock_up.duplicate,
    };
    Ok((
        payment_methods::GetCardResponse {
            card: add_card_response,
        },
        locker_mock_up.card_cvc,
    ))
}

#[instrument(skip_all)]
pub async fn mock_get_payment_method<'a>(
    db: &dyn db::StorageInterface,
    key_store: &domain::MerchantKeyStore,
    card_id: &'a str,
) -> errors::CustomResult<payment_methods::GetPaymentMethodResponse, errors::VaultError> {
    let locker_mock_up = db
        .find_locker_by_card_id(card_id)
        .await
        .change_context(errors::VaultError::FetchPaymentMethodFailed)?;
    let dec_data = if let Some(e) = locker_mock_up.enc_card_data {
        decode_and_decrypt_locker_data(key_store, e).await
    } else {
        Err(report!(errors::VaultError::FetchPaymentMethodFailed))
    }?;
    let payment_method_response = payment_methods::AddPaymentMethodResponse {
        payment_method_id: locker_mock_up
            .payment_method_id
            .unwrap_or(locker_mock_up.card_id),
        external_id: locker_mock_up.external_id,
        merchant_id: Some(locker_mock_up.merchant_id),
        nickname: locker_mock_up.nickname,
        customer_id: locker_mock_up.customer_id,
        duplicate: locker_mock_up.duplicate,
        payment_method_data: dec_data,
    };
    Ok(payment_methods::GetPaymentMethodResponse {
        payment_method: payment_method_response,
    })
}

#[instrument(skip_all)]
pub async fn mock_delete_card_hs<'a>(
    db: &dyn db::StorageInterface,
    card_id: &'a str,
) -> errors::CustomResult<payment_methods::DeleteCardResp, errors::VaultError> {
    db.delete_locker_mock_up(card_id)
        .await
        .change_context(errors::VaultError::FetchCardFailed)?;
    Ok(payment_methods::DeleteCardResp {
        status: "Ok".to_string(),
        error_code: None,
        error_message: None,
    })
}

#[instrument(skip_all)]
pub async fn mock_delete_card<'a>(
    db: &dyn db::StorageInterface,
    card_id: &'a str,
) -> errors::CustomResult<payment_methods::DeleteCardResponse, errors::VaultError> {
    let locker_mock_up = db
        .delete_locker_mock_up(card_id)
        .await
        .change_context(errors::VaultError::FetchCardFailed)?;
    Ok(payment_methods::DeleteCardResponse {
        card_id: Some(locker_mock_up.card_id),
        external_id: Some(locker_mock_up.external_id),
        card_isin: None,
        status: "Ok".to_string(),
    })
}
//------------------------------------------------------------------------------
pub fn get_banks(
    state: &routes::SessionState,
    pm_type: common_enums::enums::PaymentMethodType,
    connectors: Vec<String>,
) -> Result<Vec<BankCodeResponse>, errors::ApiErrorResponse> {
    let mut bank_names_hm: HashMap<String, HashSet<common_enums::enums::BankNames>> =
        HashMap::new();

    if matches!(
        pm_type,
        api_enums::PaymentMethodType::Giropay | api_enums::PaymentMethodType::Sofort
    ) {
        Ok(vec![BankCodeResponse {
            bank_name: vec![],
            eligible_connectors: connectors,
        }])
    } else {
        let mut bank_code_responses = vec![];
        for connector in &connectors {
            if let Some(connector_bank_names) = state.conf.bank_config.0.get(&pm_type) {
                if let Some(connector_hash_set) = connector_bank_names.0.get(connector) {
                    bank_names_hm.insert(connector.clone(), connector_hash_set.banks.clone());
                } else {
                    logger::error!("Could not find any configured connectors for payment_method -> {pm_type} for connector -> {connector}");
                }
            } else {
                logger::error!("Could not find any configured banks for payment_method -> {pm_type} for connector -> {connector}");
            }
        }

        let vector_of_hashsets = bank_names_hm
            .values()
            .map(|bank_names_hashset| bank_names_hashset.to_owned())
            .collect::<Vec<_>>();

        let mut common_bank_names = HashSet::new();
        if let Some(first_element) = vector_of_hashsets.first() {
            common_bank_names = vector_of_hashsets
                .iter()
                .skip(1)
                .fold(first_element.to_owned(), |acc, hs| {
                    acc.intersection(hs).cloned().collect()
                });
        }

        if !common_bank_names.is_empty() {
            bank_code_responses.push(BankCodeResponse {
                bank_name: common_bank_names.clone().into_iter().collect(),
                eligible_connectors: connectors.clone(),
            });
        }

        for connector in connectors {
            if let Some(all_bank_codes_for_connector) = bank_names_hm.get(&connector) {
                let remaining_bank_codes: HashSet<_> = all_bank_codes_for_connector
                    .difference(&common_bank_names)
                    .collect();

                if !remaining_bank_codes.is_empty() {
                    bank_code_responses.push(BankCodeResponse {
                        bank_name: remaining_bank_codes
                            .into_iter()
                            .map(|ele| ele.to_owned())
                            .collect(),
                        eligible_connectors: vec![connector],
                    })
                }
            } else {
                logger::error!("Could not find any configured banks for payment_method -> {pm_type} for connector -> {connector}");
            }
        }
        Ok(bank_code_responses)
    }
}

fn get_val(str: String, val: &serde_json::Value) -> Option<String> {
    str.split('.')
        .try_fold(val, |acc, x| acc.get(x))
        .and_then(|v| v.as_str())
        .map(|s| s.to_string())
}

pub async fn list_payment_methods(
    state: routes::SessionState,
    merchant_account: domain::MerchantAccount,
    key_store: domain::MerchantKeyStore,
    mut req: api::PaymentMethodListRequest,
) -> errors::RouterResponse<api::PaymentMethodListResponse> {
    let db = &*state.store;
    let pm_config_mapping = &state.conf.pm_filters;

    let payment_intent = if let Some(cs) = &req.client_secret {
        if cs.starts_with("pm_") {
            validate_payment_method_and_client_secret(cs, db, &merchant_account).await?;
            None
        } else {
            helpers::verify_payment_intent_time_and_client_secret(
                db,
                &merchant_account,
                &key_store,
                req.client_secret.clone(),
            )
            .await?
        }
    } else {
        None
    };

    let shipping_address = payment_intent
        .as_ref()
        .async_map(|pi| async {
            helpers::get_address_by_id(
                db,
                pi.shipping_address_id.clone(),
                &key_store,
                &pi.payment_id,
                &merchant_account.merchant_id,
                merchant_account.storage_scheme,
            )
            .await
        })
        .await
        .transpose()?
        .flatten();

    let billing_address = payment_intent
        .as_ref()
        .async_map(|pi| async {
            helpers::get_address_by_id(
                db,
                pi.billing_address_id.clone(),
                &key_store,
                &pi.payment_id,
                &merchant_account.merchant_id,
                merchant_account.storage_scheme,
            )
            .await
        })
        .await
        .transpose()?
        .flatten();

    let customer = payment_intent
        .as_ref()
        .async_and_then(|pi| async {
            pi.customer_id
                .as_ref()
                .async_and_then(|cust| async {
                    db.find_customer_by_customer_id_merchant_id(
                        cust,
                        &pi.merchant_id,
                        &key_store,
                        merchant_account.storage_scheme,
                    )
                    .await
                    .to_not_found_response(errors::ApiErrorResponse::CustomerNotFound)
                    .ok()
                })
                .await
        })
        .await;

    let payment_attempt = payment_intent
        .as_ref()
        .async_map(|pi| async {
            db.find_payment_attempt_by_payment_id_merchant_id_attempt_id(
                &pi.payment_id,
                &pi.merchant_id,
                &pi.active_attempt.get_id(),
                merchant_account.storage_scheme,
            )
            .await
            .change_context(errors::ApiErrorResponse::PaymentNotFound)
        })
        .await
        .transpose()?;
    let setup_future_usage = payment_intent.as_ref().and_then(|pi| pi.setup_future_usage);
    let payment_type = payment_attempt.as_ref().map(|pa| {
        let amount = api::Amount::from(pa.amount);
        let mandate_type = if pa.mandate_id.is_some() {
            Some(api::MandateTransactionType::RecurringMandateTransaction)
        } else if pa.mandate_details.is_some()
            || setup_future_usage
                .map(|future_usage| future_usage == common_enums::enums::FutureUsage::OffSession)
                .unwrap_or(false)
        {
            Some(api::MandateTransactionType::NewMandateTransaction)
        } else {
            None
        };

        helpers::infer_payment_type(&amount, mandate_type.as_ref())
    });

    let all_mcas = db
        .find_merchant_connector_account_by_merchant_id_and_disabled_list(
            &merchant_account.merchant_id,
            false,
            &key_store,
        )
        .await
        .to_not_found_response(errors::ApiErrorResponse::MerchantAccountNotFound)?;

    let profile_id = payment_intent
        .as_ref()
        .async_map(|payment_intent| async {
            crate::core::utils::get_profile_id_from_business_details(
                payment_intent.business_country,
                payment_intent.business_label.as_ref(),
                &merchant_account,
                payment_intent.profile_id.as_ref(),
                db,
                false,
            )
            .await
            .attach_printable("Could not find profile id from business details")
        })
        .await
        .transpose()?;
    let business_profile = core_utils::validate_and_get_business_profile(
        db,
        profile_id.as_ref(),
        &merchant_account.merchant_id,
    )
    .await?;

    // filter out connectors based on the business country
    let filtered_mcas = helpers::filter_mca_based_on_business_profile(all_mcas, profile_id);

    logger::debug!(mca_before_filtering=?filtered_mcas);

    let mut response: Vec<ResponsePaymentMethodIntermediate> = vec![];
    for mca in &filtered_mcas {
        let payment_methods = match &mca.payment_methods_enabled {
            Some(pm) => pm.clone(),
            None => continue,
        };

        filter_payment_methods(
            payment_methods,
            &mut req,
            &mut response,
            payment_intent.as_ref(),
            payment_attempt.as_ref(),
            billing_address.as_ref(),
            mca.connector_name.clone(),
            pm_config_mapping,
            &state.conf.mandates.supported_payment_methods,
            &state.conf.mandates.update_mandate_supported,
            &state.conf.saved_payment_methods,
        )
        .await?;
    }

    // Filter out wallet payment method from mca if customer has already saved it
    customer
        .as_ref()
        .async_map(|customer| async {
            let wallet_pm_exists = response
                .iter()
                .any(|mca| mca.payment_method == enums::PaymentMethod::Wallet);
            if wallet_pm_exists {
                match db
                    .find_payment_method_by_customer_id_merchant_id_list(
                        &customer.customer_id,
                        &merchant_account.merchant_id,
                        None,
                    )
                    .await
                {
                    Ok(customer_payment_methods) => {
                        let customer_wallet_pm = customer_payment_methods
                            .iter()
                            .filter(|cust_pm| {
                                cust_pm.payment_method == Some(enums::PaymentMethod::Wallet)
                            })
                            .collect::<Vec<_>>();

                        response.retain(|mca| {
                            !(mca.payment_method == enums::PaymentMethod::Wallet
                                && customer_wallet_pm.iter().any(|cust_pm| {
                                    cust_pm.payment_method_type == Some(mca.payment_method_type)
                                }))
                        });
                        Ok(())
                    }
                    Err(error) => {
                        if error.current_context().is_db_not_found() {
                            Ok(())
                        } else {
                            Err(error)
                                .change_context(errors::ApiErrorResponse::InternalServerError)
                                .attach_printable("failed to find payment methods for a customer")
                        }
                    }
                }
            } else {
                Ok(())
            }
        })
        .await
        .transpose()?;

    let mut pmt_to_auth_connector = HashMap::new();

    if let Some((payment_attempt, payment_intent)) =
        payment_attempt.as_ref().zip(payment_intent.as_ref())
    {
        let routing_enabled_pms = HashSet::from([
            api_enums::PaymentMethod::BankTransfer,
            api_enums::PaymentMethod::BankDebit,
            api_enums::PaymentMethod::BankRedirect,
        ]);

        let routing_enabled_pm_types = HashSet::from([
            api_enums::PaymentMethodType::GooglePay,
            api_enums::PaymentMethodType::ApplePay,
            api_enums::PaymentMethodType::Klarna,
            api_enums::PaymentMethodType::Paypal,
        ]);

        let mut chosen = Vec::<api::SessionConnectorData>::new();
        for intermediate in &response {
            if routing_enabled_pm_types.contains(&intermediate.payment_method_type)
                || routing_enabled_pms.contains(&intermediate.payment_method)
            {
                let connector_data = api::ConnectorData::get_connector_by_name(
                    &state.clone().conf.connectors,
                    &intermediate.connector,
                    api::GetToken::from(intermediate.payment_method_type),
                    None,
                )
                .change_context(errors::ApiErrorResponse::InternalServerError)
                .attach_printable("invalid connector name received")?;

                chosen.push(api::SessionConnectorData {
                    payment_method_type: intermediate.payment_method_type,
                    connector: connector_data,
                    business_sub_label: None,
                });
            }
        }
        let sfr = SessionFlowRoutingInput {
            state: &state,
            country: shipping_address.clone().and_then(|ad| ad.country),
            key_store: &key_store,
            merchant_account: &merchant_account,
            payment_attempt,
            payment_intent,
            chosen,
        };
        let result = routing::perform_session_flow_routing(sfr, &enums::TransactionType::Payment)
            .await
            .change_context(errors::ApiErrorResponse::InternalServerError)
            .attach_printable("error performing session flow routing")?;

        response.retain(|intermediate| {
            if !routing_enabled_pm_types.contains(&intermediate.payment_method_type)
                && !routing_enabled_pms.contains(&intermediate.payment_method)
            {
                return true;
            }

            if let Some(choice) = result.get(&intermediate.payment_method_type) {
                if let Some(first_routable_connector) = choice.first() {
                    intermediate.connector
                        == first_routable_connector
                            .connector
                            .connector_name
                            .to_string()
                } else {
                    false
                }
            } else {
                false
            }
        });

        let mut routing_info: storage::PaymentRoutingInfo = payment_attempt
            .straight_through_algorithm
            .clone()
            .map(|val| val.parse_value("PaymentRoutingInfo"))
            .transpose()
            .change_context(errors::ApiErrorResponse::InternalServerError)
            .attach_printable("Invalid PaymentRoutingInfo format found in payment attempt")?
            .unwrap_or_else(|| storage::PaymentRoutingInfo {
                algorithm: None,
                pre_routing_results: None,
            });

        let mut pre_routing_results: HashMap<
            api_enums::PaymentMethodType,
            storage::PreRoutingConnectorChoice,
        > = HashMap::new();

        for (pm_type, routing_choice) in result {
            let mut routable_choice_list = vec![];
            for choice in routing_choice {
                let routable_choice = routing_types::RoutableConnectorChoice {
                    #[cfg(feature = "backwards_compatibility")]
                    choice_kind: routing_types::RoutableChoiceKind::FullStruct,
                    connector: choice
                        .connector
                        .connector_name
                        .to_string()
                        .parse::<api_enums::RoutableConnectors>()
                        .change_context(errors::ApiErrorResponse::InternalServerError)?,
                    #[cfg(feature = "connector_choice_mca_id")]
                    merchant_connector_id: choice.connector.merchant_connector_id.clone(),
                    #[cfg(not(feature = "connector_choice_mca_id"))]
                    sub_label: choice.sub_label,
                };
                routable_choice_list.push(routable_choice);
            }
            pre_routing_results.insert(
                pm_type,
                storage::PreRoutingConnectorChoice::Multiple(routable_choice_list),
            );
        }

        let redis_conn = db
            .get_redis_conn()
            .map_err(|redis_error| logger::error!(?redis_error))
            .ok();

        let mut val = Vec::new();

        for (payment_method_type, routable_connector_choice) in &pre_routing_results {
            let routable_connector_list = match routable_connector_choice {
                storage::PreRoutingConnectorChoice::Single(routable_connector) => {
                    vec![routable_connector.clone()]
                }
                storage::PreRoutingConnectorChoice::Multiple(routable_connector_list) => {
                    routable_connector_list.clone()
                }
            };

            let first_routable_connector = routable_connector_list
                .first()
                .ok_or(errors::ApiErrorResponse::IncorrectPaymentMethodConfiguration)?;

            #[cfg(not(feature = "connector_choice_mca_id"))]
            let connector_label = get_connector_label(
                payment_intent.business_country,
                payment_intent.business_label.as_ref(),
                #[cfg(not(feature = "connector_choice_mca_id"))]
                first_routable_connector.sub_label.as_ref(),
                #[cfg(feature = "connector_choice_mca_id")]
                None,
                first_routable_connector.connector.to_string().as_str(),
            );
            #[cfg(not(feature = "connector_choice_mca_id"))]
            let matched_mca = filtered_mcas
                .iter()
                .find(|m| connector_label == m.connector_label);

            #[cfg(feature = "connector_choice_mca_id")]
            let matched_mca = filtered_mcas.iter().find(|m| {
                first_routable_connector.merchant_connector_id.as_ref()
                    == Some(&m.merchant_connector_id)
            });

            if let Some(m) = matched_mca {
                let pm_auth_config = m
                    .pm_auth_config
                    .as_ref()
                    .map(|config| {
                        serde_json::from_value::<PaymentMethodAuthConfig>(config.clone())
                            .change_context(errors::StorageError::DeserializationFailed)
                            .attach_printable("Failed to deserialize Payment Method Auth config")
                    })
                    .transpose()
                    .unwrap_or_else(|err| {
                        logger::error!(error=?err);
                        None
                    });

                let matched_config = match pm_auth_config {
                    Some(config) => {
                        let internal_config = config
                            .enabled_payment_methods
                            .iter()
                            .find(|config| config.payment_method_type == *payment_method_type)
                            .cloned();

                        internal_config
                    }
                    None => None,
                };

                if let Some(config) = matched_config {
                    pmt_to_auth_connector
                        .insert(*payment_method_type, config.connector_name.clone());
                    val.push(config);
                }
            }
        }

        let pm_auth_key = format!("pm_auth_{}", payment_intent.payment_id);
        let redis_expiry = state.conf.payment_method_auth.get_inner().redis_expiry;

        if let Some(rc) = redis_conn {
            rc.serialize_and_set_key_with_expiry(pm_auth_key.as_str(), val, redis_expiry)
                .await
                .attach_printable("Failed to store pm auth data in redis")
                .unwrap_or_else(|err| {
                    logger::error!(error=?err);
                })
        };

        routing_info.pre_routing_results = Some(pre_routing_results);

        let encoded = routing_info
            .encode_to_value()
            .change_context(errors::ApiErrorResponse::InternalServerError)
            .attach_printable("Unable to serialize payment routing info to value")?;

        let attempt_update = storage::PaymentAttemptUpdate::UpdateTrackers {
            payment_token: None,
            connector: None,
            straight_through_algorithm: Some(encoded),
            amount_capturable: None,
            updated_by: merchant_account.storage_scheme.to_string(),
            merchant_connector_id: None,
            surcharge_amount: None,
            tax_amount: None,
        };

        state
            .store
            .update_payment_attempt_with_attempt_id(
                payment_attempt.clone(),
                attempt_update,
                merchant_account.storage_scheme,
            )
            .await
            .to_not_found_response(errors::ApiErrorResponse::PaymentNotFound)?;
    }

    // Check for `use_billing_as_payment_method_billing` config under business_profile
    // If this is disabled, then the billing details in required fields will be empty and have to be collected by the customer
    let billing_address_for_calculating_required_fields = business_profile
        .as_ref()
        .and_then(|business_profile| business_profile.use_billing_as_payment_method_billing)
        .unwrap_or(true)
        .then_some(billing_address.as_ref())
        .flatten();

    let req = api_models::payments::PaymentsRequest::foreign_from((
        payment_attempt.as_ref(),
        shipping_address.as_ref(),
        billing_address_for_calculating_required_fields,
        customer.as_ref(),
    ));
    let req_val = serde_json::to_value(req).ok();
    logger::debug!(filtered_payment_methods=?response);

    let mut payment_experiences_consolidated_hm: HashMap<
        api_enums::PaymentMethod,
        HashMap<api_enums::PaymentMethodType, HashMap<api_enums::PaymentExperience, Vec<String>>>,
    > = HashMap::new();

    let mut card_networks_consolidated_hm: HashMap<
        api_enums::PaymentMethod,
        HashMap<api_enums::PaymentMethodType, HashMap<api_enums::CardNetwork, Vec<String>>>,
    > = HashMap::new();

    let mut banks_consolidated_hm: HashMap<api_enums::PaymentMethodType, Vec<String>> =
        HashMap::new();

    let mut bank_debits_consolidated_hm =
        HashMap::<api_enums::PaymentMethodType, Vec<String>>::new();

    let mut bank_transfer_consolidated_hm =
        HashMap::<api_enums::PaymentMethodType, Vec<String>>::new();

    // All the required fields will be stored here and later filtered out based on business profile config
    let mut required_fields_hm = HashMap::<
        api_enums::PaymentMethod,
        HashMap<api_enums::PaymentMethodType, HashMap<String, RequiredFieldInfo>>,
    >::new();

    for element in response.clone() {
        let payment_method = element.payment_method;
        let payment_method_type = element.payment_method_type;
        let connector = element.connector.clone();

        let connector_variant = api_enums::Connector::from_str(connector.as_str())
            .change_context(errors::ConnectorError::InvalidConnectorName)
            .change_context(errors::ApiErrorResponse::InvalidDataValue {
                field_name: "connector",
            })
            .attach_printable_lazy(|| format!("unable to parse connector name {connector:?}"))?;
        state.conf.required_fields.0.get(&payment_method).map(
            |required_fields_hm_for_each_payment_method_type| {
                required_fields_hm_for_each_payment_method_type
                    .0
                    .get(&payment_method_type)
                    .map(|required_fields_hm_for_each_connector| {
                        required_fields_hm.entry(payment_method).or_default();
                        required_fields_hm_for_each_connector
                            .fields
                            .get(&connector_variant)
                            .map(|required_fields_final| {
                                let mut required_fields_hs = required_fields_final.common.clone();
                                if let Some(pa) = payment_attempt.as_ref() {
                                    if let Some(_mandate) = &pa.mandate_details {
                                        required_fields_hs
                                            .extend(required_fields_final.mandate.clone());
                                    } else {
                                        required_fields_hs
                                            .extend(required_fields_final.non_mandate.clone());
                                    }
                                }

                                let should_send_shipping_details =
                                    business_profile.clone().and_then(|business_profile| {
                                        business_profile
                                            .collect_shipping_details_from_wallet_connector
                                    });

                                // Remove shipping fields from required fields based on business profile configuration
                                if should_send_shipping_details != Some(true) {
                                    let shipping_variants =
                                        api_enums::FieldType::get_shipping_variants();

                                    let keys_to_be_removed = required_fields_hs
                                        .iter()
                                        .filter(|(_key, value)| {
                                            shipping_variants.contains(&value.field_type)
                                        })
                                        .map(|(key, _value)| key.to_string())
                                        .collect::<Vec<_>>();

                                    keys_to_be_removed.iter().for_each(|key_to_be_removed| {
                                        required_fields_hs.remove(key_to_be_removed);
                                    });
                                }

                                // get the config, check the enums while adding
                                {
                                    for (key, val) in &mut required_fields_hs {
                                        let temp = req_val
                                            .as_ref()
                                            .and_then(|r| get_val(key.to_owned(), r));
                                        if let Some(s) = temp {
                                            val.value = Some(s.into())
                                        };
                                    }
                                }

                                let existing_req_fields_hs = required_fields_hm
                                    .get_mut(&payment_method)
                                    .and_then(|inner_hm| inner_hm.get_mut(&payment_method_type));

                                // If payment_method_type already exist in required_fields_hm, extend the required_fields hs to existing hs.
                                if let Some(inner_hs) = existing_req_fields_hs {
                                    inner_hs.extend(required_fields_hs);
                                } else {
                                    required_fields_hm.get_mut(&payment_method).map(|inner_hm| {
                                        inner_hm.insert(payment_method_type, required_fields_hs)
                                    });
                                }
                            })
                    })
            },
        );

        if let Some(payment_experience) = element.payment_experience {
            if let Some(payment_method_hm) =
                payment_experiences_consolidated_hm.get_mut(&payment_method)
            {
                if let Some(payment_method_type_hm) =
                    payment_method_hm.get_mut(&payment_method_type)
                {
                    if let Some(vector_of_connectors) =
                        payment_method_type_hm.get_mut(&payment_experience)
                    {
                        vector_of_connectors.push(connector);
                    } else {
                        payment_method_type_hm.insert(payment_experience, vec![connector]);
                    }
                } else {
                    payment_method_hm.insert(
                        payment_method_type,
                        HashMap::from([(payment_experience, vec![connector])]),
                    );
                }
            } else {
                let inner_hm = HashMap::from([(payment_experience, vec![connector])]);
                let payment_method_type_hm = HashMap::from([(payment_method_type, inner_hm)]);
                payment_experiences_consolidated_hm.insert(payment_method, payment_method_type_hm);
            }
        }

        if let Some(card_networks) = element.card_networks {
            if let Some(payment_method_hm) = card_networks_consolidated_hm.get_mut(&payment_method)
            {
                if let Some(payment_method_type_hm) =
                    payment_method_hm.get_mut(&payment_method_type)
                {
                    for card_network in card_networks {
                        if let Some(vector_of_connectors) =
                            payment_method_type_hm.get_mut(&card_network)
                        {
                            let connector = element.connector.clone();
                            vector_of_connectors.push(connector);
                        } else {
                            let connector = element.connector.clone();
                            payment_method_type_hm.insert(card_network, vec![connector]);
                        }
                    }
                } else {
                    let mut inner_hashmap: HashMap<api_enums::CardNetwork, Vec<String>> =
                        HashMap::new();
                    for card_network in card_networks {
                        if let Some(vector_of_connectors) = inner_hashmap.get_mut(&card_network) {
                            let connector = element.connector.clone();
                            vector_of_connectors.push(connector);
                        } else {
                            let connector = element.connector.clone();
                            inner_hashmap.insert(card_network, vec![connector]);
                        }
                    }
                    payment_method_hm.insert(payment_method_type, inner_hashmap);
                }
            } else {
                let mut inner_hashmap: HashMap<api_enums::CardNetwork, Vec<String>> =
                    HashMap::new();
                for card_network in card_networks {
                    if let Some(vector_of_connectors) = inner_hashmap.get_mut(&card_network) {
                        let connector = element.connector.clone();
                        vector_of_connectors.push(connector);
                    } else {
                        let connector = element.connector.clone();
                        inner_hashmap.insert(card_network, vec![connector]);
                    }
                }
                let payment_method_type_hm = HashMap::from([(payment_method_type, inner_hashmap)]);
                card_networks_consolidated_hm.insert(payment_method, payment_method_type_hm);
            }
        }

        if element.payment_method == api_enums::PaymentMethod::BankRedirect {
            let connector = element.connector.clone();
            if let Some(vector_of_connectors) =
                banks_consolidated_hm.get_mut(&element.payment_method_type)
            {
                vector_of_connectors.push(connector);
            } else {
                banks_consolidated_hm.insert(element.payment_method_type, vec![connector]);
            }
        }

        if element.payment_method == api_enums::PaymentMethod::BankDebit {
            let connector = element.connector.clone();
            if let Some(vector_of_connectors) =
                bank_debits_consolidated_hm.get_mut(&element.payment_method_type)
            {
                vector_of_connectors.push(connector);
            } else {
                bank_debits_consolidated_hm.insert(element.payment_method_type, vec![connector]);
            }
        }

        if element.payment_method == api_enums::PaymentMethod::BankTransfer {
            let connector = element.connector.clone();
            if let Some(vector_of_connectors) =
                bank_transfer_consolidated_hm.get_mut(&element.payment_method_type)
            {
                vector_of_connectors.push(connector);
            } else {
                bank_transfer_consolidated_hm.insert(element.payment_method_type, vec![connector]);
            }
        }
    }

    let mut payment_method_responses: Vec<ResponsePaymentMethodsEnabled> = vec![];
    for key in payment_experiences_consolidated_hm.iter() {
        let mut payment_method_types = vec![];
        for payment_method_types_hm in key.1 {
            let mut payment_experience_types = vec![];
            for payment_experience_type in payment_method_types_hm.1 {
                payment_experience_types.push(PaymentExperienceTypes {
                    payment_experience_type: *payment_experience_type.0,
                    eligible_connectors: payment_experience_type.1.clone(),
                })
            }

            payment_method_types.push(ResponsePaymentMethodTypes {
                payment_method_type: *payment_method_types_hm.0,
                payment_experience: Some(payment_experience_types),
                card_networks: None,
                bank_names: None,
                bank_debits: None,
                bank_transfers: None,
                // Required fields for PayLater payment method
                required_fields: required_fields_hm
                    .get(key.0)
                    .and_then(|inner_hm| inner_hm.get(payment_method_types_hm.0))
                    .cloned(),
                surcharge_details: None,
                pm_auth_connector: pmt_to_auth_connector
                    .get(payment_method_types_hm.0)
                    .cloned(),
            })
        }

        payment_method_responses.push(ResponsePaymentMethodsEnabled {
            payment_method: *key.0,
            payment_method_types,
        })
    }

    for key in card_networks_consolidated_hm.iter() {
        let mut payment_method_types = vec![];
        for payment_method_types_hm in key.1 {
            let mut card_network_types = vec![];
            for card_network_type in payment_method_types_hm.1 {
                card_network_types.push(CardNetworkTypes {
                    card_network: card_network_type.0.clone(),
                    eligible_connectors: card_network_type.1.clone(),
                    surcharge_details: None,
                })
            }

            payment_method_types.push(ResponsePaymentMethodTypes {
                payment_method_type: *payment_method_types_hm.0,
                card_networks: Some(card_network_types),
                payment_experience: None,
                bank_names: None,
                bank_debits: None,
                bank_transfers: None,
                // Required fields for Card payment method
                required_fields: required_fields_hm
                    .get(key.0)
                    .and_then(|inner_hm| inner_hm.get(payment_method_types_hm.0))
                    .cloned(),
                surcharge_details: None,
                pm_auth_connector: pmt_to_auth_connector
                    .get(payment_method_types_hm.0)
                    .cloned(),
            })
        }

        payment_method_responses.push(ResponsePaymentMethodsEnabled {
            payment_method: *key.0,
            payment_method_types,
        })
    }

    let mut bank_redirect_payment_method_types = vec![];

    for key in banks_consolidated_hm.iter() {
        let payment_method_type = *key.0;
        let connectors = key.1.clone();
        let bank_names = get_banks(&state, payment_method_type, connectors)?;
        bank_redirect_payment_method_types.push({
            ResponsePaymentMethodTypes {
                payment_method_type,
                bank_names: Some(bank_names),
                payment_experience: None,
                card_networks: None,
                bank_debits: None,
                bank_transfers: None,
                // Required fields for BankRedirect payment method
                required_fields: required_fields_hm
                    .get(&api_enums::PaymentMethod::BankRedirect)
                    .and_then(|inner_hm| inner_hm.get(key.0))
                    .cloned(),
                surcharge_details: None,
                pm_auth_connector: pmt_to_auth_connector.get(&payment_method_type).cloned(),
            }
        })
    }

    if !bank_redirect_payment_method_types.is_empty() {
        payment_method_responses.push(ResponsePaymentMethodsEnabled {
            payment_method: api_enums::PaymentMethod::BankRedirect,
            payment_method_types: bank_redirect_payment_method_types,
        });
    }

    let mut bank_debit_payment_method_types = vec![];

    for key in bank_debits_consolidated_hm.iter() {
        let payment_method_type = *key.0;
        let connectors = key.1.clone();
        bank_debit_payment_method_types.push({
            ResponsePaymentMethodTypes {
                payment_method_type,
                bank_names: None,
                payment_experience: None,
                card_networks: None,
                bank_debits: Some(api_models::payment_methods::BankDebitTypes {
                    eligible_connectors: connectors.clone(),
                }),
                bank_transfers: None,
                // Required fields for BankDebit payment method
                required_fields: required_fields_hm
                    .get(&api_enums::PaymentMethod::BankDebit)
                    .and_then(|inner_hm| inner_hm.get(key.0))
                    .cloned(),
                surcharge_details: None,
                pm_auth_connector: pmt_to_auth_connector.get(&payment_method_type).cloned(),
            }
        })
    }

    if !bank_debit_payment_method_types.is_empty() {
        payment_method_responses.push(ResponsePaymentMethodsEnabled {
            payment_method: api_enums::PaymentMethod::BankDebit,
            payment_method_types: bank_debit_payment_method_types,
        });
    }

    let mut bank_transfer_payment_method_types = vec![];

    for key in bank_transfer_consolidated_hm.iter() {
        let payment_method_type = *key.0;
        let connectors = key.1.clone();
        bank_transfer_payment_method_types.push({
            ResponsePaymentMethodTypes {
                payment_method_type,
                bank_names: None,
                payment_experience: None,
                card_networks: None,
                bank_debits: None,
                bank_transfers: Some(api_models::payment_methods::BankTransferTypes {
                    eligible_connectors: connectors,
                }),
                // Required fields for BankTransfer payment method
                required_fields: required_fields_hm
                    .get(&api_enums::PaymentMethod::BankTransfer)
                    .and_then(|inner_hm| inner_hm.get(key.0))
                    .cloned(),
                surcharge_details: None,
                pm_auth_connector: pmt_to_auth_connector.get(&payment_method_type).cloned(),
            }
        })
    }

    if !bank_transfer_payment_method_types.is_empty() {
        payment_method_responses.push(ResponsePaymentMethodsEnabled {
            payment_method: api_enums::PaymentMethod::BankTransfer,
            payment_method_types: bank_transfer_payment_method_types,
        });
    }
    let currency = payment_intent.as_ref().and_then(|pi| pi.currency);
    let request_external_three_ds_authentication = payment_intent
        .as_ref()
        .and_then(|intent| intent.request_external_three_ds_authentication)
        .unwrap_or(false);
    let merchant_surcharge_configs =
        if let Some((payment_attempt, payment_intent, business_profile)) = payment_attempt
            .as_ref()
            .zip(payment_intent)
            .zip(business_profile)
            .map(|((pa, pi), bp)| (pa, pi, bp))
        {
            Box::pin(call_surcharge_decision_management(
                state,
                &merchant_account,
                &key_store,
                &business_profile,
                payment_attempt,
                payment_intent,
                billing_address,
                &mut payment_method_responses,
            ))
            .await?
        } else {
            api_surcharge_decision_configs::MerchantSurchargeConfigs::default()
        };
    Ok(services::ApplicationResponse::Json(
        api::PaymentMethodListResponse {
            redirect_url: merchant_account.return_url,
            merchant_name: merchant_account.merchant_name,
            payment_type,
            payment_methods: payment_method_responses,
            mandate_payment: payment_attempt.and_then(|inner| inner.mandate_details).map(
                |d| match d {
                    hyperswitch_domain_models::mandates::MandateDataType::SingleUse(i) => {
                        api::MandateType::SingleUse(api::MandateAmountData {
                            amount: i.amount,
                            currency: i.currency,
                            start_date: i.start_date,
                            end_date: i.end_date,
                            metadata: i.metadata,
                        })
                    }
                    hyperswitch_domain_models::mandates::MandateDataType::MultiUse(Some(i)) => {
                        api::MandateType::MultiUse(Some(api::MandateAmountData {
                            amount: i.amount,
                            currency: i.currency,
                            start_date: i.start_date,
                            end_date: i.end_date,
                            metadata: i.metadata,
                        }))
                    }
                    hyperswitch_domain_models::mandates::MandateDataType::MultiUse(None) => {
                        api::MandateType::MultiUse(None)
                    }
                },
            ),
            show_surcharge_breakup_screen: merchant_surcharge_configs
                .show_surcharge_breakup_screen
                .unwrap_or_default(),
            currency,
            request_external_three_ds_authentication,
        },
    ))
}

async fn validate_payment_method_and_client_secret(
    cs: &String,
    db: &dyn db::StorageInterface,
    merchant_account: &domain::MerchantAccount,
) -> Result<(), error_stack::Report<errors::ApiErrorResponse>> {
    let pm_vec = cs.split("_secret").collect::<Vec<&str>>();
    let pm_id = pm_vec
        .first()
        .ok_or(errors::ApiErrorResponse::MissingRequiredField {
            field_name: "client_secret",
        })?;

    let payment_method = db
        .find_payment_method(pm_id, merchant_account.storage_scheme)
        .await
        .change_context(errors::ApiErrorResponse::PaymentMethodNotFound)
        .attach_printable("Unable to find payment method")?;

    let client_secret_expired =
        authenticate_pm_client_secret_and_check_expiry(cs, &payment_method)?;
    if client_secret_expired {
        return Err::<(), error_stack::Report<errors::ApiErrorResponse>>(
            (errors::ApiErrorResponse::ClientSecretExpired).into(),
        );
    }
    Ok(())
}

#[allow(clippy::too_many_arguments)]
pub async fn call_surcharge_decision_management(
    state: routes::SessionState,
    merchant_account: &domain::MerchantAccount,
    key_store: &domain::MerchantKeyStore,
    business_profile: &BusinessProfile,
    payment_attempt: &storage::PaymentAttempt,
    payment_intent: storage::PaymentIntent,
    billing_address: Option<domain::Address>,
    response_payment_method_types: &mut [ResponsePaymentMethodsEnabled],
) -> errors::RouterResult<api_surcharge_decision_configs::MerchantSurchargeConfigs> {
    let algorithm_ref: routing_types::RoutingAlgorithmRef = merchant_account
        .routing_algorithm
        .clone()
        .map(|val| val.parse_value("routing algorithm"))
        .transpose()
        .change_context(errors::ApiErrorResponse::InternalServerError)
        .attach_printable("Could not decode the routing algorithm")?
        .unwrap_or_default();
    let (surcharge_results, merchant_sucharge_configs) =
        perform_surcharge_decision_management_for_payment_method_list(
            &state,
            algorithm_ref,
            payment_attempt,
            &payment_intent,
            billing_address.as_ref().map(Into::into),
            response_payment_method_types,
        )
        .await
        .change_context(errors::ApiErrorResponse::InternalServerError)
        .attach_printable("error performing surcharge decision operation")?;
    if !surcharge_results.is_empty_result() {
        surcharge_results
            .persist_individual_surcharge_details_in_redis(&state, business_profile)
            .await?;
        let _ = state
            .store
            .update_payment_intent(
                payment_intent,
                storage::PaymentIntentUpdate::SurchargeApplicableUpdate {
                    surcharge_applicable: true,
                    updated_by: merchant_account.storage_scheme.to_string(),
                },
                key_store,
                merchant_account.storage_scheme,
            )
            .await
            .to_not_found_response(errors::ApiErrorResponse::PaymentNotFound)
            .attach_printable("Failed to update surcharge_applicable in Payment Intent");
    }
    Ok(merchant_sucharge_configs)
}

pub async fn call_surcharge_decision_management_for_saved_card(
    state: &routes::SessionState,
    merchant_account: &domain::MerchantAccount,
    key_store: &domain::MerchantKeyStore,
    business_profile: &BusinessProfile,
    payment_attempt: &storage::PaymentAttempt,
    payment_intent: storage::PaymentIntent,
    customer_payment_method_response: &mut api::CustomerPaymentMethodsListResponse,
) -> errors::RouterResult<()> {
    let algorithm_ref: routing_types::RoutingAlgorithmRef = merchant_account
        .routing_algorithm
        .clone()
        .map(|val| val.parse_value("routing algorithm"))
        .transpose()
        .change_context(errors::ApiErrorResponse::InternalServerError)
        .attach_printable("Could not decode the routing algorithm")?
        .unwrap_or_default();
    let surcharge_results = perform_surcharge_decision_management_for_saved_cards(
        state,
        algorithm_ref,
        payment_attempt,
        &payment_intent,
        &mut customer_payment_method_response.customer_payment_methods,
    )
    .await
    .change_context(errors::ApiErrorResponse::InternalServerError)
    .attach_printable("error performing surcharge decision operation")?;
    if !surcharge_results.is_empty_result() {
        surcharge_results
            .persist_individual_surcharge_details_in_redis(state, business_profile)
            .await?;
        let _ = state
            .store
            .update_payment_intent(
                payment_intent,
                storage::PaymentIntentUpdate::SurchargeApplicableUpdate {
                    surcharge_applicable: true,
                    updated_by: merchant_account.storage_scheme.to_string(),
                },
                key_store,
                merchant_account.storage_scheme,
            )
            .await
            .to_not_found_response(errors::ApiErrorResponse::PaymentNotFound)
            .attach_printable("Failed to update surcharge_applicable in Payment Intent");
    }
    Ok(())
}

#[allow(clippy::too_many_arguments)]
pub async fn filter_payment_methods(
    payment_methods: Vec<serde_json::Value>,
    req: &mut api::PaymentMethodListRequest,
    resp: &mut Vec<ResponsePaymentMethodIntermediate>,
    payment_intent: Option<&storage::PaymentIntent>,
    payment_attempt: Option<&storage::PaymentAttempt>,
    address: Option<&domain::Address>,
    connector: String,
    config: &settings::ConnectorFilters,
    supported_payment_methods_for_mandate: &settings::SupportedPaymentMethodsForMandate,
    supported_payment_methods_for_update_mandate: &settings::SupportedPaymentMethodsForMandate,
    saved_payment_methods: &settings::EligiblePaymentMethods,
) -> errors::CustomResult<(), errors::ApiErrorResponse> {
    for payment_method in payment_methods.into_iter() {
        let parse_result = serde_json::from_value::<PaymentMethodsEnabled>(payment_method);
        if let Ok(payment_methods_enabled) = parse_result {
            let payment_method = payment_methods_enabled.payment_method;

            let allowed_payment_method_types = payment_intent
                .and_then(|payment_intent| {
                    payment_intent
                        .allowed_payment_method_types
                        .clone()
                        .map(|val| val.parse_value("Vec<PaymentMethodType>"))
                        .transpose()
                        .unwrap_or_else(|error| {
                            logger::error!(%error, "Failed to deserialize PaymentIntent allowed_payment_method_types"); None
                        })
                });

            for payment_method_type_info in payment_methods_enabled
                .payment_method_types
                .unwrap_or_default()
            {
                if filter_recurring_based(&payment_method_type_info, req.recurring_enabled)
                    && filter_installment_based(
                        &payment_method_type_info,
                        req.installment_payment_enabled,
                    )
                    && filter_amount_based(
                        &payment_method_type_info,
                        req.amount
                            .map(|minor_amount| minor_amount.get_amount_as_i64()),
                    )
                {
                    let mut payment_method_object = payment_method_type_info;

                    let filter;
                    (
                        payment_method_object.accepted_countries,
                        req.accepted_countries,
                        filter,
                    ) = filter_pm_country_based(
                        &payment_method_object.accepted_countries,
                        &req.accepted_countries,
                    );
                    let filter2;
                    (
                        payment_method_object.accepted_currencies,
                        req.accepted_currencies,
                        filter2,
                    ) = filter_pm_currencies_based(
                        &payment_method_object.accepted_currencies,
                        &req.accepted_currencies,
                    );

                    let filter4 = filter_pm_card_network_based(
                        payment_method_object.card_networks.as_ref(),
                        req.card_networks.as_ref(),
                        &payment_method_object.payment_method_type,
                    );

                    let filter3 = if let Some(payment_intent) = payment_intent {
                        filter_payment_country_based(&payment_method_object, address).await?
                            && filter_payment_currency_based(payment_intent, &payment_method_object)
                            && filter_payment_amount_based(payment_intent, &payment_method_object)
                            && filter_payment_mandate_based(payment_attempt, &payment_method_object)
                                .await?
                    } else {
                        true
                    };

                    let filter5 = filter_pm_based_on_config(
                        config,
                        &connector,
                        &payment_method_object.payment_method_type,
                        payment_attempt,
                        &mut payment_method_object.card_networks,
                        &address.and_then(|inner| inner.country),
                        payment_attempt.and_then(|value| value.currency),
                    );

                    let filter6 = filter_pm_based_on_allowed_types(
                        allowed_payment_method_types.as_ref(),
                        &payment_method_object.payment_method_type,
                    );

                    let connector_variant = api_enums::Connector::from_str(connector.as_str())
                        .change_context(errors::ConnectorError::InvalidConnectorName)
                        .change_context(errors::ApiErrorResponse::InvalidDataValue {
                            field_name: "connector",
                        })
                        .attach_printable_lazy(|| {
                            format!("unable to parse connector name {connector:?}")
                        })?;
                    let filter7 = payment_attempt
                        .and_then(|attempt| attempt.mandate_details.as_ref())
                        .map(|_mandate_details| {
                            filter_pm_based_on_supported_payments_for_mandate(
                                supported_payment_methods_for_mandate,
                                &payment_method,
                                &payment_method_object.payment_method_type,
                                connector_variant,
                            )
                        })
                        .unwrap_or(true);

                    let filter8 = payment_attempt
                        .and_then(|attempt| attempt.mandate_data.as_ref())
                        .map(|mandate_detail| {
                            if mandate_detail.update_mandate_id.is_some() {
                                filter_pm_based_on_update_mandate_support_for_connector(
                                    supported_payment_methods_for_update_mandate,
                                    &payment_method,
                                    &payment_method_object.payment_method_type,
                                    connector_variant,
                                )
                            } else {
                                true
                            }
                        })
                        .unwrap_or(true);

                    let filter9 = req
                        .client_secret
                        .as_ref()
                        .map(|cs| {
                            if cs.starts_with("pm_") {
                                saved_payment_methods
                                    .sdk_eligible_payment_methods
                                    .contains(payment_method.to_string().as_str())
                            } else {
                                true
                            }
                        })
                        .unwrap_or(true);

                    let connector = connector.clone();

                    let response_pm_type = ResponsePaymentMethodIntermediate::new(
                        payment_method_object,
                        connector,
                        payment_method,
                    );

                    if filter
                        && filter2
                        && filter3
                        && filter4
                        && filter5
                        && filter6
                        && filter7
                        && filter8
                        && filter9
                    {
                        resp.push(response_pm_type);
                    }
                }
            }
        }
    }
    Ok(())
}
pub fn filter_pm_based_on_update_mandate_support_for_connector(
    supported_payment_methods_for_mandate: &settings::SupportedPaymentMethodsForMandate,
    payment_method: &api_enums::PaymentMethod,
    payment_method_type: &api_enums::PaymentMethodType,
    connector: api_enums::Connector,
) -> bool {
    if payment_method == &api_enums::PaymentMethod::Card {
        supported_payment_methods_for_mandate
            .0
            .get(payment_method)
            .map(|payment_method_type_hm| {
                let pm_credit = payment_method_type_hm
                    .0
                    .get(&api_enums::PaymentMethodType::Credit)
                    .map(|conn| conn.connector_list.clone())
                    .unwrap_or_default();
                let pm_debit = payment_method_type_hm
                    .0
                    .get(&api_enums::PaymentMethodType::Debit)
                    .map(|conn| conn.connector_list.clone())
                    .unwrap_or_default();
                &pm_credit | &pm_debit
            })
            .map(|supported_connectors| supported_connectors.contains(&connector))
            .unwrap_or(false)
    } else {
        supported_payment_methods_for_mandate
            .0
            .get(payment_method)
            .and_then(|payment_method_type_hm| payment_method_type_hm.0.get(payment_method_type))
            .map(|supported_connectors| supported_connectors.connector_list.contains(&connector))
            .unwrap_or(false)
    }
}

fn filter_pm_based_on_supported_payments_for_mandate(
    supported_payment_methods_for_mandate: &settings::SupportedPaymentMethodsForMandate,
    payment_method: &api_enums::PaymentMethod,
    payment_method_type: &api_enums::PaymentMethodType,
    connector: api_enums::Connector,
) -> bool {
    supported_payment_methods_for_mandate
        .0
        .get(payment_method)
        .and_then(|payment_method_type_hm| payment_method_type_hm.0.get(payment_method_type))
        .map(|supported_connectors| supported_connectors.connector_list.contains(&connector))
        .unwrap_or(false)
}

fn filter_pm_based_on_config<'a>(
    config: &'a settings::ConnectorFilters,
    connector: &'a str,
    payment_method_type: &'a api_enums::PaymentMethodType,
    payment_attempt: Option<&storage::PaymentAttempt>,
    card_network: &mut Option<Vec<api_enums::CardNetwork>>,
    country: &Option<api_enums::CountryAlpha2>,
    currency: Option<api_enums::Currency>,
) -> bool {
    config
        .0
        .get(connector)
        .or_else(|| config.0.get("default"))
        .and_then(|inner| match payment_method_type {
            api_enums::PaymentMethodType::Credit | api_enums::PaymentMethodType::Debit => {
                let country_currency_filter = inner
                    .0
                    .get(&settings::PaymentMethodFilterKey::PaymentMethodType(
                        *payment_method_type,
                    ))
                    .map(|value| global_country_currency_filter(value, country, currency));

                card_network_filter(country, currency, card_network, inner);

                let capture_method_filter = payment_attempt
                    .and_then(|inner| inner.capture_method)
                    .and_then(|capture_method| {
                        (capture_method == storage_enums::CaptureMethod::Manual).then(|| {
                            filter_pm_based_on_capture_method_used(inner, payment_method_type)
                        })
                    });

                Some(
                    country_currency_filter.unwrap_or(true)
                        && capture_method_filter.unwrap_or(true),
                )
            }
            payment_method_type => inner
                .0
                .get(&settings::PaymentMethodFilterKey::PaymentMethodType(
                    *payment_method_type,
                ))
                .map(|value| global_country_currency_filter(value, country, currency)),
        })
        .unwrap_or(true)
}

///Filters the payment method list on basis of Capture methods, checks whether the connector issues Manual payments using cards or not if not it won't be visible in payment methods list
fn filter_pm_based_on_capture_method_used(
    payment_method_filters: &settings::PaymentMethodFilters,
    payment_method_type: &api_enums::PaymentMethodType,
) -> bool {
    payment_method_filters
        .0
        .get(&settings::PaymentMethodFilterKey::PaymentMethodType(
            *payment_method_type,
        ))
        .and_then(|v| v.not_available_flows)
        .and_then(|v| v.capture_method)
        .map(|v| !matches!(v, api_enums::CaptureMethod::Manual))
        .unwrap_or(true)
}

fn card_network_filter(
    country: &Option<api_enums::CountryAlpha2>,
    currency: Option<api_enums::Currency>,
    card_network: &mut Option<Vec<api_enums::CardNetwork>>,
    payment_method_filters: &settings::PaymentMethodFilters,
) {
    if let Some(value) = card_network.as_mut() {
        let filtered_card_networks = value
            .iter()
            .filter(|&element| {
                let key = settings::PaymentMethodFilterKey::CardNetwork(element.clone());
                payment_method_filters
                    .0
                    .get(&key)
                    .map(|value| global_country_currency_filter(value, country, currency))
                    .unwrap_or(true)
            })
            .cloned()
            .collect::<Vec<_>>();
        *value = filtered_card_networks;
    }
}

fn global_country_currency_filter(
    item: &settings::CurrencyCountryFlowFilter,
    country: &Option<api_enums::CountryAlpha2>,
    currency: Option<api_enums::Currency>,
) -> bool {
    let country_condition = item
        .country
        .as_ref()
        .zip(country.as_ref())
        .map(|(lhs, rhs)| lhs.contains(rhs));
    let currency_condition = item
        .currency
        .as_ref()
        .zip(currency)
        .map(|(lhs, rhs)| lhs.contains(&rhs));
    country_condition.unwrap_or(true) && currency_condition.unwrap_or(true)
}

fn filter_pm_card_network_based(
    pm_card_networks: Option<&Vec<api_enums::CardNetwork>>,
    request_card_networks: Option<&Vec<api_enums::CardNetwork>>,
    pm_type: &api_enums::PaymentMethodType,
) -> bool {
    match pm_type {
        api_enums::PaymentMethodType::Credit | api_enums::PaymentMethodType::Debit => {
            match (pm_card_networks, request_card_networks) {
                (Some(pm_card_networks), Some(request_card_networks)) => request_card_networks
                    .iter()
                    .all(|card_network| pm_card_networks.contains(card_network)),
                (None, Some(_)) => false,
                _ => true,
            }
        }
        _ => true,
    }
}
fn filter_pm_country_based(
    accepted_countries: &Option<admin::AcceptedCountries>,
    req_country_list: &Option<Vec<api_enums::CountryAlpha2>>,
) -> (
    Option<admin::AcceptedCountries>,
    Option<Vec<api_enums::CountryAlpha2>>,
    bool,
) {
    match (accepted_countries, req_country_list) {
        (None, None) => (None, None, true),
        (None, Some(ref r)) => (
            Some(admin::AcceptedCountries::EnableOnly(r.to_vec())),
            Some(r.to_vec()),
            true,
        ),
        (Some(l), None) => (Some(l.to_owned()), None, true),
        (Some(l), Some(ref r)) => {
            let updated = match l {
                admin::AcceptedCountries::EnableOnly(acc) => {
                    filter_accepted_enum_based(&Some(acc.clone()), &Some(r.to_owned()))
                        .map(admin::AcceptedCountries::EnableOnly)
                }

                admin::AcceptedCountries::DisableOnly(den) => {
                    filter_disabled_enum_based(&Some(den.clone()), &Some(r.to_owned()))
                        .map(admin::AcceptedCountries::DisableOnly)
                }

                admin::AcceptedCountries::AllAccepted => {
                    Some(admin::AcceptedCountries::AllAccepted)
                }
            };

            (updated, Some(r.to_vec()), true)
        }
    }
}

fn filter_pm_currencies_based(
    accepted_currency: &Option<admin::AcceptedCurrencies>,
    req_currency_list: &Option<Vec<api_enums::Currency>>,
) -> (
    Option<admin::AcceptedCurrencies>,
    Option<Vec<api_enums::Currency>>,
    bool,
) {
    match (accepted_currency, req_currency_list) {
        (None, None) => (None, None, true),
        (None, Some(ref r)) => (
            Some(admin::AcceptedCurrencies::EnableOnly(r.to_vec())),
            Some(r.to_vec()),
            true,
        ),
        (Some(l), None) => (Some(l.to_owned()), None, true),
        (Some(l), Some(ref r)) => {
            let updated = match l {
                admin::AcceptedCurrencies::EnableOnly(acc) => {
                    filter_accepted_enum_based(&Some(acc.clone()), &Some(r.to_owned()))
                        .map(admin::AcceptedCurrencies::EnableOnly)
                }

                admin::AcceptedCurrencies::DisableOnly(den) => {
                    filter_disabled_enum_based(&Some(den.clone()), &Some(r.to_owned()))
                        .map(admin::AcceptedCurrencies::DisableOnly)
                }

                admin::AcceptedCurrencies::AllAccepted => {
                    Some(admin::AcceptedCurrencies::AllAccepted)
                }
            };

            (updated, Some(r.to_vec()), true)
        }
    }
}

fn filter_accepted_enum_based<T: Eq + std::hash::Hash + Clone>(
    left: &Option<Vec<T>>,
    right: &Option<Vec<T>>,
) -> Option<Vec<T>> {
    match (left, right) {
        (Some(ref l), Some(ref r)) => {
            let a: HashSet<&T> = HashSet::from_iter(l.iter());
            let b: HashSet<&T> = HashSet::from_iter(r.iter());

            let y: Vec<T> = a.intersection(&b).map(|&i| i.to_owned()).collect();
            Some(y)
        }
        (Some(ref l), None) => Some(l.to_vec()),
        (_, _) => None,
    }
}

fn filter_disabled_enum_based<T: Eq + std::hash::Hash + Clone>(
    left: &Option<Vec<T>>,
    right: &Option<Vec<T>>,
) -> Option<Vec<T>> {
    match (left, right) {
        (Some(ref l), Some(ref r)) => {
            let mut enabled = Vec::new();
            for element in r {
                if !l.contains(element) {
                    enabled.push(element.to_owned());
                }
            }
            Some(enabled)
        }
        (None, Some(r)) => Some(r.to_vec()),
        (_, _) => None,
    }
}

fn filter_amount_based(payment_method: &RequestPaymentMethodTypes, amount: Option<i64>) -> bool {
    let min_check = amount
        .and_then(|amt| {
            payment_method
                .minimum_amount
                .map(|min_amt| amt >= min_amt.into())
        })
        .unwrap_or(true);
    let max_check = amount
        .and_then(|amt| {
            payment_method
                .maximum_amount
                .map(|max_amt| amt <= max_amt.into())
        })
        .unwrap_or(true);
    // let min_check = match (amount, payment_method.minimum_amount) {
    //     (Some(amt), Some(min_amt)) => amt >= min_amt,
    //     (_, _) => true,
    // };
    // let max_check = match (amount, payment_method.maximum_amount) {
    //     (Some(amt), Some(max_amt)) => amt <= max_amt,
    //     (_, _) => true,
    // };
    (min_check && max_check) || amount == Some(0)
}

fn filter_pm_based_on_allowed_types(
    allowed_types: Option<&Vec<api_enums::PaymentMethodType>>,
    payment_method_type: &api_enums::PaymentMethodType,
) -> bool {
    allowed_types.map_or(true, |pm| pm.contains(payment_method_type))
}

fn filter_recurring_based(
    payment_method: &RequestPaymentMethodTypes,
    recurring_enabled: Option<bool>,
) -> bool {
    recurring_enabled.map_or(true, |enabled| payment_method.recurring_enabled == enabled)
}

fn filter_installment_based(
    payment_method: &RequestPaymentMethodTypes,
    installment_payment_enabled: Option<bool>,
) -> bool {
    installment_payment_enabled.map_or(true, |enabled| {
        payment_method.installment_payment_enabled == enabled
    })
}

async fn filter_payment_country_based(
    pm: &RequestPaymentMethodTypes,
    address: Option<&domain::Address>,
) -> errors::CustomResult<bool, errors::ApiErrorResponse> {
    Ok(address.map_or(true, |address| {
        address.country.as_ref().map_or(true, |country| {
            pm.accepted_countries.as_ref().map_or(true, |ac| match ac {
                admin::AcceptedCountries::EnableOnly(acc) => acc.contains(country),
                admin::AcceptedCountries::DisableOnly(den) => !den.contains(country),
                admin::AcceptedCountries::AllAccepted => true,
            })
        })
    }))
}

fn filter_payment_currency_based(
    payment_intent: &storage::PaymentIntent,
    pm: &RequestPaymentMethodTypes,
) -> bool {
    payment_intent.currency.map_or(true, |currency| {
        pm.accepted_currencies.as_ref().map_or(true, |ac| match ac {
            admin::AcceptedCurrencies::EnableOnly(acc) => acc.contains(&currency),
            admin::AcceptedCurrencies::DisableOnly(den) => !den.contains(&currency),
            admin::AcceptedCurrencies::AllAccepted => true,
        })
    })
}

fn filter_payment_amount_based(
    payment_intent: &storage::PaymentIntent,
    pm: &RequestPaymentMethodTypes,
) -> bool {
    let amount = payment_intent.amount.get_amount_as_i64();
    (pm.maximum_amount.map_or(true, |amt| amount <= amt.into())
        && pm.minimum_amount.map_or(true, |amt| amount >= amt.into()))
        || payment_intent.amount.get_amount_as_i64() == 0
}

async fn filter_payment_mandate_based(
    payment_attempt: Option<&storage::PaymentAttempt>,
    pm: &RequestPaymentMethodTypes,
) -> errors::CustomResult<bool, errors::ApiErrorResponse> {
    let recurring_filter = if !pm.recurring_enabled {
        payment_attempt.map_or(true, |pa| pa.mandate_id.is_none())
    } else {
        true
    };
    Ok(recurring_filter)
}

pub async fn do_list_customer_pm_fetch_customer_if_not_passed(
    state: routes::SessionState,
    merchant_account: domain::MerchantAccount,
    key_store: domain::MerchantKeyStore,
    req: Option<api::PaymentMethodListRequest>,
    customer_id: Option<&id_type::CustomerId>,
    ephemeral_api_key: Option<&str>,
) -> errors::RouterResponse<api::CustomerPaymentMethodsListResponse> {
    let db = state.store.as_ref();
    let limit = req.clone().and_then(|pml_req| pml_req.limit);

    let auth_cust = if let Some(key) = ephemeral_api_key {
        let key = state
            .store()
            .get_ephemeral_key(key)
            .await
            .change_context(errors::ApiErrorResponse::Unauthorized)?;

        Some(key.customer_id.clone())
    } else {
        None
    };

    let customer_id = customer_id.or(auth_cust.as_ref());

    if let Some(customer_id) = customer_id {
        Box::pin(list_customer_payment_method(
            &state,
            merchant_account,
            key_store,
            None,
            customer_id,
            limit,
        ))
        .await
    } else {
        let cloned_secret = req.and_then(|r| r.client_secret.as_ref().cloned());
        let payment_intent: Option<hyperswitch_domain_models::payments::PaymentIntent> =
            helpers::verify_payment_intent_time_and_client_secret(
                db,
                &merchant_account,
                &key_store,
                cloned_secret,
            )
            .await?;

        match payment_intent
            .as_ref()
            .and_then(|intent| intent.customer_id.to_owned())
        {
            Some(customer_id) => {
                Box::pin(list_customer_payment_method(
                    &state,
                    merchant_account,
                    key_store,
                    payment_intent,
                    &customer_id,
                    limit,
                ))
                .await
            }
            None => {
                let response = api::CustomerPaymentMethodsListResponse {
                    customer_payment_methods: Vec::new(),
                    is_guest_customer: Some(true),
                };
                Ok(services::ApplicationResponse::Json(response))
            }
        }
    }
}

pub async fn list_customer_payment_method(
    state: &routes::SessionState,
    merchant_account: domain::MerchantAccount,
    key_store: domain::MerchantKeyStore,
    payment_intent: Option<storage::PaymentIntent>,
    customer_id: &id_type::CustomerId,
    limit: Option<i64>,
) -> errors::RouterResponse<api::CustomerPaymentMethodsListResponse> {
    let db = &*state.store;
    let off_session_payment_flag = payment_intent
        .as_ref()
        .map(|pi| {
            matches!(
                pi.setup_future_usage,
                Some(common_enums::FutureUsage::OffSession)
            )
        })
        .unwrap_or(false);

    let customer = db
        .find_customer_by_customer_id_merchant_id(
            customer_id,
            &merchant_account.merchant_id,
            &key_store,
            merchant_account.storage_scheme,
        )
        .await
        .to_not_found_response(errors::ApiErrorResponse::CustomerNotFound)?;

    let key = key_store.key.get_inner().peek();

    let is_requires_cvv = db
        .find_config_by_key_unwrap_or(
            format!("{}_requires_cvv", merchant_account.merchant_id).as_str(),
            Some("true".to_string()),
        )
        .await
        .change_context(errors::ApiErrorResponse::InternalServerError)
        .attach_printable("Failed to fetch requires_cvv config")?;

    let requires_cvv = is_requires_cvv.config != "false";

    let resp = db
        .find_payment_method_by_customer_id_merchant_id_status(
            customer_id,
            &merchant_account.merchant_id,
            common_enums::PaymentMethodStatus::Active,
            limit,
            merchant_account.storage_scheme,
        )
        .await
        .to_not_found_response(errors::ApiErrorResponse::PaymentMethodNotFound)?;
    //let mca = query::find_mca_by_merchant_id(conn, &merchant_account.merchant_id)?;
    let mut customer_pms = Vec::new();
    for pm in resp.into_iter() {
        let parent_payment_method_token = generate_id(consts::ID_LENGTH, "token");

        let payment_method = pm.payment_method.get_required_value("payment_method")?;

        let payment_method_retrieval_context = match payment_method {
            enums::PaymentMethod::Card => {
                let card_details = get_card_details_with_locker_fallback(&pm, key, state).await?;

                if card_details.is_some() {
                    PaymentMethodListContext {
                        card_details,
                        #[cfg(feature = "payouts")]
                        bank_transfer_details: None,
                        hyperswitch_token_data: PaymentTokenData::permanent_card(
                            Some(pm.payment_method_id.clone()),
                            pm.locker_id.clone().or(Some(pm.payment_method_id.clone())),
                            pm.locker_id.clone().unwrap_or(pm.payment_method_id.clone()),
                        ),
                    }
                } else {
                    continue;
                }
            }

            enums::PaymentMethod::BankDebit => {
                // Retrieve the pm_auth connector details so that it can be tokenized
                let bank_account_token_data = get_bank_account_connector_details(&pm, key)
                    .await
                    .unwrap_or_else(|err| {
                        logger::error!(error=?err);
                        None
                    });
                if let Some(data) = bank_account_token_data {
                    let token_data = PaymentTokenData::AuthBankDebit(data);

                    PaymentMethodListContext {
                        card_details: None,
                        #[cfg(feature = "payouts")]
                        bank_transfer_details: None,
                        hyperswitch_token_data: token_data,
                    }
                } else {
                    continue;
                }
            }

            enums::PaymentMethod::Wallet => PaymentMethodListContext {
                card_details: None,
                #[cfg(feature = "payouts")]
                bank_transfer_details: None,
                hyperswitch_token_data: PaymentTokenData::wallet_token(
                    pm.payment_method_id.clone(),
                ),
            },

            #[cfg(feature = "payouts")]
            enums::PaymentMethod::BankTransfer => PaymentMethodListContext {
                card_details: None,
                bank_transfer_details: Some(
                    get_bank_from_hs_locker(
                        state,
                        &key_store,
                        &parent_payment_method_token,
                        &pm.customer_id,
                        &pm.merchant_id,
                        pm.locker_id.as_ref().unwrap_or(&pm.payment_method_id),
                    )
                    .await?,
                ),
                hyperswitch_token_data: PaymentTokenData::temporary_generic(
                    parent_payment_method_token.clone(),
                ),
            },

            _ => PaymentMethodListContext {
                card_details: None,
                #[cfg(feature = "payouts")]
                bank_transfer_details: None,
                hyperswitch_token_data: PaymentTokenData::temporary_generic(generate_id(
                    consts::ID_LENGTH,
                    "token",
                )),
            },
        };

        // Retrieve the masked bank details to be sent as a response
        let bank_details = if payment_method == enums::PaymentMethod::BankDebit {
            get_masked_bank_details(&pm, key)
                .await
                .unwrap_or_else(|err| {
                    logger::error!(error=?err);
                    None
                })
        } else {
            None
        };

        let payment_method_billing = decrypt_generic_data::<api_models::payments::Address>(
            pm.payment_method_billing_address,
            key,
        )
        .await
        .attach_printable("unable to decrypt payment method billing address details")?;
        let connector_mandate_details = pm
            .connector_mandate_details
            .clone()
            .map(|val| {
                val.parse_value::<storage::PaymentsMandateReference>("PaymentsMandateReference")
            })
            .transpose()
            .change_context(errors::ApiErrorResponse::InternalServerError)
            .attach_printable("Failed to deserialize to Payment Mandate Reference ")?;
        let mca_enabled = get_mca_status(
            state,
            &key_store,
            &merchant_account.merchant_id,
            connector_mandate_details,
        )
        .await?;
        // Need validation for enabled payment method ,querying MCA
        let pma = api::CustomerPaymentMethod {
            payment_token: parent_payment_method_token.to_owned(),
            payment_method_id: pm.payment_method_id.clone(),
            customer_id: pm.customer_id,
            payment_method,
            payment_method_type: pm.payment_method_type,
            payment_method_issuer: pm.payment_method_issuer,
            card: payment_method_retrieval_context.card_details,
            metadata: pm.metadata,
            payment_method_issuer_code: pm.payment_method_issuer_code,
            recurring_enabled: mca_enabled,
            installment_payment_enabled: false,
            payment_experience: Some(vec![api_models::enums::PaymentExperience::RedirectToUrl]),
            created: Some(pm.created_at),
            #[cfg(feature = "payouts")]
            bank_transfer: payment_method_retrieval_context.bank_transfer_details,
            bank: bank_details,
            surcharge_details: None,
            requires_cvv: requires_cvv
                && !(off_session_payment_flag && pm.connector_mandate_details.is_some()),
            last_used_at: Some(pm.last_used_at),
            default_payment_method_set: customer.default_payment_method_id.is_some()
                && customer.default_payment_method_id == Some(pm.payment_method_id),
            billing: payment_method_billing,
        };
        customer_pms.push(pma.to_owned());

        let intent_created = payment_intent.as_ref().map(|intent| intent.created_at);

        let redis_conn = state
            .store
            .get_redis_conn()
            .change_context(errors::ApiErrorResponse::InternalServerError)
            .attach_printable("Failed to get redis connection")?;
        ParentPaymentMethodToken::create_key_for_token((
            &parent_payment_method_token,
            pma.payment_method,
        ))
        .insert(
            intent_created,
            payment_method_retrieval_context.hyperswitch_token_data,
            state,
        )
        .await?;

        if let Some(metadata) = pma.metadata {
            let pm_metadata_vec: payment_methods::PaymentMethodMetadata = metadata
                .parse_value("PaymentMethodMetadata")
                .change_context(errors::ApiErrorResponse::InternalServerError)
                .attach_printable(
                    "Failed to deserialize metadata to PaymentmethodMetadata struct",
                )?;

            for pm_metadata in pm_metadata_vec.payment_method_tokenization {
                let key = format!(
                    "pm_token_{}_{}_{}",
                    parent_payment_method_token, pma.payment_method, pm_metadata.0
                );
                let current_datetime_utc = common_utils::date_time::now();
                let time_elapsed = current_datetime_utc
                    - payment_intent
                        .as_ref()
                        .map(|intent| intent.created_at)
                        .unwrap_or_else(|| current_datetime_utc);
                redis_conn
                    .set_key_with_expiry(
                        &key,
                        pm_metadata.1,
                        consts::TOKEN_TTL - time_elapsed.whole_seconds(),
                    )
                    .await
                    .change_context(errors::StorageError::KVError)
                    .change_context(errors::ApiErrorResponse::InternalServerError)
                    .attach_printable("Failed to add data in redis")?;
            }
        }
    }

    let mut response = api::CustomerPaymentMethodsListResponse {
        customer_payment_methods: customer_pms,
        is_guest_customer: payment_intent.as_ref().map(|_| false), //to return this key only when the request is tied to a payment intent
    };
    let payment_attempt = payment_intent
        .as_ref()
        .async_map(|payment_intent| async {
            state
                .store
                .find_payment_attempt_by_payment_id_merchant_id_attempt_id(
                    &payment_intent.payment_id,
                    &merchant_account.merchant_id,
                    &payment_intent.active_attempt.get_id(),
                    merchant_account.storage_scheme,
                )
                .await
                .to_not_found_response(errors::ApiErrorResponse::PaymentNotFound)
        })
        .await
        .transpose()?;

    let profile_id = payment_intent
        .as_ref()
        .async_map(|payment_intent| async {
            crate::core::utils::get_profile_id_from_business_details(
                payment_intent.business_country,
                payment_intent.business_label.as_ref(),
                &merchant_account,
                payment_intent.profile_id.as_ref(),
                db,
                false,
            )
            .await
            .attach_printable("Could not find profile id from business details")
        })
        .await
        .transpose()?;
    let business_profile = core_utils::validate_and_get_business_profile(
        db,
        profile_id.as_ref(),
        &merchant_account.merchant_id,
    )
    .await?;

    if let Some((payment_attempt, payment_intent, business_profile)) = payment_attempt
        .zip(payment_intent)
        .zip(business_profile)
        .map(|((pa, pi), bp)| (pa, pi, bp))
    {
        call_surcharge_decision_management_for_saved_card(
            state,
            &merchant_account,
            &key_store,
            &business_profile,
            &payment_attempt,
            payment_intent,
            &mut response,
        )
        .await?;
    }

    Ok(services::ApplicationResponse::Json(response))
}
pub async fn get_mca_status(
    state: &routes::SessionState,
    key_store: &domain::MerchantKeyStore,
    merchant_id: &str,
    connector_mandate_details: Option<storage::PaymentsMandateReference>,
) -> errors::RouterResult<bool> {
    if let Some(connector_mandate_details) = connector_mandate_details {
        let mcas = state
            .store
            .find_merchant_connector_account_by_merchant_id_and_disabled_list(
                merchant_id,
                true,
                key_store,
            )
            .await
            .change_context(errors::ApiErrorResponse::MerchantConnectorAccountNotFound {
                id: merchant_id.to_string(),
            })?;

        let mut mca_ids = HashSet::new();
        let mcas = mcas
            .into_iter()
            .filter(|mca| mca.disabled == Some(true))
            .collect::<Vec<_>>();

        for mca in mcas {
            mca_ids.insert(mca.merchant_connector_id);
        }

        for mca_id in connector_mandate_details.keys() {
            if !mca_ids.contains(mca_id) {
                return Ok(true);
            }
        }
    }
    Ok(false)
}
pub async fn decrypt_generic_data<T>(
    data: Option<Encryption>,
    key: &[u8],
) -> errors::RouterResult<Option<T>>
where
    T: serde::de::DeserializeOwned,
{
    let decrypted_data = decrypt::<serde_json::Value, masking::WithType>(data, key)
        .await
        .change_context(errors::StorageError::DecryptionError)
        .change_context(errors::ApiErrorResponse::InternalServerError)
        .attach_printable("unable to decrypt data")?;

    decrypted_data
        .map(|decrypted_data| decrypted_data.into_inner().expose())
        .map(|decrypted_value| decrypted_value.parse_value("generic_data"))
        .transpose()
        .change_context(errors::ApiErrorResponse::InternalServerError)
        .attach_printable("unable to parse generic data value")
}

pub async fn get_card_details_with_locker_fallback(
    pm: &payment_method::PaymentMethod,
    key: &[u8],
    state: &routes::SessionState,
) -> errors::RouterResult<Option<api::CardDetailFromLocker>> {
    let card_decrypted =
        decrypt::<serde_json::Value, masking::WithType>(pm.payment_method_data.clone(), key)
            .await
            .change_context(errors::StorageError::DecryptionError)
            .attach_printable("unable to decrypt card details")
            .ok()
            .flatten()
            .map(|x| x.into_inner().expose())
            .and_then(|v| serde_json::from_value::<PaymentMethodsData>(v).ok())
            .and_then(|pmd| match pmd {
                PaymentMethodsData::Card(crd) => Some(api::CardDetailFromLocker::from(crd)),
                _ => None,
            });

    Ok(if let Some(mut crd) = card_decrypted {
        if crd.saved_to_locker {
            crd.scheme.clone_from(&pm.scheme);
            Some(crd)
        } else {
            None
        }
    } else {
        Some(get_card_details_from_locker(state, pm).await?)
    })
}

pub async fn get_card_details_without_locker_fallback(
    pm: &payment_method::PaymentMethod,
    key: &[u8],
    state: &routes::SessionState,
) -> errors::RouterResult<api::CardDetailFromLocker> {
    let card_decrypted =
        decrypt::<serde_json::Value, masking::WithType>(pm.payment_method_data.clone(), key)
            .await
            .change_context(errors::StorageError::DecryptionError)
            .attach_printable("unable to decrypt card details")
            .ok()
            .flatten()
            .map(|x| x.into_inner().expose())
            .and_then(|v| serde_json::from_value::<PaymentMethodsData>(v).ok())
            .and_then(|pmd| match pmd {
                PaymentMethodsData::Card(crd) => Some(api::CardDetailFromLocker::from(crd)),
                _ => None,
            });

    Ok(if let Some(mut crd) = card_decrypted {
        crd.scheme.clone_from(&pm.scheme);
        crd
    } else {
        get_card_details_from_locker(state, pm).await?
    })
}

pub async fn get_card_details_from_locker(
    state: &routes::SessionState,
    pm: &storage::PaymentMethod,
) -> errors::RouterResult<api::CardDetailFromLocker> {
    let card = get_card_from_locker(
        state,
        &pm.customer_id,
        &pm.merchant_id,
        pm.locker_id.as_ref().unwrap_or(&pm.payment_method_id),
    )
    .await
    .change_context(errors::ApiErrorResponse::InternalServerError)
    .attach_printable("Error getting card from card vault")?;

    payment_methods::get_card_detail(pm, card)
        .change_context(errors::ApiErrorResponse::InternalServerError)
        .attach_printable("Get Card Details Failed")
}

pub async fn get_lookup_key_from_locker(
    state: &routes::SessionState,
    payment_token: &str,
    pm: &storage::PaymentMethod,
    merchant_key_store: &domain::MerchantKeyStore,
) -> errors::RouterResult<api::CardDetailFromLocker> {
    let card_detail = get_card_details_from_locker(state, pm).await?;
    let card = card_detail.clone();

    let resp = TempLockerCardSupport::create_payment_method_data_in_temp_locker(
        state,
        payment_token,
        card,
        pm,
        merchant_key_store,
    )
    .await?;
    Ok(resp)
}

async fn get_masked_bank_details(
    pm: &payment_method::PaymentMethod,
    key: &[u8],
) -> errors::RouterResult<Option<MaskedBankDetails>> {
    let payment_method_data =
        decrypt::<serde_json::Value, masking::WithType>(pm.payment_method_data.clone(), key)
            .await
            .change_context(errors::StorageError::DecryptionError)
            .change_context(errors::ApiErrorResponse::InternalServerError)
            .attach_printable("unable to decrypt bank details")?
            .map(|x| x.into_inner().expose())
            .map(
                |v| -> Result<PaymentMethodsData, error_stack::Report<errors::ApiErrorResponse>> {
                    v.parse_value::<PaymentMethodsData>("PaymentMethodsData")
                        .change_context(errors::StorageError::DeserializationFailed)
                        .change_context(errors::ApiErrorResponse::InternalServerError)
                        .attach_printable("Failed to deserialize Payment Method Auth config")
                },
            )
            .transpose()?;

    match payment_method_data {
        Some(pmd) => match pmd {
            PaymentMethodsData::Card(_) => Ok(None),
            PaymentMethodsData::BankDetails(bank_details) => Ok(Some(MaskedBankDetails {
                mask: bank_details.mask,
            })),
        },
        None => Err(report!(errors::ApiErrorResponse::InternalServerError))
            .attach_printable("Unable to fetch payment method data"),
    }
}

async fn get_bank_account_connector_details(
    pm: &payment_method::PaymentMethod,
    key: &[u8],
) -> errors::RouterResult<Option<BankAccountTokenData>> {
    let payment_method_data =
        decrypt::<serde_json::Value, masking::WithType>(pm.payment_method_data.clone(), key)
            .await
            .change_context(errors::StorageError::DecryptionError)
            .change_context(errors::ApiErrorResponse::InternalServerError)
            .attach_printable("unable to decrypt bank details")?
            .map(|x| x.into_inner().expose())
            .map(
                |v| -> Result<PaymentMethodsData, error_stack::Report<errors::ApiErrorResponse>> {
                    v.parse_value::<PaymentMethodsData>("PaymentMethodsData")
                        .change_context(errors::StorageError::DeserializationFailed)
                        .change_context(errors::ApiErrorResponse::InternalServerError)
                        .attach_printable("Failed to deserialize Payment Method Auth config")
                },
            )
            .transpose()?;

    match payment_method_data {
        Some(pmd) => match pmd {
            PaymentMethodsData::Card(_) => Err(errors::ApiErrorResponse::UnprocessableEntity {
                message: "Card is not a valid entity".to_string(),
            }
            .into()),
            PaymentMethodsData::BankDetails(bank_details) => {
                let connector_details = bank_details
                    .connector_details
                    .first()
                    .ok_or(errors::ApiErrorResponse::InternalServerError)?;

                let pm_type = pm
                    .payment_method_type
                    .get_required_value("payment_method_type")
                    .attach_printable("PaymentMethodType not found")?;

                let pm = pm
                    .payment_method
                    .get_required_value("payment_method")
                    .attach_printable("PaymentMethod not found")?;

                let token_data = BankAccountTokenData {
                    payment_method_type: pm_type,
                    payment_method: pm,
                    connector_details: connector_details.clone(),
                };

                Ok(Some(token_data))
            }
        },
        None => Ok(None),
    }
}
pub async fn set_default_payment_method(
    db: &dyn db::StorageInterface,
    merchant_id: String,
    key_store: domain::MerchantKeyStore,
    customer_id: &id_type::CustomerId,
    payment_method_id: String,
    storage_scheme: MerchantStorageScheme,
) -> errors::RouterResponse<CustomerDefaultPaymentMethodResponse> {
    // check for the customer
    // TODO: customer need not be checked again here, this function can take an optional customer and check for existence of customer based on the optional value
    let customer = db
        .find_customer_by_customer_id_merchant_id(
            customer_id,
            &merchant_id,
            &key_store,
            storage_scheme,
        )
        .await
        .to_not_found_response(errors::ApiErrorResponse::CustomerNotFound)?;
    // check for the presence of payment_method
    let payment_method = db
        .find_payment_method(&payment_method_id, storage_scheme)
        .await
        .to_not_found_response(errors::ApiErrorResponse::PaymentMethodNotFound)?;
    let pm = payment_method
        .payment_method
        .get_required_value("payment_method")?;

    utils::when(
        &payment_method.customer_id != customer_id || payment_method.merchant_id != merchant_id,
        || {
            Err(errors::ApiErrorResponse::PreconditionFailed {
                message: "The payment_method_id is not valid".to_string(),
            })
        },
    )?;

    utils::when(
        Some(payment_method_id.clone()) == customer.default_payment_method_id,
        || {
            Err(errors::ApiErrorResponse::PreconditionFailed {
                message: "Payment Method is already set as default".to_string(),
            })
        },
    )?;

    let customer_update = CustomerUpdate::UpdateDefaultPaymentMethod {
        default_payment_method_id: Some(Some(payment_method_id.to_owned())),
    };

    let customer_id = customer.customer_id.clone();

    // update the db with the default payment method id
    let updated_customer_details = db
        .update_customer_by_customer_id_merchant_id(
            customer_id.to_owned(),
            merchant_id.to_owned(),
            customer,
            customer_update,
            &key_store,
            storage_scheme,
        )
        .await
        .change_context(errors::ApiErrorResponse::InternalServerError)
        .attach_printable("Failed to update the default payment method id for the customer")?;

    let resp = CustomerDefaultPaymentMethodResponse {
        default_payment_method_id: updated_customer_details.default_payment_method_id,
        customer_id,
        payment_method_type: payment_method.payment_method_type,
        payment_method: pm,
    };

    Ok(services::ApplicationResponse::Json(resp))
}

pub async fn update_last_used_at(
    payment_method: &diesel_models::PaymentMethod,
    state: &routes::SessionState,
    storage_scheme: MerchantStorageScheme,
) -> errors::RouterResult<()> {
    let update_last_used = storage::PaymentMethodUpdate::LastUsedUpdate {
        last_used_at: common_utils::date_time::now(),
    };

    state
        .store
        .update_payment_method(payment_method.clone(), update_last_used, storage_scheme)
        .await
        .change_context(errors::ApiErrorResponse::InternalServerError)
        .attach_printable("Failed to update the last_used_at in db")?;

    Ok(())
}
#[cfg(feature = "payouts")]
pub async fn get_bank_from_hs_locker(
    state: &routes::SessionState,
    key_store: &domain::MerchantKeyStore,
    temp_token: &str,
    customer_id: &id_type::CustomerId,
    merchant_id: &str,
    token_ref: &str,
) -> errors::RouterResult<api::BankPayout> {
    let payment_method = get_payment_method_from_hs_locker(
        state,
        key_store,
        customer_id,
        merchant_id,
        token_ref,
        None,
    )
    .await
    .change_context(errors::ApiErrorResponse::InternalServerError)
    .attach_printable("Error getting payment method from locker")?;
    let pm_parsed: api::PayoutMethodData = payment_method
        .peek()
        .to_string()
        .parse_struct("PayoutMethodData")
        .change_context(errors::ApiErrorResponse::InternalServerError)?;
    match &pm_parsed {
        api::PayoutMethodData::Bank(bank) => {
            vault::Vault::store_payout_method_data_in_locker(
                state,
                Some(temp_token.to_string()),
                &pm_parsed,
                Some(customer_id.to_owned()),
                key_store,
            )
            .await
            .change_context(errors::ApiErrorResponse::InternalServerError)
            .attach_printable("Error storing payout method data in temporary locker")?;
            Ok(bank.to_owned())
        }
        api::PayoutMethodData::Card(_) => Err(errors::ApiErrorResponse::InvalidRequestData {
            message: "Expected bank details, found card details instead".to_string(),
        }
        .into()),
        api::PayoutMethodData::Wallet(_) => Err(errors::ApiErrorResponse::InvalidRequestData {
            message: "Expected bank details, found wallet details instead".to_string(),
        }
        .into()),
    }
}

pub struct TempLockerCardSupport;

impl TempLockerCardSupport {
    #[instrument(skip_all)]
    async fn create_payment_method_data_in_temp_locker(
        state: &routes::SessionState,
        payment_token: &str,
        card: api::CardDetailFromLocker,
        pm: &storage::PaymentMethod,
        merchant_key_store: &domain::MerchantKeyStore,
    ) -> errors::RouterResult<api::CardDetailFromLocker> {
        let card_number = card.card_number.clone().get_required_value("card_number")?;
        let card_exp_month = card
            .expiry_month
            .clone()
            .expose_option()
            .get_required_value("expiry_month")?;
        let card_exp_year = card
            .expiry_year
            .clone()
            .expose_option()
            .get_required_value("expiry_year")?;
        let card_holder_name = card
            .card_holder_name
            .clone()
            .expose_option()
            .unwrap_or_default();
        let value1 = payment_methods::mk_card_value1(
            card_number,
            card_exp_year,
            card_exp_month,
            Some(card_holder_name),
            None,
            None,
            None,
        )
        .change_context(errors::ApiErrorResponse::InternalServerError)
        .attach_printable("Error getting Value1 for locker")?;
        let value2 = payment_methods::mk_card_value2(
            None,
            None,
            None,
            Some(pm.customer_id.clone()),
            Some(pm.payment_method_id.to_string()),
        )
        .change_context(errors::ApiErrorResponse::InternalServerError)
        .attach_printable("Error getting Value2 for locker")?;

        let value1 = vault::VaultPaymentMethod::Card(value1);
        let value2 = vault::VaultPaymentMethod::Card(value2);

        let value1 = value1
            .encode_to_string_of_json()
            .change_context(errors::ApiErrorResponse::InternalServerError)
            .attach_printable("Wrapped value1 construction failed when saving card to locker")?;

        let value2 = value2
            .encode_to_string_of_json()
            .change_context(errors::ApiErrorResponse::InternalServerError)
            .attach_printable("Wrapped value2 construction failed when saving card to locker")?;

        let lookup_key = vault::create_tokenize(
            state,
            value1,
            Some(value2),
            payment_token.to_string(),
            merchant_key_store.key.get_inner(),
        )
        .await?;
        vault::add_delete_tokenized_data_task(
            &*state.store,
            &lookup_key,
            enums::PaymentMethod::Card,
        )
        .await?;
        metrics::TOKENIZED_DATA_COUNT.add(&metrics::CONTEXT, 1, &[]);
        metrics::TASKS_ADDED_COUNT.add(
            &metrics::CONTEXT,
            1,
            &add_attributes([("flow", "DeleteTokenizeData")]),
        );
        Ok(card)
    }
}

#[instrument(skip_all)]
pub async fn retrieve_payment_method(
    state: routes::SessionState,
    pm: api::PaymentMethodId,
    key_store: domain::MerchantKeyStore,
    merchant_account: domain::MerchantAccount,
) -> errors::RouterResponse<api::PaymentMethodResponse> {
    let db = state.store.as_ref();
    let pm = db
        .find_payment_method(&pm.payment_method_id, merchant_account.storage_scheme)
        .await
        .to_not_found_response(errors::ApiErrorResponse::PaymentMethodNotFound)?;

    let key = key_store.key.peek();
    let card = if pm.payment_method == Some(enums::PaymentMethod::Card) {
        let card_detail = if state.conf.locker.locker_enabled {
            let card = get_card_from_locker(
                &state,
                &pm.customer_id,
                &pm.merchant_id,
                pm.locker_id.as_ref().unwrap_or(&pm.payment_method_id),
            )
            .await
            .change_context(errors::ApiErrorResponse::InternalServerError)
            .attach_printable("Error getting card from card vault")?;
            payment_methods::get_card_detail(&pm, card)
                .change_context(errors::ApiErrorResponse::InternalServerError)
                .attach_printable("Failed while getting card details from locker")?
        } else {
            get_card_details_without_locker_fallback(&pm, key, &state).await?
        };
        Some(card_detail)
    } else {
        None
    };
    Ok(services::ApplicationResponse::Json(
        api::PaymentMethodResponse {
            merchant_id: pm.merchant_id,
            customer_id: Some(pm.customer_id),
            payment_method_id: pm.payment_method_id,
            payment_method: pm.payment_method,
            payment_method_type: pm.payment_method_type,
            payment_method_data: card.map(api::PaymentMethodResponseData::Card),
            metadata: pm.metadata,
            created: Some(pm.created_at),
            recurring_enabled: false,
            installment_payment_enabled: false,
            payment_experience: Some(vec![api_models::enums::PaymentExperience::RedirectToUrl]),
            last_used_at: Some(pm.last_used_at),
            client_secret: pm.client_secret,
        },
    ))
}

#[instrument(skip_all)]
pub async fn delete_payment_method(
    state: routes::SessionState,
    merchant_account: domain::MerchantAccount,
    pm_id: api::PaymentMethodId,
    key_store: domain::MerchantKeyStore,
) -> errors::RouterResponse<api::PaymentMethodDeleteResponse> {
    let db = state.store.as_ref();
    let key = db
        .find_payment_method(
            pm_id.payment_method_id.as_str(),
            merchant_account.storage_scheme,
        )
        .await
        .to_not_found_response(errors::ApiErrorResponse::PaymentMethodNotFound)?;

    let customer = db
        .find_customer_by_customer_id_merchant_id(
            &key.customer_id,
            &merchant_account.merchant_id,
            &key_store,
            merchant_account.storage_scheme,
        )
        .await
        .to_not_found_response(errors::ApiErrorResponse::InternalServerError)
        .attach_printable("Customer not found for the payment method")?;

    if key.payment_method == Some(enums::PaymentMethod::Card) {
        let response = delete_card_from_locker(
            &state,
            &key.customer_id,
            &key.merchant_id,
            key.locker_id.as_ref().unwrap_or(&key.payment_method_id),
        )
        .await?;

        if response.status == "Ok" {
            logger::info!("Card From locker deleted Successfully!");
        } else {
            logger::error!("Error: Deleting Card From Locker!\n{:#?}", response);
            Err(errors::ApiErrorResponse::InternalServerError)?
        }
    }

    db.delete_payment_method_by_merchant_id_payment_method_id(
        &merchant_account.merchant_id,
        pm_id.payment_method_id.as_str(),
    )
    .await
    .to_not_found_response(errors::ApiErrorResponse::PaymentMethodNotFound)?;

    if customer.default_payment_method_id.as_ref() == Some(&pm_id.payment_method_id) {
        let customer_update = CustomerUpdate::UpdateDefaultPaymentMethod {
            default_payment_method_id: Some(None),
        };

        db.update_customer_by_customer_id_merchant_id(
            key.customer_id,
            key.merchant_id,
            customer,
            customer_update,
            &key_store,
            merchant_account.storage_scheme,
        )
        .await
        .change_context(errors::ApiErrorResponse::InternalServerError)
        .attach_printable("Failed to update the default payment method id for the customer")?;
    };

    Ok(services::ApplicationResponse::Json(
        api::PaymentMethodDeleteResponse {
            payment_method_id: key.payment_method_id,
            deleted: true,
        },
    ))
}

pub async fn create_encrypted_data<T>(
    key_store: &domain::MerchantKeyStore,
    data: Option<T>,
) -> Option<Encryption>
where
    T: Debug + serde::Serialize,
{
    let key = key_store.key.get_inner().peek();

    let encrypted_data: Option<Encryption> = data
        .as_ref()
        .map(Encode::encode_to_value)
        .transpose()
        .change_context(errors::StorageError::SerializationFailed)
        .attach_printable("Unable to convert data to a value")
        .unwrap_or_else(|err| {
            logger::error!(err=?err);
            None
        })
        .map(Secret::<_, masking::WithType>::new)
        .async_lift(|inner| encrypt_optional(inner, key))
        .await
        .change_context(errors::StorageError::EncryptionError)
        .attach_printable("Unable to encrypt data")
        .unwrap_or_else(|err| {
            logger::error!(err=?err);
            None
        })
        .map(|details| details.into());

    encrypted_data
}

pub async fn list_countries_currencies_for_connector_payment_method(
    state: routes::SessionState,
    req: ListCountriesCurrenciesRequest,
) -> errors::RouterResponse<ListCountriesCurrenciesResponse> {
    Ok(services::ApplicationResponse::Json(
        list_countries_currencies_for_connector_payment_method_util(
            state.conf.pm_filters.clone(),
            req.connector,
            req.payment_method_type,
        )
        .await,
    ))
}

// This feature will be more efficient as a WASM function rather than as an API.
// So extracting this logic to a separate function so that it can be used in WASM as well.
pub async fn list_countries_currencies_for_connector_payment_method_util(
    connector_filters: settings::ConnectorFilters,
    connector: api_enums::Connector,
    payment_method_type: api_enums::PaymentMethodType,
) -> ListCountriesCurrenciesResponse {
    let payment_method_type =
        settings::PaymentMethodFilterKey::PaymentMethodType(payment_method_type);

    let (currencies, country_codes) = connector_filters
        .0
        .get(&connector.to_string())
        .and_then(|filter| filter.0.get(&payment_method_type))
        .map(|filter| (filter.currency.clone(), filter.country.clone()))
        .unwrap_or_else(|| {
            connector_filters
                .0
                .get("default")
                .and_then(|filter| filter.0.get(&payment_method_type))
                .map_or((None, None), |filter| {
                    (filter.currency.clone(), filter.country.clone())
                })
        });

    let currencies =
        currencies.unwrap_or_else(|| api_enums::Currency::iter().collect::<HashSet<_>>());
    let country_codes =
        country_codes.unwrap_or_else(|| api_enums::CountryAlpha2::iter().collect::<HashSet<_>>());

    ListCountriesCurrenciesResponse {
        currencies,
        countries: country_codes
            .into_iter()
            .map(|country_code| CountryCodeWithName {
                code: country_code,
                name: common_enums::Country::from_alpha2(country_code),
            })
            .collect(),
    }
}

#[async_trait::async_trait]
impl pm_core::PaymentMethodAdd<pm_core::PaymentMethodVaultingData>
    for pm_core::PaymentMethodAddClient
{
    async fn perform_preprocessing(
        &self,
        state: &routes::SessionState,
        req: &api::PaymentMethodCreate,
        merchant_account: &domain::MerchantAccount,
        key_store: &domain::MerchantKeyStore,
        data: pm_core::PaymentMethodVaultingData,
    ) -> errors::RouterResult<pm_core::PaymentMethodVaultingData> {
        let db = &*state.store;
        let pm_id = data.pm_id.clone().get_required_value("payment_method_id")?;
        let _payment_method = req.payment_method.get_required_value("payment_method")?;
        let _pmt = req
            .payment_method_type
            .get_required_value("payment_method_type")?;

        let pm = db
            .find_payment_method(pm_id.as_str(), merchant_account.storage_scheme)
            .await
            .change_context(errors::ApiErrorResponse::PaymentMethodNotFound)
            .attach_printable("Unable to find payment method")?;

        if pm.status != enums::PaymentMethodStatus::AwaitingData {
            return Err((errors::ApiErrorResponse::DuplicatePaymentMethod).into());
        }

        let client_secret = req
            .client_secret
            .clone()
            .get_required_value("client_secret")?;

        let client_secret_expired =
            authenticate_pm_client_secret_and_check_expiry(&client_secret, &pm)?;

        if client_secret_expired {
            return Err((errors::ApiErrorResponse::ClientSecretExpired).into());
        };

        let customer_id = pm.customer_id.clone();

        let customer = db
            .find_customer_by_customer_id_merchant_id(
                &customer_id,
                &merchant_account.merchant_id,
                key_store,
                merchant_account.storage_scheme,
            )
            .await
            .to_not_found_response(errors::ApiErrorResponse::CustomerNotFound)?;

        Ok(pm_core::PaymentMethodVaultingData {
            payment_method: Some(pm),
            customer: Some(customer),
            pm_id: Some(pm_id),
            response: None,
            duplication_check: None,
        })
    }

    async fn vault_payment_method(
        &self,
        state: &routes::SessionState,
        req: &api::PaymentMethodCreate,
        merchant_account: &domain::MerchantAccount,
        key_store: &domain::MerchantKeyStore,
        data: pm_core::PaymentMethodVaultingData,
    ) -> errors::RouterResult<pm_core::PaymentMethodVaultingData> {
        let customer = data.customer.get_required_value("Customer")?;
        let pmd = req
            .payment_method_data
            .clone()
            .get_required_value("payment_method_data")?;

        let (resp, duplication_check) = match &pmd {
            #[cfg(feature = "payouts")]
            api::PaymentMethodCreateData::BankTransfer(bank) => add_bank_to_locker(
                &state,
                req.clone(),
                &merchant_account,
                &key_store,
                bank,
                &customer.customer_id,
            )
            .await
            .change_context(errors::ApiErrorResponse::InternalServerError)
            .attach_printable("Add PaymentMethod Failed"),
            api::PaymentMethodCreateData::Card(card) => {
                helpers::validate_card_expiry(&card.card_exp_month, &card.card_exp_year)?;
                Box::pin(add_card_to_locker(
                    &state,
                    req.clone(),
                    card,
                    &customer.customer_id,
                    &merchant_account,
                    None,
                ))
                .await
                .change_context(errors::ApiErrorResponse::InternalServerError)
                .attach_printable("Add Card Failed")
            }
            _ => Ok(store_default_payment_method(
                &req,
                &customer.customer_id,
                &merchant_account.merchant_id,
            )),
        }?;

        Ok(pm_core::PaymentMethodVaultingData {
            payment_method: data.payment_method,
            customer: Some(customer),
            response: Some(resp),
            duplication_check,
            pm_id: data.pm_id,
        })
    }

    async fn handle_duplication(
        &self,
        state: &routes::SessionState,
        req: &api::PaymentMethodCreate,
        merchant_account: &domain::MerchantAccount,
        key_store: &domain::MerchantKeyStore,
        data: pm_core::PaymentMethodVaultingData,
    ) -> errors::RouterResult<pm_core::PaymentMethodVaultingData> {
        let db = &*state.store;
        let mut pm_resp = data.response.get_required_value("PaymentMethodResponse")?;
        let duplication_check = data.duplication_check;
        let pm = data.payment_method.get_required_value("PaymentMethod")?;
        let pm_id = pm.payment_method_id.clone();
        let customer = data.customer.get_required_value("Customer")?;
        let pmd = req
            .payment_method_data
            .clone()
            .get_required_value("payment_method_data")?;

        let resp = match duplication_check {
            Some(payment_methods::DataDuplicationCheck::Duplicated) => {
                let pm_update = storage::PaymentMethodUpdate::StatusUpdate {
                    status: Some(enums::PaymentMethodStatus::Inactive),
                };

                db.update_payment_method(pm.clone(), pm_update, merchant_account.storage_scheme)
                    .await
                    .change_context(errors::ApiErrorResponse::InternalServerError)
                    .attach_printable("Failed to add payment method in db")?;

                get_or_insert_payment_method(
                    db,
                    req.clone(),
                    &mut pm_resp,
                    &merchant_account,
                    &customer.customer_id,
                    &key_store,
                )
                .await?;

                pm_resp
            }
            Some(payment_methods::DataDuplicationCheck::MetaDataChanged) => {
                let req_card = match &pmd {
                    api::PaymentMethodCreateData::Card(card) => Some(card.clone()),
                    _ => None,
                };

                let pm_update = storage::PaymentMethodUpdate::StatusUpdate {
                    status: Some(enums::PaymentMethodStatus::Inactive),
                };

                db.update_payment_method(pm.clone(), pm_update, merchant_account.storage_scheme)
                    .await
                    .change_context(errors::ApiErrorResponse::InternalServerError)
                    .attach_printable("Failed to add payment method in db")?;

                let existing_pm = get_or_insert_payment_method(
                    db,
                    req.clone(),
                    &mut pm_resp,
                    &merchant_account,
                    &customer.customer_id,
                    &key_store,
                )
                .await?;

                pm_resp.client_secret = existing_pm.client_secret.clone();

                if let Some(card) = req_card {
                    delete_card_from_locker(
                        &state,
                        &customer.customer_id,
                        &merchant_account.merchant_id,
                        existing_pm
                            .locker_id
                            .as_ref()
                            .unwrap_or(&existing_pm.payment_method_id),
                    )
                    .await?;

                    let add_card_resp = add_card_hs(
                        &state,
                        req.clone(),
                        &card,
                        &customer.customer_id,
                        &merchant_account,
                        api::enums::LockerChoice::HyperswitchCardVault,
                        Some(
                            existing_pm
                                .locker_id
                                .as_ref()
                                .unwrap_or(&existing_pm.payment_method_id),
                        ),
                    )
                    .await;

                    if let Err(err) = add_card_resp {
                        logger::error!(vault_err=?err);
                        db.delete_payment_method_by_merchant_id_payment_method_id(
                            &merchant_account.merchant_id,
                            &pm_resp.payment_method_id,
                        )
                        .await
                        .to_not_found_response(errors::ApiErrorResponse::PaymentMethodNotFound)?;

                        Err(report!(errors::ApiErrorResponse::InternalServerError)
                            .attach_printable("Failed while updating card metadata changes"))?
                    };

                    let updated_card = Some(api::CardDetailFromLocker {
                        scheme: None,
                        last4_digits: Some(card.card_number.get_last4()),
                        issuer_country: None,
                        card_number: Some(card.card_number),
                        expiry_month: Some(card.card_exp_month),
                        expiry_year: Some(card.card_exp_year),
                        card_token: None,
                        card_fingerprint: None,
                        card_holder_name: card.card_holder_name,
                        nick_name: card.nick_name,
                        card_network: None,
                        card_isin: None,
                        card_issuer: None,
                        card_type: None,
                        saved_to_locker: true,
                    });

                    let updated_pmd = updated_card.as_ref().map(|card| {
                        PaymentMethodsData::Card(CardDetailsPaymentMethod::from(card.clone()))
                    });
                    let pm_data_encrypted = create_encrypted_data(&key_store, updated_pmd).await;

                    let pm_update = storage::PaymentMethodUpdate::PaymentMethodDataUpdate {
                        payment_method_data: pm_data_encrypted,
                    };

                    db.update_payment_method(
                        existing_pm,
                        pm_update,
                        merchant_account.storage_scheme,
                    )
                    .await
                    .change_context(errors::ApiErrorResponse::InternalServerError)
                    .attach_printable("Failed to add payment method in db")?;
                }

                pm_resp
            }
            None => {
                let locker_id = pm_resp.payment_method_id.clone();
                pm_resp.payment_method_id.clone_from(&pm_id);
                pm_resp.client_secret = req.client_secret.clone();

                let req_card = match &pmd {
                    api::PaymentMethodCreateData::Card(card) => Some(card.clone()),
                    _ => None,
                };

                let pm_data_encrypted = if let Some(card) = req_card {
                    let card_isin = card.card_number.get_card_isin();

                    let card_info = db
                        .get_card_info(card_isin.as_str())
                        .await
                        .change_context(errors::ApiErrorResponse::InternalServerError)
                        .attach_printable("Failed to get card info")?;

                    let updated_card = CardDetailsPaymentMethod {
                        issuer_country: card_info
                            .as_ref()
                            .and_then(|ci| ci.card_issuing_country.clone()),
                        last4_digits: Some(card.card_number.get_last4()),
                        expiry_month: Some(card.card_exp_month),
                        expiry_year: Some(card.card_exp_year),
                        nick_name: card.nick_name,
                        card_holder_name: card.card_holder_name,
                        card_network: card_info.as_ref().and_then(|ci| ci.card_network.clone()),
                        card_isin: Some(card_isin),
                        card_issuer: card_info.as_ref().and_then(|ci| ci.card_issuer.clone()),
                        card_type: card_info.as_ref().and_then(|ci| ci.card_type.clone()),
                        saved_to_locker: true,
                    };

                    let updated_pmd = Some(PaymentMethodsData::Card(updated_card));
                    create_encrypted_data(&key_store, updated_pmd).await
                } else {
                    None
                };

                let pm_update = storage::PaymentMethodUpdate::AdditionalDataUpdate {
                    payment_method_data: pm_data_encrypted,
                    status: Some(enums::PaymentMethodStatus::Active),
                    locker_id: Some(locker_id),
                    payment_method: req.payment_method,
                    payment_method_issuer: req.payment_method_issuer.clone(),
                    payment_method_type: req.payment_method_type,
                };

                db.update_payment_method(pm.clone(), pm_update, merchant_account.storage_scheme)
                    .await
                    .change_context(errors::ApiErrorResponse::InternalServerError)
                    .attach_printable("Failed to add payment method in db")?;

                if customer.default_payment_method_id.is_none() {
                    let _ = set_default_payment_method(
                                db,
                                merchant_account.merchant_id.clone(),
                                key_store.clone(),
                                &customer.customer_id,
                                pm_id.clone(),
                                merchant_account.storage_scheme,
                            )
                            .await
                            .map_err(
                                |err| logger::error!(error=?err,"Failed to set the payment method as default"),
                            );
                }

                pm_resp
            }
        };

        Ok(pm_core::PaymentMethodVaultingData {
            payment_method: Some(pm),
            customer: Some(customer),
            response: Some(resp),
            pm_id: Some(pm_id),
            duplication_check,
        })
    }
}

#[async_trait::async_trait]
impl pm_core::PaymentMethodAdd<pm_core::PaymentMethodVaultingData>
    for pm_core::PaymentMethodAddServer
{
    async fn perform_preprocessing(
        &self,
        state: &routes::SessionState,
        req: &api::PaymentMethodCreate,
        merchant_account: &domain::MerchantAccount,
        key_store: &domain::MerchantKeyStore,
        _data: pm_core::PaymentMethodVaultingData,
    ) -> errors::RouterResult<pm_core::PaymentMethodVaultingData> {
        let db = &*state.store;
        let customer_id = req.customer_id.clone().get_required_value("customer_id")?;
        let _payment_method = req.payment_method.get_required_value("payment_method")?;
        let _pmt = req
            .payment_method_type
            .get_required_value("payment_method_type")?;
        let customer = db
            .find_customer_by_customer_id_merchant_id(
                &customer_id,
                &merchant_account.merchant_id,
                key_store,
                merchant_account.storage_scheme,
            )
            .await
            .to_not_found_response(errors::ApiErrorResponse::CustomerNotFound)?;

        Ok(pm_core::PaymentMethodVaultingData {
            payment_method: None,
            customer: Some(customer),
            response: None,
            pm_id: None,
            duplication_check: None,
        })
    }

    async fn vault_payment_method(
        &self,
        state: &routes::SessionState,
        req: &api::PaymentMethodCreate,
        merchant_account: &domain::MerchantAccount,
        key_store: &domain::MerchantKeyStore,
        data: pm_core::PaymentMethodVaultingData,
    ) -> errors::RouterResult<pm_core::PaymentMethodVaultingData> {
        let customer = data.customer.get_required_value("Customer")?;
        let pmd = req
            .payment_method_data
            .clone()
            .get_required_value("payment_method_data")?;

        let (resp, duplication_check) = match &pmd {
            #[cfg(feature = "payouts")]
            api::PaymentMethodCreateData::BankTransfer(bank) => add_bank_to_locker(
                &state,
                req.clone(),
                merchant_account,
                key_store,
                bank,
                &customer.customer_id,
            )
            .await
            .change_context(errors::ApiErrorResponse::InternalServerError)
            .attach_printable("Add PaymentMethod Failed"),
            api::PaymentMethodCreateData::Card(card) => {
                helpers::validate_card_expiry(&card.card_exp_month, &card.card_exp_year)?;
                Box::pin(add_card_to_locker(
                    &state,
                    req.clone(),
                    &card,
                    &customer.customer_id,
                    merchant_account,
                    None,
                ))
                .await
                .change_context(errors::ApiErrorResponse::InternalServerError)
                .attach_printable("Add Card Failed")
            }
            _ => Ok(store_default_payment_method(
                &req,
                &customer.customer_id,
                &merchant_account.merchant_id,
            )),
        }?;

        Ok(pm_core::PaymentMethodVaultingData {
            payment_method: data.payment_method,
            customer: Some(customer),
            response: Some(resp),
            duplication_check,
            pm_id: data.pm_id,
        })
    }

    async fn handle_duplication(
        &self,
        state: &routes::SessionState,
        req: &api::PaymentMethodCreate,
        merchant_account: &domain::MerchantAccount,
        key_store: &domain::MerchantKeyStore,
        data: pm_core::PaymentMethodVaultingData,
    ) -> errors::RouterResult<pm_core::PaymentMethodVaultingData> {
        let db = &*state.store;
        let customer = data.customer.get_required_value("Customer")?;
        let mut resp = data.response.get_required_value("PaymentMethodResponse")?;
        let pmd = req
            .payment_method_data
            .clone()
            .get_required_value("payment_method_data")?;

        let pm = match &data.duplication_check {
            Some(duplication_check) => match duplication_check {
                &payment_methods::DataDuplicationCheck::Duplicated => {
                    let existing_pm = get_or_insert_payment_method(
                        db,
                        req.clone(),
                        &mut resp,
                        &merchant_account,
                        &customer.customer_id,
                        key_store,
                    )
                    .await?;

                    resp.client_secret = existing_pm.client_secret;
                    None
                }
                &payment_methods::DataDuplicationCheck::MetaDataChanged => {
                    let req_card = match &pmd {
                        api::PaymentMethodCreateData::Card(card) => Some(card.clone()),
                        _ => None,
                    };

                    if let Some(card) = req_card {
                        let existing_pm = get_or_insert_payment_method(
                            db,
                            req.clone(),
                            &mut resp,
                            &merchant_account,
                            &customer.customer_id,
                            key_store,
                        )
                        .await?;

                        let client_secret = existing_pm.client_secret.clone();

                        delete_card_from_locker(
                            &state,
                            &customer.customer_id,
                            &merchant_account.merchant_id,
                            existing_pm
                                .locker_id
                                .as_ref()
                                .unwrap_or(&existing_pm.payment_method_id),
                        )
                        .await?;

                        let add_card_resp = add_card_hs(
                            &state,
                            req.clone(),
                            &card,
                            &customer.customer_id,
                            &merchant_account,
                            api::enums::LockerChoice::HyperswitchCardVault,
                            Some(
                                existing_pm
                                    .locker_id
                                    .as_ref()
                                    .unwrap_or(&existing_pm.payment_method_id),
                            ),
                        )
                        .await;

                        if let Err(err) = add_card_resp {
                            logger::error!(vault_err=?err);
                            db.delete_payment_method_by_merchant_id_payment_method_id(
                                &merchant_account.merchant_id,
                                &resp.payment_method_id,
                            )
                            .await
                            .to_not_found_response(
                                errors::ApiErrorResponse::PaymentMethodNotFound,
                            )?;

                            Err(report!(errors::ApiErrorResponse::InternalServerError)
                                .attach_printable("Failed while updating card metadata changes"))?
                        };

                        let updated_card = Some(api::CardDetailFromLocker {
                            scheme: None,
                            last4_digits: Some(card.card_number.get_last4()),
                            issuer_country: None,
                            card_number: Some(card.card_number),
                            expiry_month: Some(card.card_exp_month),
                            expiry_year: Some(card.card_exp_year),
                            card_token: None,
                            card_fingerprint: None,
                            card_holder_name: card.card_holder_name,
                            nick_name: card.nick_name,
                            card_network: None,
                            card_isin: None,
                            card_issuer: None,
                            card_type: None,
                            saved_to_locker: true,
                        });

                        let updated_pmd = updated_card.as_ref().map(|card| {
                            PaymentMethodsData::Card(CardDetailsPaymentMethod::from(card.clone()))
                        });
                        let pm_data_encrypted = create_encrypted_data(key_store, updated_pmd).await;

                        let pm_update = storage::PaymentMethodUpdate::PaymentMethodDataUpdate {
                            payment_method_data: pm_data_encrypted,
                        };

                        db.update_payment_method(
                            existing_pm,
                            pm_update,
                            merchant_account.storage_scheme,
                        )
                        .await
                        .change_context(errors::ApiErrorResponse::InternalServerError)
                        .attach_printable("Failed to add payment method in db")?;

                        resp.client_secret = client_secret;
                    }

                    None
                }
            },
            None => {
                let pm_metadata = resp.metadata.as_ref().map(|data| data.peek());

                let locker_id = if resp.payment_method == Some(api_enums::PaymentMethod::Card)
                    || resp.payment_method == Some(api_enums::PaymentMethod::BankTransfer)
                {
                    Some(resp.payment_method_id)
                } else {
                    None
                };
                resp.payment_method_id = generate_id(consts::ID_LENGTH, "pm");
                let pm = insert_payment_method(
                    db,
                    &resp,
                    req.clone(),
                    &key_store,
                    &merchant_account.merchant_id,
                    &customer.customer_id,
                    pm_metadata.cloned(),
                    None,
                    locker_id,
                    None,
                    None,
                    merchant_account.storage_scheme,
                    None,
                )
                .await?;

                resp.client_secret = pm.client_secret.clone();
                Some(pm)
            }
        };

        Ok(pm_core::PaymentMethodVaultingData {
            payment_method: pm,
            customer: Some(customer),
            response: Some(resp),
            duplication_check: data.duplication_check,
            pm_id: data.pm_id,
        })
    }
}<|MERGE_RESOLUTION|>--- conflicted
+++ resolved
@@ -46,13 +46,8 @@
     core::{
         errors::{self, StorageErrorExt},
         payment_methods::{
-<<<<<<< HEAD
-            self as pm_core, transformers as payment_methods,
-            utils::{get_merchant_pm_filter_graph, make_pm_graph, refresh_pm_filters_cache},
-            vault,
-=======
-            add_payment_method_status_update_task, transformers as payment_methods, vault,
->>>>>>> 4ccd25d0
+            self as pm_core, add_payment_method_status_update_task,
+            transformers as payment_methods, vault,
         },
         payments::{
             helpers,
@@ -598,32 +593,21 @@
                             .attach_printable("Failed while updating card metadata changes"))?
                     };
 
-                    let existing_pm_data = get_card_details_without_locker_fallback(
-                        &existing_pm,
-                        key_store.key.peek(),
-                        &state,
-                    )
-                    .await?;
-
                     let updated_card = Some(api::CardDetailFromLocker {
-                        scheme: existing_pm.scheme.clone(),
+                        scheme: None,
                         last4_digits: Some(card.card_number.get_last4()),
-                        issuer_country: card
-                            .card_issuing_country
-                            .or(existing_pm_data.issuer_country),
-                        card_isin: Some(card.card_number.get_card_isin()),
+                        issuer_country: None,
                         card_number: Some(card.card_number),
                         expiry_month: Some(card.card_exp_month),
                         expiry_year: Some(card.card_exp_year),
                         card_token: None,
                         card_fingerprint: None,
-                        card_holder_name: card
-                            .card_holder_name
-                            .or(existing_pm_data.card_holder_name),
-                        nick_name: card.nick_name.or(existing_pm_data.nick_name),
-                        card_network: card.card_network.or(existing_pm_data.card_network),
-                        card_issuer: card.card_issuer.or(existing_pm_data.card_issuer),
-                        card_type: card.card_type.or(existing_pm_data.card_type),
+                        card_holder_name: card.card_holder_name,
+                        nick_name: card.nick_name,
+                        card_network: None,
+                        card_isin: None,
+                        card_issuer: None,
+                        card_type: None,
                         saved_to_locker: true,
                     });
 
@@ -869,21 +853,32 @@
                             .attach_printable("Failed while updating card metadata changes"))?
                     };
 
+                    let existing_pm_data = get_card_details_without_locker_fallback(
+                        &existing_pm,
+                        key_store.key.peek(),
+                        &state,
+                    )
+                    .await?;
+
                     let updated_card = Some(api::CardDetailFromLocker {
-                        scheme: None,
+                        scheme: existing_pm.scheme.clone(),
                         last4_digits: Some(card.card_number.get_last4()),
-                        issuer_country: None,
+                        issuer_country: card
+                            .card_issuing_country
+                            .or(existing_pm_data.issuer_country),
+                        card_isin: Some(card.card_number.get_card_isin()),
                         card_number: Some(card.card_number),
                         expiry_month: Some(card.card_exp_month),
                         expiry_year: Some(card.card_exp_year),
                         card_token: None,
                         card_fingerprint: None,
-                        card_holder_name: card.card_holder_name,
-                        nick_name: card.nick_name,
-                        card_network: None,
-                        card_isin: None,
-                        card_issuer: None,
-                        card_type: None,
+                        card_holder_name: card
+                            .card_holder_name
+                            .or(existing_pm_data.card_holder_name),
+                        nick_name: card.nick_name.or(existing_pm_data.nick_name),
+                        card_network: card.card_network.or(existing_pm_data.card_network),
+                        card_issuer: card.card_issuer.or(existing_pm_data.card_issuer),
+                        card_type: card.card_type.or(existing_pm_data.card_type),
                         saved_to_locker: true,
                     });
 
