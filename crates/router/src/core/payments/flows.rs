pub mod approve_flow;
pub mod authorize_flow;
pub mod cancel_flow;
pub mod capture_flow;
pub mod complete_authorize_flow;
pub mod incremental_authorization_flow;
pub mod post_session_tokens_flow;
pub mod psync_flow;
pub mod reject_flow;
pub mod session_flow;
pub mod session_update_flow;
pub mod setup_mandate_flow;

use async_trait::async_trait;
use hyperswitch_domain_models::{
    mandates::CustomerAcceptance,
    router_flow_types::{PostAuthenticate, PreAuthenticate},
    router_request_types::PaymentsCaptureData,
};
use hyperswitch_interfaces::api::{
    payouts::Payouts, UasPostAuthentication, UasPreAuthentication, UnifiedAuthenticationService,
};

#[cfg(feature = "frm")]
use crate::types::fraud_check as frm_types;
use crate::{
    connector,
    core::{
        errors::{ApiErrorResponse, ConnectorError, CustomResult, RouterResult},
        payments::{self, helpers},
    },
    logger,
    routes::SessionState,
    services, types as router_types,
    types::{self, api, api::enums as api_enums, domain},
};

#[async_trait]
#[allow(clippy::too_many_arguments)]
pub trait ConstructFlowSpecificData<F, Req, Res> {
    #[cfg(feature = "v1")]
    async fn construct_router_data<'a>(
        &self,
        state: &SessionState,
        connector_id: &str,
        merchant_account: &domain::MerchantAccount,
        key_store: &domain::MerchantKeyStore,
        customer: &Option<domain::Customer>,
        merchant_connector_account: &helpers::MerchantConnectorAccountType,
        merchant_recipient_data: Option<types::MerchantRecipientData>,
        header_payload: Option<hyperswitch_domain_models::payments::HeaderPayload>,
    ) -> RouterResult<types::RouterData<F, Req, Res>>;

    #[cfg(feature = "v2")]
    async fn construct_router_data<'a>(
        &self,
        _state: &SessionState,
        _connector_id: &str,
        _merchant_account: &domain::MerchantAccount,
        _key_store: &domain::MerchantKeyStore,
        _customer: &Option<domain::Customer>,
        _merchant_connector_account: &domain::MerchantConnectorAccount,
        _merchant_recipient_data: Option<types::MerchantRecipientData>,
        _header_payload: Option<hyperswitch_domain_models::payments::HeaderPayload>,
    ) -> RouterResult<types::RouterData<F, Req, Res>>;

    async fn get_merchant_recipient_data<'a>(
        &self,
        state: &SessionState,
        merchant_account: &domain::MerchantAccount,
        key_store: &domain::MerchantKeyStore,
        merchant_connector_account: &helpers::MerchantConnectorAccountType,
        connector: &api::ConnectorData,
    ) -> RouterResult<Option<types::MerchantRecipientData>>;
}

#[allow(clippy::too_many_arguments)]
#[async_trait]
pub trait Feature<F, T> {
    async fn decide_flows<'a>(
        self,
        state: &SessionState,
        connector: &api::ConnectorData,
        call_connector_action: payments::CallConnectorAction,
        connector_request: Option<services::Request>,
        business_profile: &domain::Profile,
        header_payload: hyperswitch_domain_models::payments::HeaderPayload,
    ) -> RouterResult<Self>
    where
        Self: Sized,
        F: Clone,
        dyn api::Connector: services::ConnectorIntegration<F, T, types::PaymentsResponseData>;

    async fn add_access_token<'a>(
        &self,
        state: &SessionState,
        connector: &api::ConnectorData,
        merchant_account: &domain::MerchantAccount,
        creds_identifier: Option<&str>,
    ) -> RouterResult<types::AddAccessTokenResult>
    where
        F: Clone,
        Self: Sized,
        dyn api::Connector: services::ConnectorIntegration<F, T, types::PaymentsResponseData>;

    async fn add_session_token<'a>(
        self,
        _state: &SessionState,
        _connector: &api::ConnectorData,
    ) -> RouterResult<Self>
    where
        F: Clone,
        Self: Sized,
        dyn api::Connector: services::ConnectorIntegration<F, T, types::PaymentsResponseData>,
    {
        Ok(self)
    }

    async fn add_payment_method_token<'a>(
        &mut self,
        _state: &SessionState,
        _connector: &api::ConnectorData,
        _tokenization_action: &payments::TokenizationAction,
        _should_continue_payment: bool,
    ) -> RouterResult<types::PaymentMethodTokenResult>
    where
        F: Clone,
        Self: Sized,
        dyn api::Connector: services::ConnectorIntegration<F, T, types::PaymentsResponseData>,
    {
        Ok(types::PaymentMethodTokenResult {
            payment_method_token_result: Ok(None),
            is_payment_method_tokenization_performed: false,
        })
    }

    async fn preprocessing_steps<'a>(
        self,
        _state: &SessionState,
        _connector: &api::ConnectorData,
    ) -> RouterResult<Self>
    where
        F: Clone,
        Self: Sized,
        dyn api::Connector: services::ConnectorIntegration<F, T, types::PaymentsResponseData>,
    {
        Ok(self)
    }

    async fn postprocessing_steps<'a>(
        self,
        _state: &SessionState,
        _connector: &api::ConnectorData,
    ) -> RouterResult<Self>
    where
        F: Clone,
        Self: Sized,
        dyn api::Connector: services::ConnectorIntegration<F, T, types::PaymentsResponseData>,
    {
        Ok(self)
    }

    async fn create_connector_customer<'a>(
        &self,
        _state: &SessionState,
        _connector: &api::ConnectorData,
    ) -> RouterResult<Option<String>>
    where
        F: Clone,
        Self: Sized,
        dyn api::Connector: services::ConnectorIntegration<F, T, types::PaymentsResponseData>,
    {
        Ok(None)
    }

    /// Returns the connector request and a bool which specifies whether to proceed with further
    async fn build_flow_specific_connector_request(
        &mut self,
        _state: &SessionState,
        _connector: &api::ConnectorData,
        _call_connector_action: payments::CallConnectorAction,
    ) -> RouterResult<(Option<services::Request>, bool)> {
        Ok((None, true))
    }
}

macro_rules! default_imp_for_complete_authorize {
    ($($path:ident::$connector:ident),*) => {
        $(
            impl api::PaymentsCompleteAuthorize for $path::$connector {}
            impl
            services::ConnectorIntegration<
            api::CompleteAuthorize,
            types::CompleteAuthorizeData,
            types::PaymentsResponseData,
        > for $path::$connector
        {}
    )*
    };
}

#[cfg(feature = "dummy_connector")]
impl<const T: u8> api::PaymentsCompleteAuthorize for connector::DummyConnector<T> {}
#[cfg(feature = "dummy_connector")]
impl<const T: u8>
    services::ConnectorIntegration<
        api::CompleteAuthorize,
        types::CompleteAuthorizeData,
        types::PaymentsResponseData,
    > for connector::DummyConnector<T>
{
}

default_imp_for_complete_authorize!(
    connector::Adyenplatform,
    connector::Aci,
    connector::Adyen,
    connector::Bankofamerica,
    connector::Checkout,
    connector::Datatrans,
    connector::Ebanx,
    connector::Gpayments,
    connector::Iatapay,
    connector::Itaubank,
    connector::Klarna,
    connector::Mifinity,
    connector::Netcetera,
    connector::Noon,
    connector::Opayo,
    connector::Opennode,
    connector::Payone,
    connector::Placetopay,
    connector::Plaid,
    connector::Riskified,
    connector::Signifyd,
    connector::Stripe,
    connector::Threedsecureio,
    connector::Trustpay,
    connector::Wise,
    connector::Wellsfargo,
    connector::Wellsfargopayout
);
macro_rules! default_imp_for_webhook_source_verification {
    ($($path:ident::$connector:ident),*) => {
        $(
            impl api::ConnectorVerifyWebhookSource for $path::$connector {}
            impl
            services::ConnectorIntegration<
            api::VerifyWebhookSource,
            types::VerifyWebhookSourceRequestData,
            types::VerifyWebhookSourceResponseData,
        > for $path::$connector
        {}
    )*
    };
}

#[cfg(feature = "dummy_connector")]
impl<const T: u8> api::ConnectorVerifyWebhookSource for connector::DummyConnector<T> {}
#[cfg(feature = "dummy_connector")]
impl<const T: u8>
    services::ConnectorIntegration<
        api::VerifyWebhookSource,
        types::VerifyWebhookSourceRequestData,
        types::VerifyWebhookSourceResponseData,
    > for connector::DummyConnector<T>
{
}
default_imp_for_webhook_source_verification!(
    connector::Adyenplatform,
    connector::Aci,
    connector::Adyen,
    connector::Authorizedotnet,
    connector::Bankofamerica,
    connector::Bluesnap,
    connector::Braintree,
    connector::Checkout,
    connector::Cybersource,
    connector::Datatrans,
    connector::Ebanx,
    connector::Globalpay,
    connector::Gpayments,
    connector::Iatapay,
    connector::Itaubank,
    connector::Klarna,
    connector::Mifinity,
    connector::Netcetera,
    connector::Nmi,
    connector::Noon,
    connector::Nuvei,
    connector::Opayo,
    connector::Opennode,
    connector::Paybox,
    connector::Payme,
    connector::Payone,
    connector::Placetopay,
    connector::Plaid,
    connector::Riskified,
    connector::Signifyd,
    connector::Stripe,
    connector::Threedsecureio,
    connector::Trustpay,
    connector::Wellsfargo,
    connector::Wellsfargopayout,
    connector::Wise
);

macro_rules! default_imp_for_create_customer {
    ($($path:ident::$connector:ident),*) => {
        $(
            impl api::ConnectorCustomer for $path::$connector {}
            impl
            services::ConnectorIntegration<
            api::CreateConnectorCustomer,
            types::ConnectorCustomerData,
            types::PaymentsResponseData,
        > for $path::$connector
        {}
    )*
    };
}

#[cfg(feature = "dummy_connector")]
impl<const T: u8> api::ConnectorCustomer for connector::DummyConnector<T> {}
#[cfg(feature = "dummy_connector")]
impl<const T: u8>
    services::ConnectorIntegration<
        api::CreateConnectorCustomer,
        types::ConnectorCustomerData,
        types::PaymentsResponseData,
    > for connector::DummyConnector<T>
{
}

default_imp_for_create_customer!(
    connector::Adyenplatform,
    connector::Aci,
    connector::Adyen,
    connector::Authorizedotnet,
    connector::Bankofamerica,
    connector::Bluesnap,
    connector::Braintree,
    connector::Checkout,
    connector::Cybersource,
    connector::Datatrans,
    connector::Ebanx,
    connector::Globalpay,
    connector::Gpayments,
    connector::Iatapay,
    connector::Itaubank,
    connector::Klarna,
    connector::Mifinity,
    connector::Netcetera,
    connector::Nmi,
    connector::Noon,
    connector::Nuvei,
    connector::Opayo,
    connector::Opennode,
    connector::Paybox,
    connector::Payme,
    connector::Payone,
    connector::Paypal,
    connector::Placetopay,
    connector::Plaid,
    connector::Riskified,
    connector::Signifyd,
    connector::Threedsecureio,
    connector::Trustpay,
    connector::Wellsfargo,
    connector::Wellsfargopayout,
    connector::Wise
);

macro_rules! default_imp_for_connector_redirect_response {
    ($($path:ident::$connector:ident),*) => {
        $(
            impl services::ConnectorRedirectResponse for $path::$connector {
                fn get_flow_type(
                    &self,
                    _query_params: &str,
                    _json_payload: Option<serde_json::Value>,
                    _action: services::PaymentAction
                ) -> CustomResult<payments::CallConnectorAction, ConnectorError> {
                    Ok(payments::CallConnectorAction::Trigger)
                }
            }
    )*
    };
}

#[cfg(feature = "dummy_connector")]
impl<const T: u8> services::ConnectorRedirectResponse for connector::DummyConnector<T> {
    fn get_flow_type(
        &self,
        _query_params: &str,
        _json_payload: Option<serde_json::Value>,
        _action: services::PaymentAction,
    ) -> CustomResult<payments::CallConnectorAction, ConnectorError> {
        Ok(payments::CallConnectorAction::Trigger)
    }
}

default_imp_for_connector_redirect_response!(
    connector::Adyenplatform,
    connector::Aci,
    connector::Adyen,
    connector::Bankofamerica,
    connector::Cybersource,
    connector::Datatrans,
    connector::Ebanx,
    connector::Gpayments,
    connector::Iatapay,
    connector::Itaubank,
    connector::Klarna,
    connector::Mifinity,
    connector::Netcetera,
    connector::Opayo,
    connector::Opennode,
    connector::Payone,
    connector::Placetopay,
    connector::Plaid,
    connector::Riskified,
    connector::Signifyd,
    connector::Threedsecureio,
    connector::Wellsfargo,
    connector::Wellsfargopayout,
    connector::Wise
);

macro_rules! default_imp_for_connector_request_id {
    ($($path:ident::$connector:ident),*) => {
        $(
            impl api::ConnectorTransactionId for $path::$connector {}
    )*
    };
}

#[cfg(feature = "dummy_connector")]
impl<const T: u8> api::ConnectorTransactionId for connector::DummyConnector<T> {}

default_imp_for_connector_request_id!(
    connector::Adyenplatform,
    connector::Aci,
    connector::Adyen,
    connector::Airwallex,
    connector::Amazonpay,
    connector::Authorizedotnet,
    connector::Bambora,
    connector::Bamboraapac,
    connector::Bankofamerica,
    connector::Billwerk,
    connector::Bitpay,
    connector::Bluesnap,
    connector::Boku,
    connector::Braintree,
    connector::Cashtocode,
    connector::Checkout,
    connector::Coinbase,
    connector::Cryptopay,
    connector::Cybersource,
    connector::Datatrans,
    connector::Deutschebank,
    connector::Digitalvirgo,
    connector::Dlocal,
    connector::Ebanx,
    connector::Elavon,
    connector::Fiserv,
    connector::Fiservemea,
    connector::Fiuu,
    connector::Forte,
    connector::Globalpay,
    connector::Globepay,
    connector::Gocardless,
    connector::Gpayments,
    connector::Iatapay,
    connector::Inespay,
    connector::Itaubank,
    connector::Jpmorgan,
    connector::Klarna,
    connector::Mifinity,
    connector::Mollie,
    connector::Multisafepay,
    connector::Netcetera,
    connector::Nexixpay,
    connector::Nmi,
    connector::Nomupay,
    connector::Noon,
    connector::Novalnet,
    connector::Nuvei,
    connector::Opayo,
    connector::Opennode,
    connector::Paybox,
    connector::Payeezy,
    connector::Payme,
    connector::Payone,
    connector::Paypal,
    connector::Payu,
    connector::Placetopay,
    connector::Plaid,
    connector::Powertranz,
    connector::Prophetpay,
    connector::Rapyd,
    connector::Razorpay,
    connector::Redsys,
    connector::Riskified,
    connector::Shift4,
    connector::Signifyd,
    connector::Square,
    connector::Stax,
    connector::Stripe,
    connector::Taxjar,
    connector::Threedsecureio,
    connector::Trustpay,
    connector::Tsys,
    connector::UnifiedAuthenticationService,
    connector::Volt,
    connector::Wellsfargo,
    connector::Wellsfargopayout,
    connector::Wise,
    connector::Worldline,
    connector::Worldpay,
    connector::Zen,
    connector::Zsl,
    connector::CtpMastercard
);

macro_rules! default_imp_for_accept_dispute {
    ($($path:ident::$connector:ident),*) => {
        $(
            impl api::Dispute for $path::$connector {}
            impl api::AcceptDispute for $path::$connector {}
            impl
                services::ConnectorIntegration<
                api::Accept,
                types::AcceptDisputeRequestData,
                types::AcceptDisputeResponse,
            > for $path::$connector
            {}
    )*
    };
}

#[cfg(feature = "dummy_connector")]
impl<const T: u8> api::Dispute for connector::DummyConnector<T> {}
#[cfg(feature = "dummy_connector")]
impl<const T: u8> api::AcceptDispute for connector::DummyConnector<T> {}
#[cfg(feature = "dummy_connector")]
impl<const T: u8>
    services::ConnectorIntegration<
        api::Accept,
        types::AcceptDisputeRequestData,
        types::AcceptDisputeResponse,
    > for connector::DummyConnector<T>
{
}

default_imp_for_accept_dispute!(
    connector::Adyenplatform,
    connector::Aci,
    connector::Authorizedotnet,
    connector::Bankofamerica,
    connector::Bluesnap,
    connector::Braintree,
    connector::Cybersource,
    connector::Datatrans,
    connector::Ebanx,
    connector::Globalpay,
    connector::Gpayments,
    connector::Iatapay,
    connector::Itaubank,
    connector::Klarna,
    connector::Mifinity,
    connector::Netcetera,
    connector::Nmi,
    connector::Noon,
    connector::Nuvei,
    connector::Opayo,
    connector::Opennode,
    connector::Paybox,
    connector::Payme,
    connector::Payone,
    connector::Paypal,
    connector::Placetopay,
    connector::Plaid,
    connector::Riskified,
    connector::Signifyd,
    connector::Stripe,
    connector::Threedsecureio,
    connector::Trustpay,
    connector::Wellsfargo,
    connector::Wellsfargopayout,
    connector::Wise
);

macro_rules! default_imp_for_file_upload {
    ($($path:ident::$connector:ident),*) => {
        $(
            impl api::FileUpload for $path::$connector {}
            impl api::UploadFile for $path::$connector {}
            impl
                services::ConnectorIntegration<
                api::Upload,
                types::UploadFileRequestData,
                types::UploadFileResponse,
            > for $path::$connector
            {}
            impl api::RetrieveFile for $path::$connector {}
            impl
                services::ConnectorIntegration<
                api::Retrieve,
                types::RetrieveFileRequestData,
                types::RetrieveFileResponse,
            > for $path::$connector
            {}
    )*
    };
}

#[cfg(feature = "dummy_connector")]
impl<const T: u8> api::FileUpload for connector::DummyConnector<T> {}
#[cfg(feature = "dummy_connector")]
impl<const T: u8> api::UploadFile for connector::DummyConnector<T> {}
#[cfg(feature = "dummy_connector")]
impl<const T: u8>
    services::ConnectorIntegration<
        api::Upload,
        types::UploadFileRequestData,
        types::UploadFileResponse,
    > for connector::DummyConnector<T>
{
}
#[cfg(feature = "dummy_connector")]
impl<const T: u8> api::RetrieveFile for connector::DummyConnector<T> {}
#[cfg(feature = "dummy_connector")]
impl<const T: u8>
    services::ConnectorIntegration<
        api::Retrieve,
        types::RetrieveFileRequestData,
        types::RetrieveFileResponse,
    > for connector::DummyConnector<T>
{
}

default_imp_for_file_upload!(
    connector::Adyenplatform,
    connector::Aci,
    connector::Authorizedotnet,
    connector::Bankofamerica,
    connector::Bluesnap,
    connector::Braintree,
    connector::Cybersource,
    connector::Datatrans,
    connector::Ebanx,
    connector::Globalpay,
    connector::Gpayments,
    connector::Iatapay,
    connector::Itaubank,
    connector::Klarna,
    connector::Mifinity,
    connector::Netcetera,
    connector::Nmi,
    connector::Noon,
    connector::Nuvei,
    connector::Opayo,
    connector::Paybox,
    connector::Payme,
    connector::Payone,
    connector::Paypal,
    connector::Placetopay,
    connector::Plaid,
    connector::Riskified,
    connector::Signifyd,
    connector::Threedsecureio,
    connector::Trustpay,
    connector::Opennode,
    connector::Wellsfargo,
    connector::Wellsfargopayout,
    connector::Wise
);

macro_rules! default_imp_for_submit_evidence {
    ($($path:ident::$connector:ident),*) => {
        $(
            impl api::SubmitEvidence for $path::$connector {}
            impl
                services::ConnectorIntegration<
                api::Evidence,
                types::SubmitEvidenceRequestData,
                types::SubmitEvidenceResponse,
            > for $path::$connector
            {}
    )*
    };
}

#[cfg(feature = "dummy_connector")]
impl<const T: u8> api::SubmitEvidence for connector::DummyConnector<T> {}
#[cfg(feature = "dummy_connector")]
impl<const T: u8>
    services::ConnectorIntegration<
        api::Evidence,
        types::SubmitEvidenceRequestData,
        types::SubmitEvidenceResponse,
    > for connector::DummyConnector<T>
{
}

default_imp_for_submit_evidence!(
    connector::Adyenplatform,
    connector::Aci,
    connector::Authorizedotnet,
    connector::Bankofamerica,
    connector::Bluesnap,
    connector::Braintree,
    connector::Cybersource,
    connector::Datatrans,
    connector::Ebanx,
    connector::Globalpay,
    connector::Gpayments,
    connector::Iatapay,
    connector::Itaubank,
    connector::Klarna,
    connector::Mifinity,
    connector::Netcetera,
    connector::Nmi,
    connector::Noon,
    connector::Nuvei,
    connector::Opayo,
    connector::Paybox,
    connector::Payme,
    connector::Payone,
    connector::Paypal,
    connector::Placetopay,
    connector::Plaid,
    connector::Riskified,
    connector::Signifyd,
    connector::Threedsecureio,
    connector::Trustpay,
    connector::Opennode,
    connector::Wellsfargo,
    connector::Wellsfargopayout,
    connector::Wise
);

macro_rules! default_imp_for_defend_dispute {
    ($($path:ident::$connector:ident),*) => {
        $(
            impl api::DefendDispute for $path::$connector {}
            impl
                services::ConnectorIntegration<
                api::Defend,
                types::DefendDisputeRequestData,
                types::DefendDisputeResponse,
            > for $path::$connector
            {}
        )*
    };
}

#[cfg(feature = "dummy_connector")]
impl<const T: u8> api::DefendDispute for connector::DummyConnector<T> {}
#[cfg(feature = "dummy_connector")]
impl<const T: u8>
    services::ConnectorIntegration<
        api::Defend,
        types::DefendDisputeRequestData,
        types::DefendDisputeResponse,
    > for connector::DummyConnector<T>
{
}

default_imp_for_defend_dispute!(
    connector::Adyenplatform,
    connector::Aci,
    connector::Authorizedotnet,
    connector::Bankofamerica,
    connector::Bluesnap,
    connector::Braintree,
    connector::Cybersource,
    connector::Datatrans,
    connector::Ebanx,
    connector::Globalpay,
    connector::Gpayments,
    connector::Iatapay,
    connector::Itaubank,
    connector::Klarna,
    connector::Mifinity,
    connector::Netcetera,
    connector::Nmi,
    connector::Noon,
    connector::Nuvei,
    connector::Opayo,
    connector::Paybox,
    connector::Payme,
    connector::Payone,
    connector::Paypal,
    connector::Placetopay,
    connector::Plaid,
    connector::Riskified,
    connector::Signifyd,
    connector::Stripe,
    connector::Threedsecureio,
    connector::Trustpay,
    connector::Opennode,
    connector::Wellsfargo,
    connector::Wellsfargopayout,
    connector::Wise
);

macro_rules! default_imp_for_pre_processing_steps{
    ($($path:ident::$connector:ident),*)=> {
        $(
            impl api::PaymentsPreProcessing for $path::$connector {}
            impl
            services::ConnectorIntegration<
            api::PreProcessing,
            types::PaymentsPreProcessingData,
            types::PaymentsResponseData,
        > for $path::$connector
        {}
    )*
    };
}

macro_rules! default_imp_for_post_processing_steps{
    ($($path:ident::$connector:ident),*)=> {
        $(
            impl api::PaymentsPostProcessing for $path::$connector {}
            impl
            services::ConnectorIntegration<
            api::PostProcessing,
            types::PaymentsPostProcessingData,
            types::PaymentsResponseData,
        > for $path::$connector
        {}
    )*
    };
}

#[cfg(feature = "dummy_connector")]
impl<const T: u8> api::PaymentsPreProcessing for connector::DummyConnector<T> {}
#[cfg(feature = "dummy_connector")]
impl<const T: u8>
    services::ConnectorIntegration<
        api::PreProcessing,
        types::PaymentsPreProcessingData,
        types::PaymentsResponseData,
    > for connector::DummyConnector<T>
{
}

default_imp_for_pre_processing_steps!(
    connector::Adyenplatform,
    connector::Aci,
    connector::Authorizedotnet,
    connector::Bankofamerica,
    connector::Bluesnap,
    connector::Braintree,
    connector::Checkout,
    connector::Datatrans,
    connector::Ebanx,
    connector::Iatapay,
    connector::Itaubank,
    connector::Globalpay,
    connector::Gpayments,
    connector::Klarna,
    connector::Mifinity,
    connector::Netcetera,
    connector::Noon,
    connector::Opayo,
    connector::Opennode,
    connector::Paybox,
    connector::Payone,
    connector::Placetopay,
    connector::Plaid,
    connector::Riskified,
    connector::Signifyd,
    connector::Threedsecureio,
    connector::Wellsfargo,
    connector::Wellsfargopayout,
    connector::Wise
);

#[cfg(feature = "dummy_connector")]
impl<const T: u8> api::PaymentsPostProcessing for connector::DummyConnector<T> {}
#[cfg(feature = "dummy_connector")]
impl<const T: u8>
    services::ConnectorIntegration<
        api::PostProcessing,
        types::PaymentsPostProcessingData,
        types::PaymentsResponseData,
    > for connector::DummyConnector<T>
{
}

default_imp_for_post_processing_steps!(
    connector::Adyenplatform,
    connector::Adyen,
    connector::Bankofamerica,
    connector::Cybersource,
    connector::Nmi,
    connector::Nuvei,
    connector::Payme,
    connector::Paypal,
    connector::Stripe,
    connector::Trustpay,
    connector::Aci,
    connector::Authorizedotnet,
    connector::Bluesnap,
    connector::Braintree,
    connector::Checkout,
    connector::Datatrans,
    connector::Ebanx,
    connector::Iatapay,
    connector::Itaubank,
    connector::Globalpay,
    connector::Gpayments,
    connector::Klarna,
    connector::Mifinity,
    connector::Netcetera,
    connector::Noon,
    connector::Opayo,
    connector::Opennode,
    connector::Paybox,
    connector::Payone,
    connector::Placetopay,
    connector::Riskified,
    connector::Signifyd,
    connector::Threedsecureio,
    connector::Wellsfargo,
    connector::Wellsfargopayout,
    connector::Wise
);

macro_rules! default_imp_for_payouts {
    ($($path:ident::$connector:ident),*) => {
        $(
            impl Payouts for $path::$connector {}
    )*
    };
}

#[cfg(feature = "dummy_connector")]
impl<const T: u8> Payouts for connector::DummyConnector<T> {}

default_imp_for_payouts!(
    connector::Aci,
    connector::Authorizedotnet,
    connector::Bankofamerica,
    connector::Bluesnap,
    connector::Braintree,
    connector::Checkout,
    connector::Datatrans,
    connector::Globalpay,
    connector::Gpayments,
    connector::Iatapay,
    connector::Itaubank,
    connector::Klarna,
    connector::Mifinity,
    connector::Netcetera,
    connector::Nmi,
    connector::Noon,
    connector::Nuvei,
    connector::Opayo,
    connector::Opennode,
    connector::Paybox,
    connector::Payme,
    connector::Placetopay,
    connector::Plaid,
    connector::Riskified,
    connector::Signifyd,
    connector::Threedsecureio,
    connector::Trustpay,
    connector::Wellsfargo,
    connector::Wellsfargopayout
);

#[cfg(feature = "payouts")]
macro_rules! default_imp_for_payouts_create {
    ($($path:ident::$connector:ident),*) => {
        $(
            impl api::PayoutCreate for $path::$connector {}
            impl
            services::ConnectorIntegration<
            api::PoCreate,
            types::PayoutsData,
            types::PayoutsResponseData,
        > for $path::$connector
        {}
    )*
    };
}

#[cfg(feature = "payouts")]
#[cfg(feature = "dummy_connector")]
impl<const T: u8> api::PayoutCreate for connector::DummyConnector<T> {}
#[cfg(feature = "payouts")]
#[cfg(feature = "dummy_connector")]
impl<const T: u8>
    services::ConnectorIntegration<api::PoCreate, types::PayoutsData, types::PayoutsResponseData>
    for connector::DummyConnector<T>
{
}

#[cfg(feature = "payouts")]
default_imp_for_payouts_create!(
    connector::Adyenplatform,
    connector::Aci,
    connector::Authorizedotnet,
    connector::Bankofamerica,
    connector::Bluesnap,
    connector::Braintree,
    connector::Checkout,
    connector::Cybersource,
    connector::Datatrans,
    connector::Globalpay,
    connector::Gpayments,
    connector::Iatapay,
    connector::Itaubank,
    connector::Klarna,
    connector::Mifinity,
    connector::Netcetera,
    connector::Nmi,
    connector::Noon,
    connector::Nuvei,
    connector::Opayo,
    connector::Opennode,
    connector::Paybox,
    connector::Payme,
    connector::Payone,
    connector::Placetopay,
    connector::Plaid,
    connector::Riskified,
    connector::Signifyd,
    connector::Threedsecureio,
    connector::Trustpay,
    connector::Wellsfargo,
    connector::Wellsfargopayout
);

#[cfg(feature = "payouts")]
macro_rules! default_imp_for_payouts_retrieve {
    ($($path:ident::$connector:ident),*) => {
        $(
            impl api::PayoutSync for $path::$connector {}
            impl
            services::ConnectorIntegration<
            api::PoSync,
            types::PayoutsData,
            types::PayoutsResponseData,
        > for $path::$connector
        {}
    )*
    };
}

#[cfg(feature = "payouts")]
#[cfg(feature = "dummy_connector")]
impl<const T: u8> api::PayoutSync for connector::DummyConnector<T> {}
#[cfg(feature = "payouts")]
#[cfg(feature = "dummy_connector")]
impl<const T: u8>
    services::ConnectorIntegration<api::PoSync, types::PayoutsData, types::PayoutsResponseData>
    for connector::DummyConnector<T>
{
}

#[cfg(feature = "payouts")]
default_imp_for_payouts_retrieve!(
    connector::Adyenplatform,
    connector::Aci,
    connector::Adyen,
    connector::Authorizedotnet,
    connector::Bankofamerica,
    connector::Bluesnap,
    connector::Braintree,
    connector::Checkout,
    connector::Cybersource,
    connector::Datatrans,
    connector::Ebanx,
    connector::Globalpay,
    connector::Gpayments,
    connector::Iatapay,
    connector::Itaubank,
    connector::Klarna,
    connector::Mifinity,
    connector::Netcetera,
    connector::Nmi,
    connector::Noon,
    connector::Nuvei,
    connector::Opayo,
    connector::Opennode,
    connector::Paybox,
    connector::Payme,
    connector::Payone,
    connector::Placetopay,
    connector::Plaid,
    connector::Riskified,
    connector::Signifyd,
    connector::Stripe,
    connector::Threedsecureio,
    connector::Trustpay,
    connector::Wellsfargo,
    connector::Wellsfargopayout,
    connector::Wise
);

#[cfg(feature = "payouts")]
macro_rules! default_imp_for_payouts_eligibility {
    ($($path:ident::$connector:ident),*) => {
        $(
            impl api::PayoutEligibility for $path::$connector {}
            impl
            services::ConnectorIntegration<
            api::PoEligibility,
            types::PayoutsData,
            types::PayoutsResponseData,
        > for $path::$connector
        {}
    )*
    };
}

#[cfg(feature = "payouts")]
#[cfg(feature = "dummy_connector")]
impl<const T: u8> api::PayoutEligibility for connector::DummyConnector<T> {}
#[cfg(feature = "payouts")]
#[cfg(feature = "dummy_connector")]
impl<const T: u8>
    services::ConnectorIntegration<
        api::PoEligibility,
        types::PayoutsData,
        types::PayoutsResponseData,
    > for connector::DummyConnector<T>
{
}

#[cfg(feature = "payouts")]
default_imp_for_payouts_eligibility!(
    connector::Adyenplatform,
    connector::Aci,
    connector::Authorizedotnet,
    connector::Bankofamerica,
    connector::Bluesnap,
    connector::Braintree,
    connector::Checkout,
    connector::Cybersource,
    connector::Datatrans,
    connector::Globalpay,
    connector::Gpayments,
    connector::Iatapay,
    connector::Itaubank,
    connector::Klarna,
    connector::Mifinity,
    connector::Netcetera,
    connector::Nmi,
    connector::Noon,
    connector::Nuvei,
    connector::Opayo,
    connector::Opennode,
    connector::Paybox,
    connector::Payme,
    connector::Payone,
    connector::Paypal,
    connector::Placetopay,
    connector::Plaid,
    connector::Riskified,
    connector::Signifyd,
    connector::Stripe,
    connector::Threedsecureio,
    connector::Trustpay,
    connector::Wellsfargo,
    connector::Wellsfargopayout
);

#[cfg(feature = "payouts")]
macro_rules! default_imp_for_payouts_fulfill {
    ($($path:ident::$connector:ident),*) => {
        $(
            impl api::PayoutFulfill for $path::$connector {}
            impl
            services::ConnectorIntegration<
            api::PoFulfill,
            types::PayoutsData,
            types::PayoutsResponseData,
        > for $path::$connector
        {}
    )*
    };
}

#[cfg(feature = "payouts")]
#[cfg(feature = "dummy_connector")]
impl<const T: u8> api::PayoutFulfill for connector::DummyConnector<T> {}
#[cfg(feature = "payouts")]
#[cfg(feature = "dummy_connector")]
impl<const T: u8>
    services::ConnectorIntegration<api::PoFulfill, types::PayoutsData, types::PayoutsResponseData>
    for connector::DummyConnector<T>
{
}

#[cfg(feature = "payouts")]
default_imp_for_payouts_fulfill!(
    connector::Aci,
    connector::Authorizedotnet,
    connector::Bankofamerica,
    connector::Bluesnap,
    connector::Braintree,
    connector::Checkout,
    connector::Datatrans,
    connector::Globalpay,
    connector::Gpayments,
    connector::Iatapay,
    connector::Itaubank,
    connector::Klarna,
    connector::Mifinity,
    connector::Netcetera,
    connector::Nmi,
    connector::Noon,
    connector::Nuvei,
    connector::Opayo,
    connector::Opennode,
    connector::Paybox,
    connector::Payme,
    connector::Placetopay,
    connector::Plaid,
    connector::Riskified,
    connector::Signifyd,
    connector::Threedsecureio,
    connector::Trustpay,
    connector::Wellsfargo,
    connector::Wellsfargopayout
);

#[cfg(feature = "payouts")]
macro_rules! default_imp_for_payouts_cancel {
    ($($path:ident::$connector:ident),*) => {
        $(
            impl api::PayoutCancel for $path::$connector {}
            impl
            services::ConnectorIntegration<
            api::PoCancel,
            types::PayoutsData,
            types::PayoutsResponseData,
        > for $path::$connector
        {}
    )*
    };
}

#[cfg(feature = "payouts")]
#[cfg(feature = "dummy_connector")]
impl<const T: u8> api::PayoutCancel for connector::DummyConnector<T> {}
#[cfg(feature = "payouts")]
#[cfg(feature = "dummy_connector")]
impl<const T: u8>
    services::ConnectorIntegration<api::PoCancel, types::PayoutsData, types::PayoutsResponseData>
    for connector::DummyConnector<T>
{
}

#[cfg(feature = "payouts")]
default_imp_for_payouts_cancel!(
    connector::Adyenplatform,
    connector::Aci,
    connector::Authorizedotnet,
    connector::Bankofamerica,
    connector::Bluesnap,
    connector::Braintree,
    connector::Checkout,
    connector::Cybersource,
    connector::Datatrans,
    connector::Globalpay,
    connector::Gpayments,
    connector::Iatapay,
    connector::Itaubank,
    connector::Klarna,
    connector::Mifinity,
    connector::Netcetera,
    connector::Nmi,
    connector::Noon,
    connector::Nuvei,
    connector::Opayo,
    connector::Opennode,
    connector::Paybox,
    connector::Payme,
    connector::Payone,
    connector::Paypal,
    connector::Placetopay,
    connector::Plaid,
    connector::Riskified,
    connector::Signifyd,
    connector::Threedsecureio,
    connector::Trustpay,
    connector::Wellsfargo,
    connector::Wellsfargopayout
);

#[cfg(feature = "payouts")]
macro_rules! default_imp_for_payouts_quote {
    ($($path:ident::$connector:ident),*) => {
        $(
            impl api::PayoutQuote for $path::$connector {}
            impl
            services::ConnectorIntegration<
            api::PoQuote,
            types::PayoutsData,
            types::PayoutsResponseData,
        > for $path::$connector
        {}
    )*
    };
}

#[cfg(feature = "payouts")]
#[cfg(feature = "dummy_connector")]
impl<const T: u8> api::PayoutQuote for connector::DummyConnector<T> {}
#[cfg(feature = "payouts")]
#[cfg(feature = "dummy_connector")]
impl<const T: u8>
    services::ConnectorIntegration<api::PoQuote, types::PayoutsData, types::PayoutsResponseData>
    for connector::DummyConnector<T>
{
}

#[cfg(feature = "payouts")]
default_imp_for_payouts_quote!(
    connector::Adyenplatform,
    connector::Aci,
    connector::Adyen,
    connector::Authorizedotnet,
    connector::Bankofamerica,
    connector::Bluesnap,
    connector::Braintree,
    connector::Checkout,
    connector::Cybersource,
    connector::Datatrans,
    connector::Globalpay,
    connector::Gpayments,
    connector::Iatapay,
    connector::Itaubank,
    connector::Klarna,
    connector::Mifinity,
    connector::Netcetera,
    connector::Nmi,
    connector::Noon,
    connector::Nuvei,
    connector::Opayo,
    connector::Opennode,
    connector::Paybox,
    connector::Payme,
    connector::Payone,
    connector::Paypal,
    connector::Placetopay,
    connector::Plaid,
    connector::Riskified,
    connector::Signifyd,
    connector::Stripe,
    connector::Threedsecureio,
    connector::Trustpay,
    connector::Wellsfargo,
    connector::Wellsfargopayout
);

#[cfg(feature = "payouts")]
macro_rules! default_imp_for_payouts_recipient {
    ($($path:ident::$connector:ident),*) => {
        $(
            impl api::PayoutRecipient for $path::$connector {}
            impl
            services::ConnectorIntegration<
            api::PoRecipient,
            types::PayoutsData,
            types::PayoutsResponseData,
        > for $path::$connector
        {}
    )*
    };
}

#[cfg(feature = "payouts")]
#[cfg(feature = "dummy_connector")]
impl<const T: u8> api::PayoutRecipient for connector::DummyConnector<T> {}
#[cfg(feature = "payouts")]
#[cfg(feature = "dummy_connector")]
impl<const T: u8>
    services::ConnectorIntegration<api::PoRecipient, types::PayoutsData, types::PayoutsResponseData>
    for connector::DummyConnector<T>
{
}

#[cfg(feature = "payouts")]
default_imp_for_payouts_recipient!(
    connector::Adyenplatform,
    connector::Aci,
    connector::Adyen,
    connector::Authorizedotnet,
    connector::Bankofamerica,
    connector::Bluesnap,
    connector::Braintree,
    connector::Checkout,
    connector::Cybersource,
    connector::Datatrans,
    connector::Globalpay,
    connector::Gpayments,
    connector::Iatapay,
    connector::Itaubank,
    connector::Klarna,
    connector::Mifinity,
    connector::Netcetera,
    connector::Nmi,
    connector::Noon,
    connector::Nuvei,
    connector::Opayo,
    connector::Opennode,
    connector::Paybox,
    connector::Payme,
    connector::Payone,
    connector::Paypal,
    connector::Placetopay,
    connector::Plaid,
    connector::Riskified,
    connector::Signifyd,
    connector::Threedsecureio,
    connector::Trustpay,
    connector::Wellsfargo,
    connector::Wellsfargopayout
);

#[cfg(feature = "payouts")]
macro_rules! default_imp_for_payouts_recipient_account {
    ($($path:ident::$connector:ident),*) => {
        $(
            impl api::PayoutRecipientAccount for $path::$connector {}
            impl
            services::ConnectorIntegration<
            api::PoRecipientAccount,
            types::PayoutsData,
            types::PayoutsResponseData,
        > for $path::$connector
        {}
    )*
    };
}

#[cfg(feature = "payouts")]
#[cfg(feature = "dummy_connector")]
impl<const T: u8> api::PayoutRecipientAccount for connector::DummyConnector<T> {}
#[cfg(feature = "payouts")]
#[cfg(feature = "dummy_connector")]
impl<const T: u8>
    services::ConnectorIntegration<
        api::PoRecipientAccount,
        types::PayoutsData,
        types::PayoutsResponseData,
    > for connector::DummyConnector<T>
{
}

#[cfg(feature = "payouts")]
default_imp_for_payouts_recipient_account!(
    connector::Adyenplatform,
    connector::Aci,
    connector::Adyen,
    connector::Authorizedotnet,
    connector::Bankofamerica,
    connector::Bluesnap,
    connector::Braintree,
    connector::Checkout,
    connector::Cybersource,
    connector::Datatrans,
    connector::Ebanx,
    connector::Globalpay,
    connector::Gpayments,
    connector::Iatapay,
    connector::Itaubank,
    connector::Klarna,
    connector::Mifinity,
    connector::Netcetera,
    connector::Nmi,
    connector::Noon,
    connector::Nuvei,
    connector::Opayo,
    connector::Opennode,
    connector::Paybox,
    connector::Payme,
    connector::Payone,
    connector::Paypal,
    connector::Placetopay,
    connector::Plaid,
    connector::Riskified,
    connector::Signifyd,
    connector::Threedsecureio,
    connector::Trustpay,
    connector::Wellsfargo,
    connector::Wellsfargopayout,
    connector::Wise
);

macro_rules! default_imp_for_approve {
    ($($path:ident::$connector:ident),*) => {
        $(
            impl api::PaymentApprove for $path::$connector {}
            impl
            services::ConnectorIntegration<
            api::Approve,
            types::PaymentsApproveData,
            types::PaymentsResponseData,
        > for $path::$connector
        {}
    )*
    };
}

#[cfg(feature = "dummy_connector")]
impl<const T: u8> api::PaymentApprove for connector::DummyConnector<T> {}
#[cfg(feature = "dummy_connector")]
impl<const T: u8>
    services::ConnectorIntegration<
        api::Approve,
        types::PaymentsApproveData,
        types::PaymentsResponseData,
    > for connector::DummyConnector<T>
{
}

default_imp_for_approve!(
    connector::Adyenplatform,
    connector::Aci,
    connector::Adyen,
    connector::Authorizedotnet,
    connector::Bankofamerica,
    connector::Bluesnap,
    connector::Braintree,
    connector::Checkout,
    connector::Cybersource,
    connector::Datatrans,
    connector::Ebanx,
    connector::Globalpay,
    connector::Gpayments,
    connector::Iatapay,
    connector::Itaubank,
    connector::Klarna,
    connector::Mifinity,
    connector::Netcetera,
    connector::Nmi,
    connector::Noon,
    connector::Nuvei,
    connector::Opayo,
    connector::Opennode,
    connector::Paybox,
    connector::Payme,
    connector::Payone,
    connector::Paypal,
    connector::Placetopay,
    connector::Plaid,
    connector::Riskified,
    connector::Signifyd,
    connector::Stripe,
    connector::Threedsecureio,
    connector::Trustpay,
    connector::Wellsfargo,
    connector::Wellsfargopayout,
    connector::Wise
);

macro_rules! default_imp_for_reject {
    ($($path:ident::$connector:ident),*) => {
        $(
            impl api::PaymentReject for $path::$connector {}
            impl
            services::ConnectorIntegration<
            api::Reject,
            types::PaymentsRejectData,
            types::PaymentsResponseData,
        > for $path::$connector
        {}
    )*
    };
}

#[cfg(feature = "dummy_connector")]
impl<const T: u8> api::PaymentReject for connector::DummyConnector<T> {}
#[cfg(feature = "dummy_connector")]
impl<const T: u8>
    services::ConnectorIntegration<
        api::Reject,
        types::PaymentsRejectData,
        types::PaymentsResponseData,
    > for connector::DummyConnector<T>
{
}

default_imp_for_reject!(
    connector::Adyenplatform,
    connector::Aci,
    connector::Adyen,
    connector::Authorizedotnet,
    connector::Bankofamerica,
    connector::Bluesnap,
    connector::Braintree,
    connector::Checkout,
    connector::Cybersource,
    connector::Datatrans,
    connector::Ebanx,
    connector::Globalpay,
    connector::Gpayments,
    connector::Iatapay,
    connector::Itaubank,
    connector::Klarna,
    connector::Mifinity,
    connector::Netcetera,
    connector::Nmi,
    connector::Noon,
    connector::Nuvei,
    connector::Opayo,
    connector::Opennode,
    connector::Paybox,
    connector::Payme,
    connector::Payone,
    connector::Paypal,
    connector::Placetopay,
    connector::Plaid,
    connector::Riskified,
    connector::Signifyd,
    connector::Stripe,
    connector::Threedsecureio,
    connector::Trustpay,
    connector::Wellsfargo,
    connector::Wellsfargopayout,
    connector::Wise
);

macro_rules! default_imp_for_fraud_check {
    ($($path:ident::$connector:ident),*) => {
        $(
            impl api::FraudCheck for $path::$connector {}
    )*
    };
}

#[cfg(feature = "dummy_connector")]
impl<const T: u8> api::FraudCheck for connector::DummyConnector<T> {}

default_imp_for_fraud_check!(
    connector::Adyenplatform,
    connector::Aci,
    connector::Adyen,
    connector::Airwallex,
    connector::Amazonpay,
    connector::Authorizedotnet,
    connector::Bambora,
    connector::Bamboraapac,
    connector::Bankofamerica,
    connector::Billwerk,
    connector::Bitpay,
    connector::Bluesnap,
    connector::Boku,
    connector::Braintree,
    connector::Cashtocode,
    connector::Checkout,
    connector::Cryptopay,
    connector::Cybersource,
    connector::Coinbase,
    connector::Datatrans,
    connector::Deutschebank,
    connector::Digitalvirgo,
    connector::Dlocal,
    connector::Ebanx,
    connector::Elavon,
    connector::Fiserv,
    connector::Fiservemea,
    connector::Fiuu,
    connector::Forte,
    connector::Globalpay,
    connector::Globepay,
    connector::Gocardless,
    connector::Gpayments,
    connector::Helcim,
    connector::Iatapay,
    connector::Inespay,
    connector::Itaubank,
    connector::Jpmorgan,
    connector::Klarna,
    connector::Mifinity,
    connector::Mollie,
    connector::Multisafepay,
    connector::Netcetera,
    connector::Nexinets,
    connector::Nexixpay,
    connector::Nmi,
    connector::Nomupay,
    connector::Noon,
    connector::Novalnet,
    connector::Nuvei,
    connector::Opayo,
    connector::Opennode,
    connector::Paybox,
    connector::Payeezy,
    connector::Payme,
    connector::Payone,
    connector::Paypal,
    connector::Payu,
    connector::Placetopay,
    connector::Plaid,
    connector::Powertranz,
    connector::Prophetpay,
    connector::Rapyd,
    connector::Razorpay,
    connector::Redsys,
    connector::Shift4,
    connector::Square,
    connector::Stax,
    connector::Stripe,
    connector::Taxjar,
    connector::Threedsecureio,
    connector::Trustpay,
    connector::Tsys,
    connector::UnifiedAuthenticationService,
    connector::Volt,
    connector::Wellsfargo,
    connector::Wellsfargopayout,
    connector::Wise,
    connector::Worldline,
    connector::Worldpay,
    connector::Zen,
    connector::Zsl,
    connector::CtpMastercard
);

#[cfg(feature = "frm")]
macro_rules! default_imp_for_frm_sale {
    ($($path:ident::$connector:ident),*) => {
        $(
            impl api::FraudCheckSale for $path::$connector {}
            impl
            services::ConnectorIntegration<
            api::Sale,
            frm_types::FraudCheckSaleData,
            frm_types::FraudCheckResponseData,
        > for $path::$connector
        {}
    )*
    };
}

#[cfg(all(feature = "frm", feature = "dummy_connector"))]
impl<const T: u8> api::FraudCheckSale for connector::DummyConnector<T> {}
#[cfg(all(feature = "frm", feature = "dummy_connector"))]
impl<const T: u8>
    services::ConnectorIntegration<
        api::Sale,
        frm_types::FraudCheckSaleData,
        frm_types::FraudCheckResponseData,
    > for connector::DummyConnector<T>
{
}

#[cfg(feature = "frm")]
default_imp_for_frm_sale!(
    connector::Adyenplatform,
    connector::Aci,
    connector::Adyen,
    connector::Authorizedotnet,
    connector::Bankofamerica,
    connector::Bluesnap,
    connector::Braintree,
    connector::Checkout,
    connector::Cybersource,
    connector::Datatrans,
    connector::Ebanx,
    connector::Globalpay,
    connector::Gpayments,
    connector::Iatapay,
    connector::Itaubank,
    connector::Klarna,
    connector::Mifinity,
    connector::Netcetera,
    connector::Nmi,
    connector::Noon,
    connector::Nuvei,
    connector::Opayo,
    connector::Opennode,
    connector::Paybox,
    connector::Payme,
    connector::Payone,
    connector::Paypal,
    connector::Placetopay,
    connector::Plaid,
    connector::Stripe,
    connector::Threedsecureio,
    connector::Trustpay,
    connector::Wellsfargo,
    connector::Wellsfargopayout,
    connector::Wise
);

#[cfg(feature = "frm")]
macro_rules! default_imp_for_frm_checkout {
    ($($path:ident::$connector:ident),*) => {
        $(
            impl api::FraudCheckCheckout for $path::$connector {}
            impl
            services::ConnectorIntegration<
            api::Checkout,
            frm_types::FraudCheckCheckoutData,
            frm_types::FraudCheckResponseData,
        > for $path::$connector
        {}
    )*
    };
}

#[cfg(all(feature = "frm", feature = "dummy_connector"))]
impl<const T: u8> api::FraudCheckCheckout for connector::DummyConnector<T> {}
#[cfg(all(feature = "frm", feature = "dummy_connector"))]
impl<const T: u8>
    services::ConnectorIntegration<
        api::Checkout,
        frm_types::FraudCheckCheckoutData,
        frm_types::FraudCheckResponseData,
    > for connector::DummyConnector<T>
{
}

#[cfg(feature = "frm")]
default_imp_for_frm_checkout!(
    connector::Adyenplatform,
    connector::Aci,
    connector::Adyen,
    connector::Authorizedotnet,
    connector::Bankofamerica,
    connector::Bluesnap,
    connector::Braintree,
    connector::Checkout,
    connector::Cybersource,
    connector::Datatrans,
    connector::Ebanx,
    connector::Globalpay,
    connector::Gpayments,
    connector::Iatapay,
    connector::Itaubank,
    connector::Klarna,
    connector::Mifinity,
    connector::Netcetera,
    connector::Nmi,
    connector::Noon,
    connector::Nuvei,
    connector::Opayo,
    connector::Opennode,
    connector::Paybox,
    connector::Payme,
    connector::Payone,
    connector::Paypal,
    connector::Placetopay,
    connector::Plaid,
    connector::Stripe,
    connector::Threedsecureio,
    connector::Trustpay,
    connector::Wellsfargo,
    connector::Wellsfargopayout,
    connector::Wise
);

#[cfg(feature = "frm")]
macro_rules! default_imp_for_frm_transaction {
    ($($path:ident::$connector:ident),*) => {
        $(
            impl api::FraudCheckTransaction for $path::$connector {}
            impl
            services::ConnectorIntegration<
            api::Transaction,
            frm_types::FraudCheckTransactionData,
            frm_types::FraudCheckResponseData,
        > for $path::$connector
        {}
    )*
    };
}

#[cfg(all(feature = "frm", feature = "dummy_connector"))]
impl<const T: u8> api::FraudCheckTransaction for connector::DummyConnector<T> {}
#[cfg(all(feature = "frm", feature = "dummy_connector"))]
impl<const T: u8>
    services::ConnectorIntegration<
        api::Transaction,
        frm_types::FraudCheckTransactionData,
        frm_types::FraudCheckResponseData,
    > for connector::DummyConnector<T>
{
}

#[cfg(feature = "frm")]
default_imp_for_frm_transaction!(
    connector::Adyenplatform,
    connector::Aci,
    connector::Adyen,
    connector::Authorizedotnet,
    connector::Bankofamerica,
    connector::Bluesnap,
    connector::Braintree,
    connector::Checkout,
    connector::Cybersource,
    connector::Datatrans,
    connector::Ebanx,
    connector::Globalpay,
    connector::Gpayments,
    connector::Iatapay,
    connector::Itaubank,
    connector::Klarna,
    connector::Mifinity,
    connector::Netcetera,
    connector::Nmi,
    connector::Noon,
    connector::Nuvei,
    connector::Opayo,
    connector::Opennode,
    connector::Paybox,
    connector::Payme,
    connector::Payone,
    connector::Paypal,
    connector::Placetopay,
    connector::Plaid,
    connector::Stripe,
    connector::Threedsecureio,
    connector::Trustpay,
    connector::Wellsfargo,
    connector::Wellsfargopayout,
    connector::Wise
);

#[cfg(feature = "frm")]
macro_rules! default_imp_for_frm_fulfillment {
    ($($path:ident::$connector:ident),*) => {
        $(
            impl api::FraudCheckFulfillment for $path::$connector {}
            impl
            services::ConnectorIntegration<
            api::Fulfillment,
            frm_types::FraudCheckFulfillmentData,
            frm_types::FraudCheckResponseData,
        > for $path::$connector
        {}
    )*
    };
}

#[cfg(all(feature = "frm", feature = "dummy_connector"))]
impl<const T: u8> api::FraudCheckFulfillment for connector::DummyConnector<T> {}
#[cfg(all(feature = "frm", feature = "dummy_connector"))]
impl<const T: u8>
    services::ConnectorIntegration<
        api::Fulfillment,
        frm_types::FraudCheckFulfillmentData,
        frm_types::FraudCheckResponseData,
    > for connector::DummyConnector<T>
{
}

#[cfg(feature = "frm")]
default_imp_for_frm_fulfillment!(
    connector::Adyenplatform,
    connector::Aci,
    connector::Adyen,
    connector::Authorizedotnet,
    connector::Bankofamerica,
    connector::Bluesnap,
    connector::Braintree,
    connector::Checkout,
    connector::Cybersource,
    connector::Datatrans,
    connector::Ebanx,
    connector::Globalpay,
    connector::Gpayments,
    connector::Iatapay,
    connector::Itaubank,
    connector::Klarna,
    connector::Mifinity,
    connector::Netcetera,
    connector::Nmi,
    connector::Noon,
    connector::Nuvei,
    connector::Opayo,
    connector::Opennode,
    connector::Paybox,
    connector::Payme,
    connector::Payone,
    connector::Paypal,
    connector::Placetopay,
    connector::Plaid,
    connector::Stripe,
    connector::Threedsecureio,
    connector::Trustpay,
    connector::Wellsfargo,
    connector::Wellsfargopayout,
    connector::Wise
);

#[cfg(feature = "frm")]
macro_rules! default_imp_for_frm_record_return {
    ($($path:ident::$connector:ident),*) => {
        $(
            impl api::FraudCheckRecordReturn for $path::$connector {}
            impl
            services::ConnectorIntegration<
            api::RecordReturn,
            frm_types::FraudCheckRecordReturnData,
            frm_types::FraudCheckResponseData,
        > for $path::$connector
        {}
    )*
    };
}

#[cfg(all(feature = "frm", feature = "dummy_connector"))]
impl<const T: u8> api::FraudCheckRecordReturn for connector::DummyConnector<T> {}
#[cfg(all(feature = "frm", feature = "dummy_connector"))]
impl<const T: u8>
    services::ConnectorIntegration<
        api::RecordReturn,
        frm_types::FraudCheckRecordReturnData,
        frm_types::FraudCheckResponseData,
    > for connector::DummyConnector<T>
{
}

#[cfg(feature = "frm")]
default_imp_for_frm_record_return!(
    connector::Adyenplatform,
    connector::Aci,
    connector::Adyen,
    connector::Authorizedotnet,
    connector::Bankofamerica,
    connector::Bluesnap,
    connector::Braintree,
    connector::Checkout,
    connector::Cybersource,
    connector::Datatrans,
    connector::Ebanx,
    connector::Globalpay,
    connector::Gpayments,
    connector::Iatapay,
    connector::Itaubank,
    connector::Klarna,
    connector::Mifinity,
    connector::Netcetera,
    connector::Nmi,
    connector::Noon,
    connector::Nuvei,
    connector::Opayo,
    connector::Opennode,
    connector::Paybox,
    connector::Payme,
    connector::Payone,
    connector::Paypal,
    connector::Placetopay,
    connector::Plaid,
    connector::Stripe,
    connector::Threedsecureio,
    connector::Trustpay,
    connector::Wellsfargo,
    connector::Wellsfargopayout,
    connector::Wise
);

macro_rules! default_imp_for_incremental_authorization {
    ($($path:ident::$connector:ident),*) => {
        $(
            impl api::PaymentIncrementalAuthorization for $path::$connector {}
            impl
            services::ConnectorIntegration<
            api::IncrementalAuthorization,
            types::PaymentsIncrementalAuthorizationData,
            types::PaymentsResponseData,
        > for $path::$connector
        {}
    )*
    };
}

#[cfg(feature = "dummy_connector")]
impl<const T: u8> api::PaymentIncrementalAuthorization for connector::DummyConnector<T> {}
#[cfg(feature = "dummy_connector")]
impl<const T: u8>
    services::ConnectorIntegration<
        api::IncrementalAuthorization,
        types::PaymentsIncrementalAuthorizationData,
        types::PaymentsResponseData,
    > for connector::DummyConnector<T>
{
}

default_imp_for_incremental_authorization!(
    connector::Adyenplatform,
    connector::Aci,
    connector::Adyen,
    connector::Authorizedotnet,
    connector::Bankofamerica,
    connector::Bluesnap,
    connector::Braintree,
    connector::Checkout,
    connector::Datatrans,
    connector::Ebanx,
    connector::Globalpay,
    connector::Gpayments,
    connector::Iatapay,
    connector::Itaubank,
    connector::Klarna,
    connector::Mifinity,
    connector::Netcetera,
    connector::Nmi,
    connector::Noon,
    connector::Nuvei,
    connector::Opayo,
    connector::Opennode,
    connector::Paybox,
    connector::Payme,
    connector::Payone,
    connector::Paypal,
    connector::Placetopay,
    connector::Plaid,
    connector::Riskified,
    connector::Signifyd,
    connector::Stripe,
    connector::Threedsecureio,
    connector::Trustpay,
    connector::Wellsfargopayout,
    connector::Wise
);

macro_rules! default_imp_for_revoking_mandates {
    ($($path:ident::$connector:ident),*) => {
        $( impl api::ConnectorMandateRevoke for $path::$connector {}
            impl
            services::ConnectorIntegration<
            api::MandateRevoke,
            types::MandateRevokeRequestData,
            types::MandateRevokeResponseData,
        > for $path::$connector
        {}
    )*
    };
}

#[cfg(feature = "dummy_connector")]
impl<const T: u8> api::ConnectorMandateRevoke for connector::DummyConnector<T> {}
#[cfg(feature = "dummy_connector")]
impl<const T: u8>
    services::ConnectorIntegration<
        api::MandateRevoke,
        types::MandateRevokeRequestData,
        types::MandateRevokeResponseData,
    > for connector::DummyConnector<T>
{
}
default_imp_for_revoking_mandates!(
    connector::Adyenplatform,
    connector::Aci,
    connector::Adyen,
    connector::Authorizedotnet,
    connector::Bankofamerica,
    connector::Bluesnap,
    connector::Braintree,
    connector::Checkout,
    connector::Datatrans,
    connector::Ebanx,
    connector::Globalpay,
    connector::Gpayments,
    connector::Iatapay,
    connector::Itaubank,
    connector::Klarna,
    connector::Mifinity,
    connector::Netcetera,
    connector::Nmi,
    connector::Nuvei,
    connector::Opayo,
    connector::Opennode,
    connector::Paybox,
    connector::Payme,
    connector::Payone,
    connector::Paypal,
    connector::Placetopay,
    connector::Plaid,
    connector::Riskified,
    connector::Signifyd,
    connector::Stripe,
    connector::Threedsecureio,
    connector::Trustpay,
    connector::Wise
);

macro_rules! default_imp_for_connector_authentication {
    ($($path:ident::$connector:ident),*) => {
        $( impl api::ExternalAuthentication for $path::$connector {}
            impl api::ConnectorAuthentication for $path::$connector {}
            impl api::ConnectorPreAuthentication for $path::$connector {}
            impl api::ConnectorPreAuthenticationVersionCall for $path::$connector {}
            impl api::ConnectorPostAuthentication for $path::$connector {}
            impl
            services::ConnectorIntegration<
            api::Authentication,
            types::authentication::ConnectorAuthenticationRequestData,
            types::authentication::AuthenticationResponseData,
        > for $path::$connector
        {}
        impl
            services::ConnectorIntegration<
            api::PreAuthentication,
            types::authentication::PreAuthNRequestData,
            types::authentication::AuthenticationResponseData,
        > for $path::$connector
        {}
        impl
            services::ConnectorIntegration<
            api::PreAuthenticationVersionCall,
            types::authentication::PreAuthNRequestData,
            types::authentication::AuthenticationResponseData,
        > for $path::$connector
        {}
        impl
            services::ConnectorIntegration<
            api::PostAuthentication,
            types::authentication::ConnectorPostAuthenticationRequestData,
            types::authentication::AuthenticationResponseData,
        > for $path::$connector
        {}
    )*
    };
}

#[cfg(feature = "dummy_connector")]
impl<const T: u8> api::ExternalAuthentication for connector::DummyConnector<T> {}
#[cfg(feature = "dummy_connector")]
impl<const T: u8> api::ConnectorPreAuthentication for connector::DummyConnector<T> {}
#[cfg(feature = "dummy_connector")]
impl<const T: u8> api::ConnectorPreAuthenticationVersionCall for connector::DummyConnector<T> {}
#[cfg(feature = "dummy_connector")]
impl<const T: u8> api::ConnectorAuthentication for connector::DummyConnector<T> {}
#[cfg(feature = "dummy_connector")]
impl<const T: u8> api::ConnectorPostAuthentication for connector::DummyConnector<T> {}

#[cfg(feature = "dummy_connector")]
impl<const T: u8>
    services::ConnectorIntegration<
        api::Authentication,
        types::authentication::ConnectorAuthenticationRequestData,
        types::authentication::AuthenticationResponseData,
    > for connector::DummyConnector<T>
{
}
#[cfg(feature = "dummy_connector")]
impl<const T: u8>
    services::ConnectorIntegration<
        api::PreAuthentication,
        types::authentication::PreAuthNRequestData,
        types::authentication::AuthenticationResponseData,
    > for connector::DummyConnector<T>
{
}
#[cfg(feature = "dummy_connector")]
impl<const T: u8>
    services::ConnectorIntegration<
        api::PreAuthenticationVersionCall,
        types::authentication::PreAuthNRequestData,
        types::authentication::AuthenticationResponseData,
    > for connector::DummyConnector<T>
{
}
#[cfg(feature = "dummy_connector")]
impl<const T: u8>
    services::ConnectorIntegration<
        api::PostAuthentication,
        types::authentication::ConnectorPostAuthenticationRequestData,
        types::authentication::AuthenticationResponseData,
    > for connector::DummyConnector<T>
{
}
default_imp_for_connector_authentication!(
    connector::Adyenplatform,
    connector::Aci,
    connector::Adyen,
    connector::Airwallex,
    connector::Amazonpay,
    connector::Authorizedotnet,
    connector::Bambora,
    connector::Bamboraapac,
    connector::Bankofamerica,
    connector::Billwerk,
    connector::Bitpay,
    connector::Bluesnap,
    connector::Boku,
    connector::Braintree,
    connector::Cashtocode,
    connector::Checkout,
    connector::Cryptopay,
    connector::Coinbase,
    connector::Cybersource,
    connector::Datatrans,
    connector::Deutschebank,
    connector::Digitalvirgo,
    connector::Dlocal,
    connector::Ebanx,
    connector::Elavon,
    connector::Fiserv,
    connector::Fiservemea,
    connector::Fiuu,
    connector::Forte,
    connector::Globalpay,
    connector::Globepay,
    connector::Gocardless,
    connector::Helcim,
    connector::Iatapay,
    connector::Inespay,
    connector::Itaubank,
    connector::Jpmorgan,
    connector::Klarna,
    connector::Mifinity,
    connector::Mollie,
    connector::Multisafepay,
    connector::Nexinets,
    connector::Nexixpay,
    connector::Nmi,
    connector::Nomupay,
    connector::Noon,
    connector::Novalnet,
    connector::Nuvei,
    connector::Opayo,
    connector::Opennode,
    connector::Paybox,
    connector::Payeezy,
    connector::Payme,
    connector::Payone,
    connector::Paypal,
    connector::Payu,
    connector::Placetopay,
    connector::Plaid,
    connector::Powertranz,
    connector::Prophetpay,
    connector::Rapyd,
    connector::Razorpay,
    connector::Redsys,
    connector::Riskified,
    connector::Shift4,
    connector::Signifyd,
    connector::Square,
    connector::Stax,
    connector::Stripe,
    connector::Taxjar,
    connector::Trustpay,
    connector::Tsys,
    connector::UnifiedAuthenticationService,
    connector::Volt,
    connector::Wellsfargo,
    connector::Wellsfargopayout,
    connector::Wise,
    connector::Worldline,
    connector::Worldpay,
    connector::Zen,
    connector::Zsl,
    connector::CtpMastercard
);

macro_rules! default_imp_for_authorize_session_token {
    ($($path:ident::$connector:ident),*) => {
        $( impl api::PaymentAuthorizeSessionToken for $path::$connector {}
            impl
            services::ConnectorIntegration<
                api::AuthorizeSessionToken,
                types::AuthorizeSessionTokenData,
                types::PaymentsResponseData
        > for $path::$connector
        {}
    )*
    };
}
#[cfg(feature = "dummy_connector")]
impl<const T: u8> api::PaymentAuthorizeSessionToken for connector::DummyConnector<T> {}
#[cfg(feature = "dummy_connector")]
impl<const T: u8>
    services::ConnectorIntegration<
        api::AuthorizeSessionToken,
        types::AuthorizeSessionTokenData,
        types::PaymentsResponseData,
    > for connector::DummyConnector<T>
{
}
default_imp_for_authorize_session_token!(
    connector::Aci,
    connector::Adyen,
    connector::Adyenplatform,
    connector::Authorizedotnet,
    connector::Bankofamerica,
    connector::Bluesnap,
    connector::Braintree,
    connector::Checkout,
    connector::Cybersource,
    connector::Datatrans,
    connector::Ebanx,
    connector::Globalpay,
    connector::Gpayments,
    connector::Iatapay,
    connector::Itaubank,
    connector::Klarna,
    connector::Mifinity,
    connector::Netcetera,
    connector::Nmi,
    connector::Noon,
    connector::Opayo,
    connector::Opennode,
    connector::Paybox,
    connector::Payme,
    connector::Payone,
    connector::Paypal,
    connector::Placetopay,
    connector::Plaid,
    connector::Riskified,
    connector::Signifyd,
    connector::Stripe,
    connector::Threedsecureio,
    connector::Trustpay,
    connector::Wellsfargo,
    connector::Wellsfargopayout,
    connector::Wise
);

macro_rules! default_imp_for_calculate_tax {
    ($($path:ident::$connector:ident),*) => {
        $( impl api::TaxCalculation for $path::$connector {}
            impl
            services::ConnectorIntegration<
                api::CalculateTax,
                types::PaymentsTaxCalculationData,
                types::TaxCalculationResponseData
        > for $path::$connector
        {}
    )*
    };
}
#[cfg(feature = "dummy_connector")]
impl<const T: u8> api::TaxCalculation for connector::DummyConnector<T> {}
#[cfg(feature = "dummy_connector")]
impl<const T: u8>
    services::ConnectorIntegration<
        api::CalculateTax,
        types::PaymentsTaxCalculationData,
        types::TaxCalculationResponseData,
    > for connector::DummyConnector<T>
{
}

default_imp_for_calculate_tax!(
    connector::Aci,
    connector::Adyen,
    connector::Adyenplatform,
    connector::Authorizedotnet,
    connector::Bankofamerica,
    connector::Bluesnap,
    connector::Braintree,
    connector::Checkout,
    connector::Cybersource,
    connector::Datatrans,
    connector::Ebanx,
    connector::Globalpay,
    connector::Gpayments,
    connector::Iatapay,
    connector::Itaubank,
    connector::Klarna,
    connector::Mifinity,
    connector::Netcetera,
    connector::Nuvei,
    connector::Nmi,
    connector::Noon,
    connector::Opayo,
    connector::Opennode,
    connector::Paybox,
    connector::Payme,
    connector::Payone,
    connector::Paypal,
    connector::Placetopay,
    connector::Plaid,
    connector::Riskified,
    connector::Signifyd,
    connector::Stripe,
    connector::Threedsecureio,
    connector::Trustpay,
    connector::Wellsfargo,
    connector::Wellsfargopayout,
    connector::Wise
);

macro_rules! default_imp_for_session_update {
    ($($path:ident::$connector:ident),*) => {
        $( impl api::PaymentSessionUpdate for $path::$connector {}
            impl
            services::ConnectorIntegration<
                api::SdkSessionUpdate,
                types::SdkPaymentsSessionUpdateData,
                types::PaymentsResponseData
        > for $path::$connector
        {}
    )*
    };
}
#[cfg(feature = "dummy_connector")]
impl<const T: u8> api::PaymentSessionUpdate for connector::DummyConnector<T> {}
#[cfg(feature = "dummy_connector")]
impl<const T: u8>
    services::ConnectorIntegration<
        api::SdkSessionUpdate,
        types::SdkPaymentsSessionUpdateData,
        types::PaymentsResponseData,
    > for connector::DummyConnector<T>
{
}

default_imp_for_session_update!(
    connector::Aci,
    connector::Adyen,
    connector::Adyenplatform,
    connector::Authorizedotnet,
    connector::Bankofamerica,
    connector::Bluesnap,
    connector::Braintree,
    connector::Checkout,
    connector::Cybersource,
    connector::Datatrans,
    connector::Ebanx,
    connector::Globalpay,
    connector::Gpayments,
    connector::Iatapay,
    connector::Itaubank,
    connector::Klarna,
    connector::Mifinity,
    connector::Netcetera,
    connector::Nuvei,
    connector::Nmi,
    connector::Noon,
    connector::Opayo,
    connector::Opennode,
    connector::Paybox,
    connector::Payme,
    connector::Payone,
    connector::Placetopay,
    connector::Plaid,
    connector::Riskified,
    connector::Signifyd,
    connector::Stripe,
    connector::Threedsecureio,
    connector::Trustpay,
    connector::Wellsfargo,
    connector::Wellsfargopayout,
    connector::Wise
);

macro_rules! default_imp_for_post_session_tokens {
    ($($path:ident::$connector:ident),*) => {
        $( impl api::PaymentPostSessionTokens for $path::$connector {}
            impl
            services::ConnectorIntegration<
                api::PostSessionTokens,
                types::PaymentsPostSessionTokensData,
                types::PaymentsResponseData
        > for $path::$connector
        {}
    )*
    };
}
#[cfg(feature = "dummy_connector")]
impl<const T: u8> api::PaymentPostSessionTokens for connector::DummyConnector<T> {}
#[cfg(feature = "dummy_connector")]
impl<const T: u8>
    services::ConnectorIntegration<
        api::PostSessionTokens,
        types::PaymentsPostSessionTokensData,
        types::PaymentsResponseData,
    > for connector::DummyConnector<T>
{
}

default_imp_for_post_session_tokens!(
    connector::Aci,
    connector::Adyen,
    connector::Adyenplatform,
    connector::Authorizedotnet,
    connector::Bankofamerica,
    connector::Bluesnap,
    connector::Braintree,
    connector::Checkout,
    connector::Cybersource,
    connector::Datatrans,
    connector::Ebanx,
    connector::Globalpay,
    connector::Gpayments,
    connector::Iatapay,
    connector::Itaubank,
    connector::Klarna,
    connector::Mifinity,
    connector::Netcetera,
    connector::Nuvei,
    connector::Nmi,
    connector::Noon,
    connector::Opayo,
    connector::Opennode,
    connector::Paybox,
    connector::Payme,
    connector::Payone,
    connector::Placetopay,
    connector::Plaid,
    connector::Riskified,
    connector::Signifyd,
    connector::Stripe,
    connector::Threedsecureio,
    connector::Trustpay,
    connector::Wellsfargo,
    connector::Wellsfargopayout,
    connector::Wise
);

macro_rules! default_imp_for_uas_pre_authentication {
    ($($path:ident::$connector:ident),*) => {
        $( impl UnifiedAuthenticationService for $path::$connector {}
            impl UasPreAuthentication for $path::$connector {}
            impl
            services::ConnectorIntegration<
            PreAuthenticate,
            types::UasPreAuthenticationRequestData,
            types::UasAuthenticationResponseData
        > for $path::$connector
        {}
    )*
    };
}
#[cfg(feature = "dummy_connector")]
impl<const T: u8> UasPreAuthentication for connector::DummyConnector<T> {}
#[cfg(feature = "dummy_connector")]
impl<const T: u8> UnifiedAuthenticationService for connector::DummyConnector<T> {}
#[cfg(feature = "dummy_connector")]
impl<const T: u8>
    services::ConnectorIntegration<
        PreAuthenticate,
        types::UasPreAuthenticationRequestData,
        types::UasAuthenticationResponseData,
    > for connector::DummyConnector<T>
{
}

default_imp_for_uas_pre_authentication!(
    connector::Adyenplatform,
    connector::Aci,
    connector::Adyen,
    connector::Authorizedotnet,
    connector::Bankofamerica,
    connector::Bluesnap,
    connector::Braintree,
    connector::Checkout,
    connector::Cybersource,
    connector::Datatrans,
    connector::Ebanx,
    connector::Globalpay,
    connector::Gpayments,
    connector::Iatapay,
    connector::Itaubank,
    connector::Klarna,
    connector::Mifinity,
    connector::Netcetera,
    connector::Nmi,
    connector::Noon,
    connector::Nuvei,
    connector::Opayo,
    connector::Opennode,
    connector::Paybox,
    connector::Payme,
    connector::Payone,
    connector::Paypal,
    connector::Placetopay,
    connector::Plaid,
    connector::Riskified,
    connector::Signifyd,
    connector::Stripe,
    connector::Threedsecureio,
    connector::Trustpay,
    connector::Wellsfargo,
    connector::Wellsfargopayout,
<<<<<<< HEAD
    connector::Wise
=======
    connector::Wise,
    connector::Worldline,
    connector::Worldpay,
    connector::Zen,
    connector::Zsl,
    connector::Inespay,
    connector::Redsys,
    connector::CtpMastercard,
    connector::UnifiedAuthenticationService
>>>>>>> 58350075
);

macro_rules! default_imp_for_uas_post_authentication {
    ($($path:ident::$connector:ident),*) => {
        $( impl UasPostAuthentication for $path::$connector {}
            impl
            services::ConnectorIntegration<
                PostAuthenticate,
                types::UasPostAuthenticationRequestData,
                types::UasAuthenticationResponseData
        > for $path::$connector
        {}
    )*
    };
}
#[cfg(feature = "dummy_connector")]
impl<const T: u8> UasPostAuthentication for connector::DummyConnector<T> {}
#[cfg(feature = "dummy_connector")]
impl<const T: u8>
    services::ConnectorIntegration<
        PostAuthenticate,
        types::UasPostAuthenticationRequestData,
        types::UasAuthenticationResponseData,
    > for connector::DummyConnector<T>
{
}

default_imp_for_uas_post_authentication!(
    connector::Adyenplatform,
    connector::Aci,
    connector::Adyen,
    connector::Authorizedotnet,
    connector::Bankofamerica,
    connector::Bluesnap,
    connector::Braintree,
    connector::Checkout,
    connector::Cybersource,
    connector::Datatrans,
    connector::Ebanx,
    connector::Globalpay,
    connector::Gpayments,
    connector::Iatapay,
    connector::Itaubank,
    connector::Klarna,
    connector::Mifinity,
    connector::Netcetera,
    connector::Nmi,
    connector::Noon,
    connector::Nuvei,
    connector::Opayo,
    connector::Opennode,
    connector::Paybox,
    connector::Payme,
    connector::Payone,
    connector::Paypal,
    connector::Placetopay,
    connector::Plaid,
    connector::Riskified,
    connector::Signifyd,
    connector::Stripe,
    connector::Threedsecureio,
    connector::Trustpay,
    connector::Wellsfargo,
    connector::Wellsfargopayout,
<<<<<<< HEAD
    connector::Wise
=======
    connector::Wise,
    connector::Worldline,
    connector::Worldpay,
    connector::Zen,
    connector::Zsl,
    connector::Inespay,
    connector::Redsys,
    connector::CtpMastercard,
    connector::UnifiedAuthenticationService
>>>>>>> 58350075
);
/// Determines whether a capture API call should be made for a payment attempt
/// This function evaluates whether an authorized payment should proceed with a capture API call
/// based on various payment parameters. It's primarily used in two-step (auth + capture) payment flows for CaptureMethod SequentialAutomatic
///
pub fn should_initiate_capture_flow(
    connector_name: &router_types::Connector,
    customer_acceptance: Option<CustomerAcceptance>,
    capture_method: Option<api_enums::CaptureMethod>,
    setup_future_usage: Option<api_enums::FutureUsage>,
    status: common_enums::AttemptStatus,
) -> bool {
    match status {
        common_enums::AttemptStatus::Authorized => {
            if let Some(api_enums::CaptureMethod::SequentialAutomatic) = capture_method {
                match connector_name {
                    router_types::Connector::Paybox => {
                        // Check CIT conditions for Paybox
                        setup_future_usage == Some(api_enums::FutureUsage::OffSession)
                            && customer_acceptance.is_some()
                    }
                    _ => false,
                }
            } else {
                false
            }
        }
        _ => false,
    }
}

/// Executes a capture request by building a connector-specific request and deciding
/// the appropriate flow to send it to the payment connector.
pub async fn call_capture_request(
    mut capture_router_data: types::RouterData<
        api::Capture,
        PaymentsCaptureData,
        types::PaymentsResponseData,
    >,
    state: &SessionState,
    connector: &api::ConnectorData,
    call_connector_action: payments::CallConnectorAction,
    business_profile: &domain::Profile,
    header_payload: hyperswitch_domain_models::payments::HeaderPayload,
) -> RouterResult<types::RouterData<api::Capture, PaymentsCaptureData, types::PaymentsResponseData>>
{
    // Build capture-specific connector request
    let (connector_request, _should_continue_further) = capture_router_data
        .build_flow_specific_connector_request(state, connector, call_connector_action.clone())
        .await?;

    // Execute capture flow
    capture_router_data
        .decide_flows(
            state,
            connector,
            call_connector_action,
            connector_request,
            business_profile,
            header_payload.clone(),
        )
        .await
}

/// Processes the response from the capture flow and determines the final status and the response.
fn handle_post_capture_response(
    authorize_router_data_response: types::PaymentsResponseData,
    post_capture_router_data: Result<
        types::RouterData<api::Capture, PaymentsCaptureData, types::PaymentsResponseData>,
        error_stack::Report<ApiErrorResponse>,
    >,
) -> RouterResult<(common_enums::AttemptStatus, types::PaymentsResponseData)> {
    match post_capture_router_data {
        Err(err) => {
            logger::error!(
                "Capture flow encountered an error: {:?}. Proceeding without updating.",
                err
            );
            Ok((
                common_enums::AttemptStatus::Authorized,
                authorize_router_data_response,
            ))
        }
        Ok(post_capture_router_data) => {
            match (
                &post_capture_router_data.response,
                post_capture_router_data.status,
            ) {
                (Ok(post_capture_resp), common_enums::AttemptStatus::Charged) => Ok((
                    common_enums::AttemptStatus::Charged,
                    types::PaymentsResponseData::merge_transaction_responses(
                        &authorize_router_data_response,
                        post_capture_resp,
                    )?,
                )),
                _ => {
                    logger::error!(
                        "Error in post capture_router_data response: {:?}, Current Status: {:?}. Proceeding without updating.", 
                        post_capture_router_data.response,
                        post_capture_router_data.status,
                    );
                    Ok((
                        common_enums::AttemptStatus::Authorized,
                        authorize_router_data_response,
                    ))
                }
            }
        }
    }
}<|MERGE_RESOLUTION|>--- conflicted
+++ resolved
@@ -2682,19 +2682,7 @@
     connector::Trustpay,
     connector::Wellsfargo,
     connector::Wellsfargopayout,
-<<<<<<< HEAD
     connector::Wise
-=======
-    connector::Wise,
-    connector::Worldline,
-    connector::Worldpay,
-    connector::Zen,
-    connector::Zsl,
-    connector::Inespay,
-    connector::Redsys,
-    connector::CtpMastercard,
-    connector::UnifiedAuthenticationService
->>>>>>> 58350075
 );
 
 macro_rules! default_imp_for_uas_post_authentication {
@@ -2759,19 +2747,7 @@
     connector::Trustpay,
     connector::Wellsfargo,
     connector::Wellsfargopayout,
-<<<<<<< HEAD
     connector::Wise
-=======
-    connector::Wise,
-    connector::Worldline,
-    connector::Worldpay,
-    connector::Zen,
-    connector::Zsl,
-    connector::Inespay,
-    connector::Redsys,
-    connector::CtpMastercard,
-    connector::UnifiedAuthenticationService
->>>>>>> 58350075
 );
 /// Determines whether a capture API call should be made for a payment attempt
 /// This function evaluates whether an authorized payment should proceed with a capture API call
