--- conflicted
+++ resolved
@@ -877,65 +877,6 @@
 #[cfg(feature = "dummy_connector")]
 impl<const T: u8> api::BillingConnectorInvoiceSyncIntegration for connector::DummyConnector<T> {}
 #[cfg(all(feature = "v2", feature = "revenue_recovery"))]
-<<<<<<< HEAD
-default_imp_for_revenue_recovery_record_back!(
-    connector::Adyenplatform,
-    connector::Ebanx,
-    connector::Gpayments,
-    connector::Netcetera,
-    connector::Plaid,
-    connector::Signifyd,
-    connector::Stripe,
-    connector::Threedsecureio,
-    connector::Wellsfargopayout,
-    connector::Wise
-);
-
-macro_rules! default_imp_for_vault {
-    ($($path:ident::$connector:ident),*) => {
-        $(
-            impl api::Vault for $path::$connector {}
-    )*
-    };
-}
-
-#[cfg(feature = "dummy_connector")]
-impl<const T: u8> api::Vault for connector::DummyConnector<T> {}
-
-default_imp_for_vault!(
-    connector::Adyenplatform,
-    connector::Ebanx,
-    connector::Gpayments,
-    connector::Netcetera,
-    connector::Plaid,
-    connector::Signifyd,
-    connector::Stripe,
-    connector::Threedsecureio,
-    connector::Wellsfargopayout,
-    connector::Wise
-);
-
-macro_rules! default_imp_for_vault_insert {
-    ($($path:ident::$connector:ident),*) => {
-        $(
-            impl api::VaultInsert for $path::$connector {}
-            impl
-            services::ConnectorIntegration<
-                api::VaultInsertFlow,
-                types::VaultRequestData,
-                types::VaultResponseData,
-        > for $path::$connector
-        {}
-    )*
-    };
-}
-#[cfg(feature = "dummy_connector")]
-impl<const T: u8> api::VaultInsert for connector::DummyConnector<T> {}
-#[cfg(feature = "dummy_connector")]
-impl<const T: u8>
-    services::ConnectorIntegration<
-        api::VaultInsertFlow,
-=======
 #[cfg(feature = "dummy_connector")]
 impl<const T: u8>
     services::ConnectorIntegration<
@@ -955,47 +896,11 @@
 impl<const T: u8>
     services::ConnectorIntegration<
         ExternalVaultInsertFlow,
->>>>>>> e3233c67
         types::VaultRequestData,
         types::VaultResponseData,
     > for connector::DummyConnector<T>
 {
 }
-<<<<<<< HEAD
-default_imp_for_vault_insert!(
-    connector::Adyenplatform,
-    connector::Ebanx,
-    connector::Gpayments,
-    connector::Netcetera,
-    connector::Plaid,
-    connector::Signifyd,
-    connector::Stripe,
-    connector::Threedsecureio,
-    connector::Wellsfargopayout,
-    connector::Wise
-);
-
-macro_rules! default_imp_for_vault_retrieve {
-    ($($path:ident::$connector:ident),*) => {
-        $(
-            impl api::VaultRetrieve for $path::$connector {}
-            impl
-            services::ConnectorIntegration<
-                api::VaultRetrieveFlow,
-                types::VaultRequestData,
-                types::VaultResponseData,
-        > for $path::$connector
-        {}
-    )*
-    };
-}
-#[cfg(feature = "dummy_connector")]
-impl<const T: u8> api::VaultRetrieve for connector::DummyConnector<T> {}
-#[cfg(feature = "dummy_connector")]
-impl<const T: u8>
-    services::ConnectorIntegration<
-        api::VaultRetrieveFlow,
-=======
 
 #[cfg(feature = "dummy_connector")]
 impl<const T: u8> ExternalVaultRetrieve for connector::DummyConnector<T> {}
@@ -1003,47 +908,11 @@
 impl<const T: u8>
     services::ConnectorIntegration<
         ExternalVaultRetrieveFlow,
->>>>>>> e3233c67
         types::VaultRequestData,
         types::VaultResponseData,
     > for connector::DummyConnector<T>
 {
 }
-<<<<<<< HEAD
-default_imp_for_vault_retrieve!(
-    connector::Adyenplatform,
-    connector::Ebanx,
-    connector::Gpayments,
-    connector::Netcetera,
-    connector::Plaid,
-    connector::Signifyd,
-    connector::Stripe,
-    connector::Threedsecureio,
-    connector::Wellsfargopayout,
-    connector::Wise
-);
-
-macro_rules! default_imp_for_vault_delete {
-    ($($path:ident::$connector:ident),*) => {
-        $(
-            impl api::VaultDelete for $path::$connector {}
-            impl
-            services::ConnectorIntegration<
-                api::VaultDeleteFlow,
-                types::VaultRequestData,
-                types::VaultResponseData,
-        > for $path::$connector
-        {}
-    )*
-    };
-}
-#[cfg(feature = "dummy_connector")]
-impl<const T: u8> api::VaultDelete for connector::DummyConnector<T> {}
-#[cfg(feature = "dummy_connector")]
-impl<const T: u8>
-    services::ConnectorIntegration<
-        api::VaultDeleteFlow,
-=======
 
 #[cfg(feature = "dummy_connector")]
 impl<const T: u8> ExternalVaultDelete for connector::DummyConnector<T> {}
@@ -1051,26 +920,11 @@
 impl<const T: u8>
     services::ConnectorIntegration<
         ExternalVaultDeleteFlow,
->>>>>>> e3233c67
         types::VaultRequestData,
         types::VaultResponseData,
     > for connector::DummyConnector<T>
 {
 }
-<<<<<<< HEAD
-default_imp_for_vault_delete!(
-    connector::Adyenplatform,
-    connector::Ebanx,
-    connector::Gpayments,
-    connector::Netcetera,
-    connector::Plaid,
-    connector::Signifyd,
-    connector::Stripe,
-    connector::Threedsecureio,
-    connector::Wellsfargopayout,
-    connector::Wise
-);
-=======
 
 #[cfg(feature = "dummy_connector")]
 impl<const T: u8> ExternalVaultCreate for connector::DummyConnector<T> {}
@@ -1082,5 +936,4 @@
         types::VaultResponseData,
     > for connector::DummyConnector<T>
 {
-}
->>>>>>> e3233c67
+}