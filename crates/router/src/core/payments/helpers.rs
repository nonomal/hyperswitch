--- conflicted
+++ resolved
@@ -4448,7 +4448,6 @@
     match payment_intent.status {
         enums::IntentStatus::Failed => {
             if matches!(is_manual_retry_enabled, Some(true)) {
-<<<<<<< HEAD
                 // if it is false, don't go ahead with manual retry
                 if !validate_manual_retry_cutoff(
                     payment_intent.created_at,
@@ -4460,8 +4459,6 @@
                         }
                     ));
                 }
-=======
->>>>>>> ee12d44c
                 metrics::MANUAL_RETRY_REQUEST_COUNT.add(
                     1,
                     router_env::metric_attributes!((
