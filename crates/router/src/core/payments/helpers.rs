use std::{borrow::Cow, collections::HashSet, net::IpAddr, str::FromStr};

#[cfg(feature = "v2")]
use api_models::ephemeral_key::ClientSecretResponse;
use api_models::{
    mandates::RecurringDetails,
    payments::{additional_info as payment_additional_types, RequestSurchargeDetails},
};
use base64::Engine;
use common_enums::ConnectorType;
#[cfg(feature = "v2")]
use common_utils::id_type::GenerateId;
use common_utils::{
    crypto::Encryptable,
    ext_traits::{AsyncExt, ByteSliceExt, Encode, ValueExt},
    fp_utils, generate_id,
    id_type::{self},
    new_type::{MaskedIban, MaskedSortCode},
    pii, type_name,
    types::{
        keymanager::{Identifier, KeyManagerState, ToEncryptable},
        MinorUnit,
    },
};
use diesel_models::enums;
// TODO : Evaluate all the helper functions ()
use error_stack::{report, ResultExt};
use futures::future::Either;
#[cfg(all(any(feature = "v1", feature = "v2"), not(feature = "customer_v2")))]
use hyperswitch_domain_models::payments::payment_intent::CustomerData;
use hyperswitch_domain_models::{
    mandates::MandateData,
    payment_method_data::{GetPaymentMethodType, PazeWalletData},
    payments::{
        self as domain_payments, payment_attempt::PaymentAttempt,
        payment_intent::PaymentIntentFetchConstraints, PaymentIntent,
    },
    router_data::KlarnaSdkResponse,
};
use hyperswitch_interfaces::integrity::{CheckIntegrity, FlowIntegrity, GetIntegrityObject};
use josekit::jwe;
use masking::{ExposeInterface, PeekInterface, SwitchStrategy};
use openssl::{
    derive::Deriver,
    pkey::PKey,
    symm::{decrypt_aead, Cipher},
};
#[cfg(feature = "v2")]
use redis_interface::errors::RedisError;
use router_env::{instrument, logger, tracing};
use serde::{Deserialize, Serialize};
use uuid::Uuid;
use x509_parser::parse_x509_certificate;

use super::{
    operations::{BoxedOperation, Operation, PaymentResponse},
    CustomerDetails, PaymentData,
};
use crate::{
    configs::settings::{ConnectorRequestReferenceIdConfig, TempLockerEnableConfig},
    connector,
    consts::{self, BASE64_ENGINE},
    core::{
        authentication,
        errors::{self, CustomResult, RouterResult, StorageErrorExt},
        mandate::helpers::MandateGenericData,
        payment_methods::{
            self,
            cards::{self},
            network_tokenization, vault,
        },
        payments,
        pm_auth::retrieve_payment_method_from_auth_service,
    },
    db::StorageInterface,
    routes::{metrics, payment_methods as payment_methods_handler, SessionState},
    services,
    types::{
        api::{self, admin, enums as api_enums, MandateValidationFieldsExt},
        domain::{self, types},
        storage::{self, enums as storage_enums, ephemeral_key, CardTokenData},
        transformers::{ForeignFrom, ForeignTryFrom},
        AdditionalMerchantData, AdditionalPaymentMethodConnectorResponse, ErrorResponse,
        MandateReference, MerchantAccountData, MerchantRecipientData, PaymentsResponseData,
        RecipientIdType, RecurringMandatePaymentData, RouterData,
    },
    utils::{
        self,
        crypto::{self, SignMessage},
        OptionExt, StringExt,
    },
};
#[cfg(feature = "v2")]
use crate::{core::admin as core_admin, headers};
#[cfg(all(any(feature = "v1", feature = "v2"), not(feature = "customer_v2")))]
use crate::{
    core::payment_methods::cards::create_encrypted_data, types::storage::CustomerUpdate::Update,
};

#[instrument(skip_all)]
#[allow(clippy::too_many_arguments)]
pub async fn create_or_update_address_for_payment_by_request(
    session_state: &SessionState,
    req_address: Option<&api::Address>,
    address_id: Option<&str>,
    merchant_id: &id_type::MerchantId,
    customer_id: Option<&id_type::CustomerId>,
    merchant_key_store: &domain::MerchantKeyStore,
    payment_id: &id_type::PaymentId,
    storage_scheme: storage_enums::MerchantStorageScheme,
) -> CustomResult<Option<domain::Address>, errors::ApiErrorResponse> {
    let key = merchant_key_store.key.get_inner().peek();
    let db = &session_state.store;
    let key_manager_state = &session_state.into();
    Ok(match address_id {
        Some(id) => match req_address {
            Some(address) => {
                let encrypted_data = types::crypto_operation(
                    &session_state.into(),
                    type_name!(domain::Address),
                    types::CryptoOperation::BatchEncrypt(
                        domain::FromRequestEncryptableAddress::to_encryptable(
                            domain::FromRequestEncryptableAddress {
                                line1: address.address.as_ref().and_then(|a| a.line1.clone()),
                                line2: address.address.as_ref().and_then(|a| a.line2.clone()),
                                line3: address.address.as_ref().and_then(|a| a.line3.clone()),
                                state: address.address.as_ref().and_then(|a| a.state.clone()),
                                first_name: address
                                    .address
                                    .as_ref()
                                    .and_then(|a| a.first_name.clone()),
                                last_name: address
                                    .address
                                    .as_ref()
                                    .and_then(|a| a.last_name.clone()),
                                zip: address.address.as_ref().and_then(|a| a.zip.clone()),
                                phone_number: address
                                    .phone
                                    .as_ref()
                                    .and_then(|phone| phone.number.clone()),
                                email: address
                                    .email
                                    .as_ref()
                                    .map(|a| a.clone().expose().switch_strategy()),
                            },
                        ),
                    ),
                    Identifier::Merchant(merchant_key_store.merchant_id.clone()),
                    key,
                )
                .await
                .and_then(|val| val.try_into_batchoperation())
                .change_context(errors::ApiErrorResponse::InternalServerError)
                .attach_printable("Failed while encrypting address")?;
                let encryptable_address =
                    domain::FromRequestEncryptableAddress::from_encryptable(encrypted_data)
                        .change_context(errors::ApiErrorResponse::InternalServerError)
                        .attach_printable("Failed while encrypting address")?;
                let address_update = storage::AddressUpdate::Update {
                    city: address
                        .address
                        .as_ref()
                        .and_then(|value| value.city.clone()),
                    country: address.address.as_ref().and_then(|value| value.country),
                    line1: encryptable_address.line1,
                    line2: encryptable_address.line2,
                    line3: encryptable_address.line3,
                    state: encryptable_address.state,
                    zip: encryptable_address.zip,
                    first_name: encryptable_address.first_name,
                    last_name: encryptable_address.last_name,
                    phone_number: encryptable_address.phone_number,
                    country_code: address
                        .phone
                        .as_ref()
                        .and_then(|value| value.country_code.clone()),
                    updated_by: storage_scheme.to_string(),
                    email: encryptable_address.email.map(|email| {
                        let encryptable: Encryptable<masking::Secret<String, pii::EmailStrategy>> =
                            Encryptable::new(
                                email.clone().into_inner().switch_strategy(),
                                email.into_encrypted(),
                            );
                        encryptable
                    }),
                };
                let address = db
                    .find_address_by_merchant_id_payment_id_address_id(
                        key_manager_state,
                        merchant_id,
                        payment_id,
                        id,
                        merchant_key_store,
                        storage_scheme,
                    )
                    .await
                    .change_context(errors::ApiErrorResponse::InternalServerError)
                    .attach_printable("Error while fetching address")?;
                Some(
                    db.update_address_for_payments(
                        key_manager_state,
                        address,
                        address_update,
                        payment_id.to_owned(),
                        merchant_key_store,
                        storage_scheme,
                    )
                    .await
                    .map(|payment_address| payment_address.address)
                    .to_not_found_response(errors::ApiErrorResponse::AddressNotFound)?,
                )
            }
            None => Some(
                db.find_address_by_merchant_id_payment_id_address_id(
                    key_manager_state,
                    merchant_id,
                    payment_id,
                    id,
                    merchant_key_store,
                    storage_scheme,
                )
                .await
                .map(|payment_address| payment_address.address),
            )
            .transpose()
            .to_not_found_response(errors::ApiErrorResponse::AddressNotFound)?,
        },
        None => match req_address {
            Some(address) => {
                let address =
                    get_domain_address(session_state, address, merchant_id, key, storage_scheme)
                        .await
                        .change_context(errors::ApiErrorResponse::InternalServerError)
                        .attach_printable("Failed while encrypting address while insert")?;

                let payment_address = domain::PaymentAddress {
                    address,
                    payment_id: payment_id.clone(),
                    customer_id: customer_id.cloned(),
                };

                Some(
                    db.insert_address_for_payments(
                        key_manager_state,
                        payment_id,
                        payment_address,
                        merchant_key_store,
                        storage_scheme,
                    )
                    .await
                    .map(|payment_address| payment_address.address)
                    .change_context(errors::ApiErrorResponse::InternalServerError)
                    .attach_printable("Failed while inserting new address")?,
                )
            }

            None => None,
        },
    })
}

#[instrument(skip_all)]
#[allow(clippy::too_many_arguments)]
pub async fn create_or_find_address_for_payment_by_request(
    state: &SessionState,
    req_address: Option<&api::Address>,
    address_id: Option<&str>,
    merchant_id: &id_type::MerchantId,
    customer_id: Option<&id_type::CustomerId>,
    merchant_key_store: &domain::MerchantKeyStore,
    payment_id: &id_type::PaymentId,
    storage_scheme: storage_enums::MerchantStorageScheme,
) -> CustomResult<Option<domain::Address>, errors::ApiErrorResponse> {
    let key = merchant_key_store.key.get_inner().peek();
    let db = &state.store;
    let key_manager_state = &state.into();
    Ok(match address_id {
        Some(id) => Some(
            db.find_address_by_merchant_id_payment_id_address_id(
                key_manager_state,
                merchant_id,
                payment_id,
                id,
                merchant_key_store,
                storage_scheme,
            )
            .await
            .map(|payment_address| payment_address.address),
        )
        .transpose()
        .to_not_found_response(errors::ApiErrorResponse::AddressNotFound)?,
        None => match req_address {
            Some(address) => {
                // generate a new address here
                let address = get_domain_address(state, address, merchant_id, key, storage_scheme)
                    .await
                    .change_context(errors::ApiErrorResponse::InternalServerError)
                    .attach_printable("Failed while encrypting address while insert")?;

                let payment_address = domain::PaymentAddress {
                    address,
                    payment_id: payment_id.clone(),
                    customer_id: customer_id.cloned(),
                };

                Some(
                    db.insert_address_for_payments(
                        key_manager_state,
                        payment_id,
                        payment_address,
                        merchant_key_store,
                        storage_scheme,
                    )
                    .await
                    .map(|payment_address| payment_address.address)
                    .change_context(errors::ApiErrorResponse::InternalServerError)
                    .attach_printable("Failed while inserting new address")?,
                )
            }
            None => None,
        },
    })
}

pub async fn get_domain_address(
    session_state: &SessionState,
    address: &api_models::payments::Address,
    merchant_id: &id_type::MerchantId,
    key: &[u8],
    storage_scheme: enums::MerchantStorageScheme,
) -> CustomResult<domain::Address, common_utils::errors::CryptoError> {
    async {
        let address_details = &address.address.as_ref();
        let encrypted_data = types::crypto_operation(
            &session_state.into(),
            type_name!(domain::Address),
            types::CryptoOperation::BatchEncrypt(
                domain::FromRequestEncryptableAddress::to_encryptable(
                    domain::FromRequestEncryptableAddress {
                        line1: address.address.as_ref().and_then(|a| a.line1.clone()),
                        line2: address.address.as_ref().and_then(|a| a.line2.clone()),
                        line3: address.address.as_ref().and_then(|a| a.line3.clone()),
                        state: address.address.as_ref().and_then(|a| a.state.clone()),
                        first_name: address.address.as_ref().and_then(|a| a.first_name.clone()),
                        last_name: address.address.as_ref().and_then(|a| a.last_name.clone()),
                        zip: address.address.as_ref().and_then(|a| a.zip.clone()),
                        phone_number: address
                            .phone
                            .as_ref()
                            .and_then(|phone| phone.number.clone()),
                        email: address
                            .email
                            .as_ref()
                            .map(|a| a.clone().expose().switch_strategy()),
                    },
                ),
            ),
            Identifier::Merchant(merchant_id.to_owned()),
            key,
        )
        .await
        .and_then(|val| val.try_into_batchoperation())?;
        let encryptable_address =
            domain::FromRequestEncryptableAddress::from_encryptable(encrypted_data)
                .change_context(common_utils::errors::CryptoError::EncodingFailed)?;
        Ok(domain::Address {
            phone_number: encryptable_address.phone_number,
            country_code: address.phone.as_ref().and_then(|a| a.country_code.clone()),
            merchant_id: merchant_id.to_owned(),
            address_id: generate_id(consts::ID_LENGTH, "add"),
            city: address_details.and_then(|address_details| address_details.city.clone()),
            country: address_details.and_then(|address_details| address_details.country),
            line1: encryptable_address.line1,
            line2: encryptable_address.line2,
            line3: encryptable_address.line3,
            state: encryptable_address.state,
            created_at: common_utils::date_time::now(),
            first_name: encryptable_address.first_name,
            last_name: encryptable_address.last_name,
            modified_at: common_utils::date_time::now(),
            zip: encryptable_address.zip,
            updated_by: storage_scheme.to_string(),
            email: encryptable_address.email.map(|email| {
                let encryptable: Encryptable<masking::Secret<String, pii::EmailStrategy>> =
                    Encryptable::new(
                        email.clone().into_inner().switch_strategy(),
                        email.into_encrypted(),
                    );
                encryptable
            }),
        })
    }
    .await
}

pub async fn get_address_by_id(
    state: &SessionState,
    address_id: Option<String>,
    merchant_key_store: &domain::MerchantKeyStore,
    payment_id: &id_type::PaymentId,
    merchant_id: &id_type::MerchantId,
    storage_scheme: storage_enums::MerchantStorageScheme,
) -> CustomResult<Option<domain::Address>, errors::ApiErrorResponse> {
    match address_id {
        None => Ok(None),
        Some(address_id) => {
            let db = &*state.store;
            Ok(db
                .find_address_by_merchant_id_payment_id_address_id(
                    &state.into(),
                    merchant_id,
                    payment_id,
                    &address_id,
                    merchant_key_store,
                    storage_scheme,
                )
                .await
                .map(|payment_address| payment_address.address)
                .ok())
        }
    }
}

#[cfg(all(
    any(feature = "v1", feature = "v2"),
    not(feature = "payment_methods_v2")
))]
pub async fn get_token_pm_type_mandate_details(
    state: &SessionState,
    request: &api::PaymentsRequest,
    mandate_type: Option<api::MandateTransactionType>,
    merchant_context: &domain::MerchantContext,
    payment_method_id: Option<String>,
    payment_intent_customer_id: Option<&id_type::CustomerId>,
) -> RouterResult<MandateGenericData> {
    let mandate_data = request.mandate_data.clone().map(MandateData::foreign_from);
    let (
        payment_token,
        payment_method,
        payment_method_type,
        mandate_data,
        recurring_payment_data,
        mandate_connector_details,
        payment_method_info,
    ) = match mandate_type {
        Some(api::MandateTransactionType::NewMandateTransaction) => (
            request.payment_token.to_owned(),
            request.payment_method,
            request.payment_method_type,
            mandate_data.clone(),
            None,
            None,
            None,
        ),
        Some(api::MandateTransactionType::RecurringMandateTransaction) => {
            match &request.recurring_details {
                Some(recurring_details) => {
                    match recurring_details {
                        RecurringDetails::NetworkTransactionIdAndCardDetails(_) => {
                            (None, request.payment_method, None, None, None, None, None)
                        }
                        RecurringDetails::ProcessorPaymentToken(processor_payment_token) => {
                            if let Some(mca_id) = &processor_payment_token.merchant_connector_id {
                                let db = &*state.store;
                                let key_manager_state = &state.into();

                                #[cfg(feature = "v1")]
                            let connector_name = db
                                .find_by_merchant_connector_account_merchant_id_merchant_connector_id(
                                    key_manager_state,
                                    merchant_context.get_merchant_account().get_id(),
                                    mca_id,
                                    merchant_context.get_merchant_key_store(),
                                )
                                .await
                                .to_not_found_response(errors::ApiErrorResponse::MerchantConnectorAccountNotFound {
                                    id: mca_id.clone().get_string_repr().to_string(),
                                })?.connector_name;

                                #[cfg(feature = "v2")]
                            let connector_name = db
                                .find_merchant_connector_account_by_id(key_manager_state, mca_id, merchant_key_store)
                                .await
                                .to_not_found_response(errors::ApiErrorResponse::MerchantConnectorAccountNotFound {
                                    id: mca_id.clone().get_string_repr().to_string(),
                                })?.connector_name;
                                (
                                    None,
                                    request.payment_method,
                                    None,
                                    None,
                                    None,
                                    Some(payments::MandateConnectorDetails {
                                        connector: connector_name,
                                        merchant_connector_id: Some(mca_id.clone()),
                                    }),
                                    None,
                                )
                            } else {
                                (None, request.payment_method, None, None, None, None, None)
                            }
                        }
                        RecurringDetails::MandateId(mandate_id) => {
                            let mandate_generic_data = Box::pin(get_token_for_recurring_mandate(
                                state,
                                request,
                                merchant_context,
                                mandate_id.to_owned(),
                            ))
                            .await?;

                            (
                                mandate_generic_data.token,
                                mandate_generic_data.payment_method,
                                mandate_generic_data
                                    .payment_method_type
                                    .or(request.payment_method_type),
                                None,
                                mandate_generic_data.recurring_mandate_payment_data,
                                mandate_generic_data.mandate_connector,
                                mandate_generic_data.payment_method_info,
                            )
                        }
                        RecurringDetails::PaymentMethodId(payment_method_id) => {
                            let payment_method_info = state
                                .store
                                .find_payment_method(
                                    &(state.into()),
                                    merchant_context.get_merchant_key_store(),
                                    payment_method_id,
                                    merchant_context.get_merchant_account().storage_scheme,
                                )
                                .await
                                .to_not_found_response(
                                    errors::ApiErrorResponse::PaymentMethodNotFound,
                                )?;
                            let customer_id = request
                                .get_customer_id()
                                .get_required_value("customer_id")?;

                            verify_mandate_details_for_recurring_payments(
                                &payment_method_info.merchant_id,
                                merchant_context.get_merchant_account().get_id(),
                                &payment_method_info.customer_id,
                                customer_id,
                            )?;

                            (
                                None,
                                payment_method_info.get_payment_method_type(),
                                payment_method_info.get_payment_method_subtype(),
                                None,
                                None,
                                None,
                                Some(payment_method_info),
                            )
                        }
                    }
                }
                None => {
                    if let Some(mandate_id) = request.mandate_id.clone() {
                        let mandate_generic_data = Box::pin(get_token_for_recurring_mandate(
                            state,
                            request,
                            merchant_context,
                            mandate_id,
                        ))
                        .await?;
                        (
                            mandate_generic_data.token,
                            mandate_generic_data.payment_method,
                            mandate_generic_data
                                .payment_method_type
                                .or(request.payment_method_type),
                            None,
                            mandate_generic_data.recurring_mandate_payment_data,
                            mandate_generic_data.mandate_connector,
                            mandate_generic_data.payment_method_info,
                        )
                    } else if request
                        .payment_method_type
                        .map(|payment_method_type_value| {
                            payment_method_type_value
                                .should_check_for_customer_saved_payment_method_type()
                        })
                        .unwrap_or(false)
                    {
                        let payment_request_customer_id = request.get_customer_id();
                        if let Some(customer_id) =
                            payment_request_customer_id.or(payment_intent_customer_id)
                        {
                            let customer_saved_pm_option = match state
                                .store
                                .find_payment_method_by_customer_id_merchant_id_list(
                                    &(state.into()),
                                    merchant_context.get_merchant_key_store(),
                                    customer_id,
                                    merchant_context.get_merchant_account().get_id(),
                                    None,
                                )
                                .await
                            {
                                Ok(customer_payment_methods) => Ok(customer_payment_methods
                                    .iter()
                                    .find(|payment_method| {
                                        payment_method.get_payment_method_subtype()
                                            == request.payment_method_type
                                    })
                                    .cloned()),
                                Err(error) => {
                                    if error.current_context().is_db_not_found() {
                                        Ok(None)
                                    } else {
                                        Err(error)
                                            .change_context(
                                                errors::ApiErrorResponse::InternalServerError,
                                            )
                                            .attach_printable(
                                                "failed to find payment methods for a customer",
                                            )
                                    }
                                }
                            }?;

                            (
                                None,
                                request.payment_method,
                                request.payment_method_type,
                                None,
                                None,
                                None,
                                customer_saved_pm_option,
                            )
                        } else {
                            (
                                None,
                                request.payment_method,
                                request.payment_method_type,
                                None,
                                None,
                                None,
                                None,
                            )
                        }
                    } else {
                        let payment_method_info = payment_method_id
                            .async_map(|payment_method_id| async move {
                                state
                                    .store
                                    .find_payment_method(
                                        &(state.into()),
                                        merchant_context.get_merchant_key_store(),
                                        &payment_method_id,
                                        merchant_context.get_merchant_account().storage_scheme,
                                    )
                                    .await
                                    .to_not_found_response(
                                        errors::ApiErrorResponse::PaymentMethodNotFound,
                                    )
                            })
                            .await
                            .transpose()?;
                        (
                            request.payment_token.to_owned(),
                            request.payment_method,
                            request.payment_method_type,
                            None,
                            None,
                            None,
                            payment_method_info,
                        )
                    }
                }
            }
        }
        None => {
            let payment_method_info = payment_method_id
                .async_map(|payment_method_id| async move {
                    state
                        .store
                        .find_payment_method(
                            &(state.into()),
                            merchant_context.get_merchant_key_store(),
                            &payment_method_id,
                            merchant_context.get_merchant_account().storage_scheme,
                        )
                        .await
                        .to_not_found_response(errors::ApiErrorResponse::PaymentMethodNotFound)
                })
                .await
                .transpose()?;
            (
                request.payment_token.to_owned(),
                request.payment_method,
                request.payment_method_type,
                mandate_data,
                None,
                None,
                payment_method_info,
            )
        }
    };
    Ok(MandateGenericData {
        token: payment_token,
        payment_method,
        payment_method_type,
        mandate_data,
        recurring_mandate_payment_data: recurring_payment_data,
        mandate_connector: mandate_connector_details,
        payment_method_info,
    })
}

#[cfg(feature = "v1")]
pub async fn get_token_for_recurring_mandate(
    state: &SessionState,
    req: &api::PaymentsRequest,
    merchant_context: &domain::MerchantContext,
    mandate_id: String,
) -> RouterResult<MandateGenericData> {
    let db = &*state.store;

    let mandate = db
        .find_mandate_by_merchant_id_mandate_id(
            merchant_context.get_merchant_account().get_id(),
            mandate_id.as_str(),
            merchant_context.get_merchant_account().storage_scheme,
        )
        .await
        .to_not_found_response(errors::ApiErrorResponse::MandateNotFound)?;
    let key_manager_state: KeyManagerState = state.into();
    let original_payment_intent = mandate
        .original_payment_id
        .as_ref()
        .async_map(|payment_id| async {
            db.find_payment_intent_by_payment_id_merchant_id(
                &key_manager_state,
                payment_id,
                &mandate.merchant_id,
                merchant_context.get_merchant_key_store(),
                merchant_context.get_merchant_account().storage_scheme,
            )
            .await
            .to_not_found_response(errors::ApiErrorResponse::PaymentNotFound)
            .map_err(|err| logger::error!(mandate_original_payment_not_found=?err))
            .ok()
        })
        .await
        .flatten();

    let original_payment_attempt = original_payment_intent
        .as_ref()
        .async_map(|payment_intent| async {
            db.find_payment_attempt_by_payment_id_merchant_id_attempt_id(
                &payment_intent.payment_id,
                &mandate.merchant_id,
                payment_intent.active_attempt.get_id().as_str(),
                merchant_context.get_merchant_account().storage_scheme,
            )
            .await
            .to_not_found_response(errors::ApiErrorResponse::PaymentNotFound)
            .map_err(|err| logger::error!(mandate_original_payment_attempt_not_found=?err))
            .ok()
        })
        .await
        .flatten();

    let original_payment_authorized_amount = original_payment_attempt
        .clone()
        .map(|pa| pa.net_amount.get_total_amount().get_amount_as_i64());
    let original_payment_authorized_currency =
        original_payment_intent.clone().and_then(|pi| pi.currency);
    let customer = req.get_customer_id().get_required_value("customer_id")?;

    let payment_method_id = {
        if &mandate.customer_id != customer {
            Err(report!(errors::ApiErrorResponse::PreconditionFailed {
                message: "customer_id must match mandate customer_id".into()
            }))?
        }
        if mandate.mandate_status != storage_enums::MandateStatus::Active {
            Err(report!(errors::ApiErrorResponse::PreconditionFailed {
                message: "mandate is not active".into()
            }))?
        };
        mandate.payment_method_id.clone()
    };
    verify_mandate_details(
        req.amount.get_required_value("amount")?.into(),
        req.currency.get_required_value("currency")?,
        mandate.clone(),
    )?;

    let payment_method = db
        .find_payment_method(
            &(state.into()),
            merchant_context.get_merchant_key_store(),
            payment_method_id.as_str(),
            merchant_context.get_merchant_account().storage_scheme,
        )
        .await
        .to_not_found_response(errors::ApiErrorResponse::PaymentMethodNotFound)?;

    let token = Uuid::new_v4().to_string();
    let payment_method_type = payment_method.get_payment_method_subtype();
    let mandate_connector_details = payments::MandateConnectorDetails {
        connector: mandate.connector,
        merchant_connector_id: mandate.merchant_connector_id,
    };

    if let Some(enums::PaymentMethod::Card) = payment_method.get_payment_method_type() {
        if state.conf.locker.locker_enabled {
            let _ = cards::get_lookup_key_from_locker(
                state,
                &token,
                &payment_method,
                merchant_context.get_merchant_key_store(),
            )
            .await?;
        }

        if let Some(payment_method_from_request) = req.payment_method {
            let pm: storage_enums::PaymentMethod = payment_method_from_request;
            if payment_method
                .get_payment_method_type()
                .is_some_and(|payment_method| payment_method != pm)
            {
                Err(report!(errors::ApiErrorResponse::PreconditionFailed {
                    message:
                        "payment method in request does not match previously provided payment \
                            method information"
                            .into()
                }))?
            }
        };

        Ok(MandateGenericData {
            token: Some(token),
            payment_method: payment_method.get_payment_method_type(),
            recurring_mandate_payment_data: Some(RecurringMandatePaymentData {
                payment_method_type,
                original_payment_authorized_amount,
                original_payment_authorized_currency,
                mandate_metadata: None,
            }),
            payment_method_type: payment_method.get_payment_method_subtype(),
            mandate_connector: Some(mandate_connector_details),
            mandate_data: None,
            payment_method_info: Some(payment_method),
        })
    } else {
        Ok(MandateGenericData {
            token: None,
            payment_method: payment_method.get_payment_method_type(),
            recurring_mandate_payment_data: Some(RecurringMandatePaymentData {
                payment_method_type,
                original_payment_authorized_amount,
                original_payment_authorized_currency,
                mandate_metadata: None,
            }),
            payment_method_type: payment_method.get_payment_method_subtype(),
            mandate_connector: Some(mandate_connector_details),
            mandate_data: None,
            payment_method_info: Some(payment_method),
        })
    }
}

#[instrument(skip_all)]
/// Check weather the merchant id in the request
/// and merchant id in the merchant account are same.
pub fn validate_merchant_id(
    merchant_id: &id_type::MerchantId,
    request_merchant_id: Option<&id_type::MerchantId>,
) -> CustomResult<(), errors::ApiErrorResponse> {
    // Get Merchant Id from the merchant
    // or get from merchant account

    let request_merchant_id = request_merchant_id.unwrap_or(merchant_id);

    utils::when(merchant_id.ne(request_merchant_id), || {
        Err(report!(errors::ApiErrorResponse::PreconditionFailed {
            message: format!(
                "Invalid `merchant_id`: {} not found in merchant account",
                request_merchant_id.get_string_repr()
            )
        }))
    })
}

#[instrument(skip_all)]
pub fn validate_request_amount_and_amount_to_capture(
    op_amount: Option<api::Amount>,
    op_amount_to_capture: Option<MinorUnit>,
    surcharge_details: Option<RequestSurchargeDetails>,
) -> CustomResult<(), errors::ApiErrorResponse> {
    match (op_amount, op_amount_to_capture) {
        (None, _) => Ok(()),
        (Some(_amount), None) => Ok(()),
        (Some(amount), Some(amount_to_capture)) => {
            match amount {
                api::Amount::Value(amount_inner) => {
                    // If both amount and amount to capture is present
                    // then amount to be capture should be less than or equal to request amount
                    let total_capturable_amount = MinorUnit::new(amount_inner.get())
                        + surcharge_details
                            .map(|surcharge_details| surcharge_details.get_total_surcharge_amount())
                            .unwrap_or_default();
                    utils::when(!amount_to_capture.le(&total_capturable_amount), || {
                        Err(report!(errors::ApiErrorResponse::PreconditionFailed {
                            message: format!(
                            "amount_to_capture is greater than amount capture_amount: {amount_to_capture:?} request_amount: {amount:?}"
                        )
                        }))
                    })
                }
                api::Amount::Zero => {
                    // If the amount is Null but still amount_to_capture is passed this is invalid and
                    Err(report!(errors::ApiErrorResponse::PreconditionFailed {
                        message: "amount_to_capture should not exist for when amount = 0"
                            .to_string()
                    }))
                }
            }
        }
    }
}

#[cfg(feature = "v1")]
/// if capture method = automatic, amount_to_capture(if provided) must be equal to amount
#[instrument(skip_all)]
pub fn validate_amount_to_capture_and_capture_method(
    payment_attempt: Option<&PaymentAttempt>,
    request: &api_models::payments::PaymentsRequest,
) -> CustomResult<(), errors::ApiErrorResponse> {
    let option_net_amount = hyperswitch_domain_models::payments::payment_attempt::NetAmount::from_payments_request_and_payment_attempt(
        request,
        payment_attempt,
    );
    let capture_method = request
        .capture_method
        .or(payment_attempt
            .map(|payment_attempt| payment_attempt.capture_method.unwrap_or_default()))
        .unwrap_or_default();
    if matches!(
        capture_method,
        api_enums::CaptureMethod::Automatic | api_enums::CaptureMethod::SequentialAutomatic
    ) {
        let total_capturable_amount =
            option_net_amount.map(|net_amount| net_amount.get_total_amount());

        let amount_to_capture = request
            .amount_to_capture
            .or(payment_attempt.and_then(|pa| pa.amount_to_capture));

        if let Some((total_capturable_amount, amount_to_capture)) =
            total_capturable_amount.zip(amount_to_capture)
        {
            utils::when(amount_to_capture != total_capturable_amount, || {
                Err(report!(errors::ApiErrorResponse::PreconditionFailed {
                    message: "amount_to_capture must be equal to total_capturable_amount when capture_method = automatic".into()
                }))
            })
        } else {
            Ok(())
        }
    } else {
        Ok(())
    }
}

#[instrument(skip_all)]
pub fn validate_card_data(
    payment_method_data: Option<api::PaymentMethodData>,
) -> CustomResult<(), errors::ApiErrorResponse> {
    if let Some(api::PaymentMethodData::Card(card)) = payment_method_data {
        let cvc = card.card_cvc.peek().to_string();
        if cvc.len() < 3 || cvc.len() > 4 {
            Err(report!(errors::ApiErrorResponse::PreconditionFailed {
                message: "Invalid card_cvc length".to_string()
            }))?
        }
        let card_cvc =
            cvc.parse::<u16>()
                .change_context(errors::ApiErrorResponse::InvalidDataValue {
                    field_name: "card_cvc",
                })?;
        ::cards::CardSecurityCode::try_from(card_cvc).change_context(
            errors::ApiErrorResponse::PreconditionFailed {
                message: "Invalid Card CVC".to_string(),
            },
        )?;

        validate_card_expiry(&card.card_exp_month, &card.card_exp_year)?;
    }
    Ok(())
}

#[instrument(skip_all)]
pub fn validate_card_expiry(
    card_exp_month: &masking::Secret<String>,
    card_exp_year: &masking::Secret<String>,
) -> CustomResult<(), errors::ApiErrorResponse> {
    let exp_month = card_exp_month
        .peek()
        .to_string()
        .parse::<u8>()
        .change_context(errors::ApiErrorResponse::InvalidDataValue {
            field_name: "card_exp_month",
        })?;
    let month = ::cards::CardExpirationMonth::try_from(exp_month).change_context(
        errors::ApiErrorResponse::PreconditionFailed {
            message: "Invalid Expiry Month".to_string(),
        },
    )?;

    let mut year_str = card_exp_year.peek().to_string();
    if year_str.len() == 2 {
        year_str = format!("20{}", year_str);
    }
    let exp_year =
        year_str
            .parse::<u16>()
            .change_context(errors::ApiErrorResponse::InvalidDataValue {
                field_name: "card_exp_year",
            })?;
    let year = ::cards::CardExpirationYear::try_from(exp_year).change_context(
        errors::ApiErrorResponse::PreconditionFailed {
            message: "Invalid Expiry Year".to_string(),
        },
    )?;

    let card_expiration = ::cards::CardExpiration { month, year };
    let is_expired = card_expiration.is_expired().change_context(
        errors::ApiErrorResponse::PreconditionFailed {
            message: "Invalid card data".to_string(),
        },
    )?;
    if is_expired {
        Err(report!(errors::ApiErrorResponse::PreconditionFailed {
            message: "Card Expired".to_string()
        }))?
    }

    Ok(())
}

pub fn infer_payment_type(
    amount: api::Amount,
    mandate_type: Option<&api::MandateTransactionType>,
) -> api_enums::PaymentType {
    match mandate_type {
        Some(api::MandateTransactionType::NewMandateTransaction) => {
            if let api::Amount::Value(_) = amount {
                api_enums::PaymentType::NewMandate
            } else {
                api_enums::PaymentType::SetupMandate
            }
        }

        Some(api::MandateTransactionType::RecurringMandateTransaction) => {
            api_enums::PaymentType::RecurringMandate
        }

        None => api_enums::PaymentType::Normal,
    }
}

pub fn validate_mandate(
    req: impl Into<api::MandateValidationFields>,
    is_confirm_operation: bool,
) -> CustomResult<Option<api::MandateTransactionType>, errors::ApiErrorResponse> {
    let req: api::MandateValidationFields = req.into();
    match req.validate_and_get_mandate_type().change_context(
        errors::ApiErrorResponse::MandateValidationFailed {
            reason: "Expected one out of recurring_details and mandate_data but got both".into(),
        },
    )? {
        Some(api::MandateTransactionType::NewMandateTransaction) => {
            validate_new_mandate_request(req, is_confirm_operation)?;
            Ok(Some(api::MandateTransactionType::NewMandateTransaction))
        }
        Some(api::MandateTransactionType::RecurringMandateTransaction) => {
            validate_recurring_mandate(req)?;
            Ok(Some(
                api::MandateTransactionType::RecurringMandateTransaction,
            ))
        }
        None => Ok(None),
    }
}

pub fn validate_recurring_details_and_token(
    recurring_details: &Option<RecurringDetails>,
    payment_token: &Option<String>,
    mandate_id: &Option<String>,
) -> CustomResult<(), errors::ApiErrorResponse> {
    utils::when(
        recurring_details.is_some() && payment_token.is_some(),
        || {
            Err(report!(errors::ApiErrorResponse::PreconditionFailed {
                message: "Expected one out of recurring_details and payment_token but got both"
                    .into()
            }))
        },
    )?;

    utils::when(recurring_details.is_some() && mandate_id.is_some(), || {
        Err(report!(errors::ApiErrorResponse::PreconditionFailed {
            message: "Expected one out of recurring_details and mandate_id but got both".into()
        }))
    })?;

    Ok(())
}

fn validate_new_mandate_request(
    req: api::MandateValidationFields,
    is_confirm_operation: bool,
) -> RouterResult<()> {
    // We need not check for customer_id in the confirm request if it is already passed
    // in create request

    fp_utils::when(!is_confirm_operation && req.customer_id.is_none(), || {
        Err(report!(errors::ApiErrorResponse::PreconditionFailed {
            message: "`customer_id` is mandatory for mandates".into()
        }))
    })?;

    let mandate_data = req
        .mandate_data
        .clone()
        .get_required_value("mandate_data")?;

    // Only use this validation if the customer_acceptance is present
    if mandate_data
        .customer_acceptance
        .map(|inner| inner.acceptance_type == api::AcceptanceType::Online && inner.online.is_none())
        .unwrap_or(false)
    {
        Err(report!(errors::ApiErrorResponse::PreconditionFailed {
            message: "`mandate_data.customer_acceptance.online` is required when \
                      `mandate_data.customer_acceptance.acceptance_type` is `online`"
                .into()
        }))?
    }

    let mandate_details = match mandate_data.mandate_type {
        Some(api_models::payments::MandateType::SingleUse(details)) => Some(details),
        Some(api_models::payments::MandateType::MultiUse(details)) => details,
        _ => None,
    };
    mandate_details.and_then(|md| md.start_date.zip(md.end_date)).map(|(start_date, end_date)|
        utils::when (start_date >= end_date, || {
        Err(report!(errors::ApiErrorResponse::PreconditionFailed {
            message: "`mandate_data.mandate_type.{multi_use|single_use}.start_date` should be greater than  \
            `mandate_data.mandate_type.{multi_use|single_use}.end_date`"
                .into()
        }))
    })).transpose()?;

    Ok(())
}

pub fn validate_customer_id_mandatory_cases(
    has_setup_future_usage: bool,
    customer_id: Option<&id_type::CustomerId>,
) -> RouterResult<()> {
    match (has_setup_future_usage, customer_id) {
        (true, None) => Err(errors::ApiErrorResponse::PreconditionFailed {
            message: "customer_id is mandatory when setup_future_usage is given".to_string(),
        }
        .into()),
        _ => Ok(()),
    }
}

#[cfg(feature = "v1")]
pub fn create_startpay_url(
    base_url: &str,
    payment_attempt: &PaymentAttempt,
    payment_intent: &PaymentIntent,
) -> String {
    format!(
        "{}/payments/redirect/{}/{}/{}",
        base_url,
        payment_intent.get_id().get_string_repr(),
        payment_intent.merchant_id.get_string_repr(),
        payment_attempt.attempt_id
    )
}

pub fn create_redirect_url(
    router_base_url: &String,
    payment_attempt: &PaymentAttempt,
    connector_name: impl std::fmt::Display,
    creds_identifier: Option<&str>,
) -> String {
    let creds_identifier_path = creds_identifier.map_or_else(String::new, |cd| format!("/{}", cd));
    format!(
        "{}/payments/{}/{}/redirect/response/{}",
        router_base_url,
        payment_attempt.payment_id.get_string_repr(),
        payment_attempt.merchant_id.get_string_repr(),
        connector_name,
    ) + creds_identifier_path.as_ref()
}

pub fn create_authentication_url(
    router_base_url: &str,
    payment_attempt: &PaymentAttempt,
) -> String {
    format!(
        "{router_base_url}/payments/{}/3ds/authentication",
        payment_attempt.payment_id.get_string_repr()
    )
}

pub fn create_authorize_url(
    router_base_url: &str,
    payment_attempt: &PaymentAttempt,
    connector_name: impl std::fmt::Display,
) -> String {
    format!(
        "{}/payments/{}/{}/authorize/{}",
        router_base_url,
        payment_attempt.payment_id.get_string_repr(),
        payment_attempt.merchant_id.get_string_repr(),
        connector_name
    )
}

pub fn create_webhook_url(
    router_base_url: &str,
    merchant_id: &id_type::MerchantId,
    merchant_connector_id_or_connector_name: &str,
) -> String {
    format!(
        "{}/webhooks/{}/{}",
        router_base_url,
        merchant_id.get_string_repr(),
        merchant_connector_id_or_connector_name,
    )
}

pub fn create_complete_authorize_url(
    router_base_url: &String,
    payment_attempt: &PaymentAttempt,
    connector_name: impl std::fmt::Display,
    creds_identifier: Option<&str>,
) -> String {
    let creds_identifier = creds_identifier.map_or_else(String::new, |creds_identifier| {
        format!("/{}", creds_identifier)
    });
    format!(
        "{}/payments/{}/{}/redirect/complete/{}{}",
        router_base_url,
        payment_attempt.payment_id.get_string_repr(),
        payment_attempt.merchant_id.get_string_repr(),
        connector_name,
        creds_identifier
    )
}

fn validate_recurring_mandate(req: api::MandateValidationFields) -> RouterResult<()> {
    let recurring_details = req
        .recurring_details
        .get_required_value("recurring_details")?;

    match recurring_details {
        RecurringDetails::ProcessorPaymentToken(_)
        | RecurringDetails::NetworkTransactionIdAndCardDetails(_) => Ok(()),
        _ => {
            req.customer_id.check_value_present("customer_id")?;

            let confirm = req.confirm.get_required_value("confirm")?;
            if !confirm {
                Err(report!(errors::ApiErrorResponse::PreconditionFailed {
                    message: "`confirm` must be `true` for mandates".into()
                }))?
            }

            let off_session = req.off_session.get_required_value("off_session")?;
            if !off_session {
                Err(report!(errors::ApiErrorResponse::PreconditionFailed {
                    message: "`off_session` should be `true` for mandates".into()
                }))?
            }
            Ok(())
        }
    }
}

pub fn verify_mandate_details(
    request_amount: MinorUnit,
    request_currency: api_enums::Currency,
    mandate: storage::Mandate,
) -> RouterResult<()> {
    match mandate.mandate_type {
        storage_enums::MandateType::SingleUse => utils::when(
            mandate
                .mandate_amount
                .map(|mandate_amount| request_amount.get_amount_as_i64() > mandate_amount)
                .unwrap_or(true),
            || {
                Err(report!(errors::ApiErrorResponse::MandateValidationFailed {
                    reason: "request amount is greater than mandate amount".into()
                }))
            },
        ),
        storage::enums::MandateType::MultiUse => utils::when(
            mandate
                .mandate_amount
                .map(|mandate_amount| {
                    (mandate.amount_captured.unwrap_or(0) + request_amount.get_amount_as_i64())
                        > mandate_amount
                })
                .unwrap_or(false),
            || {
                Err(report!(errors::ApiErrorResponse::MandateValidationFailed {
                    reason: "request amount is greater than mandate amount".into()
                }))
            },
        ),
    }?;
    utils::when(
        mandate
            .mandate_currency
            .map(|mandate_currency| mandate_currency != request_currency)
            .unwrap_or(false),
        || {
            Err(report!(errors::ApiErrorResponse::MandateValidationFailed {
                reason: "cross currency mandates not supported".into()
            }))
        },
    )
}

pub fn verify_mandate_details_for_recurring_payments(
    mandate_merchant_id: &id_type::MerchantId,
    merchant_id: &id_type::MerchantId,
    mandate_customer_id: &id_type::CustomerId,
    customer_id: &id_type::CustomerId,
) -> RouterResult<()> {
    if mandate_merchant_id != merchant_id {
        Err(report!(errors::ApiErrorResponse::MandateNotFound))?
    }
    if mandate_customer_id != customer_id {
        Err(report!(errors::ApiErrorResponse::PreconditionFailed {
            message: "customer_id must match mandate customer_id".into()
        }))?
    }

    Ok(())
}

#[instrument(skip_all)]
pub fn payment_attempt_status_fsm(
    payment_method_data: Option<&api::payments::PaymentMethodData>,
    confirm: Option<bool>,
) -> storage_enums::AttemptStatus {
    match payment_method_data {
        Some(_) => match confirm {
            Some(true) => storage_enums::AttemptStatus::PaymentMethodAwaited,
            _ => storage_enums::AttemptStatus::ConfirmationAwaited,
        },
        None => storage_enums::AttemptStatus::PaymentMethodAwaited,
    }
}

pub fn payment_intent_status_fsm(
    payment_method_data: Option<&api::PaymentMethodData>,
    confirm: Option<bool>,
) -> storage_enums::IntentStatus {
    match payment_method_data {
        Some(_) => match confirm {
            Some(true) => storage_enums::IntentStatus::RequiresPaymentMethod,
            _ => storage_enums::IntentStatus::RequiresConfirmation,
        },
        None => storage_enums::IntentStatus::RequiresPaymentMethod,
    }
}

#[cfg(feature = "v1")]
pub async fn add_domain_task_to_pt<Op>(
    operation: &Op,
    state: &SessionState,
    payment_attempt: &PaymentAttempt,
    requeue: bool,
    schedule_time: Option<time::PrimitiveDateTime>,
) -> CustomResult<(), errors::ApiErrorResponse>
where
    Op: std::fmt::Debug,
{
    if check_if_operation_confirm(operation) {
        match schedule_time {
            Some(stime) => {
                if !requeue {
                    // Here, increment the count of added tasks every time a payment has been confirmed or PSync has been called
                    metrics::TASKS_ADDED_COUNT.add(
                        1,
                        router_env::metric_attributes!(("flow", format!("{:#?}", operation))),
                    );
                    super::add_process_sync_task(&*state.store, payment_attempt, stime)
                        .await
                        .change_context(errors::ApiErrorResponse::InternalServerError)
                        .attach_printable("Failed while adding task to process tracker")
                } else {
                    // When the requeue is true, we reset the tasks count as we reset the task every time it is requeued
                    metrics::TASKS_RESET_COUNT.add(
                        1,
                        router_env::metric_attributes!(("flow", format!("{:#?}", operation))),
                    );
                    super::reset_process_sync_task(&*state.store, payment_attempt, stime)
                        .await
                        .change_context(errors::ApiErrorResponse::InternalServerError)
                        .attach_printable("Failed while updating task in process tracker")
                }
            }
            None => Ok(()),
        }
    } else {
        Ok(())
    }
}

pub fn response_operation<'a, F, R, D>() -> BoxedOperation<'a, F, R, D>
where
    F: Send + Clone,
    PaymentResponse: Operation<F, R, Data = D>,
{
    Box::new(PaymentResponse)
}

pub fn validate_max_amount(
    amount: api_models::payments::Amount,
) -> CustomResult<(), errors::ApiErrorResponse> {
    match amount {
        api_models::payments::Amount::Value(value) => {
            utils::when(value.get() > consts::MAX_ALLOWED_AMOUNT, || {
                Err(report!(errors::ApiErrorResponse::PreconditionFailed {
                    message: format!(
                        "amount should not be more than {}",
                        consts::MAX_ALLOWED_AMOUNT
                    )
                }))
            })
        }
        api_models::payments::Amount::Zero => Ok(()),
    }
}

#[cfg(feature = "v1")]
/// Check whether the customer information that is sent in the root of payments request
/// and in the customer object are same, if the values mismatch return an error
pub fn validate_customer_information(
    request: &api_models::payments::PaymentsRequest,
) -> RouterResult<()> {
    if let Some(mismatched_fields) = request.validate_customer_details_in_request() {
        let mismatched_fields = mismatched_fields.join(", ");
        Err(errors::ApiErrorResponse::PreconditionFailed {
            message: format!(
                "The field names `{mismatched_fields}` sent in both places is ambiguous"
            ),
        })?
    } else {
        Ok(())
    }
}

pub async fn validate_card_ip_blocking_for_business_profile(
    state: &SessionState,
    ip: IpAddr,
    fingerprnt: masking::Secret<String>,
    card_testing_guard_config: &diesel_models::business_profile::CardTestingGuardConfig,
) -> RouterResult<String> {
    let cache_key = format!(
        "{}_{}_{}",
        consts::CARD_IP_BLOCKING_CACHE_KEY_PREFIX,
        fingerprnt.peek(),
        ip
    );

    let unsuccessful_payment_threshold = card_testing_guard_config.card_ip_blocking_threshold;

    validate_blocking_threshold(state, unsuccessful_payment_threshold, cache_key).await
}

pub async fn validate_guest_user_card_blocking_for_business_profile(
    state: &SessionState,
    fingerprnt: masking::Secret<String>,
    customer_id: Option<id_type::CustomerId>,
    card_testing_guard_config: &diesel_models::business_profile::CardTestingGuardConfig,
) -> RouterResult<String> {
    let cache_key = format!(
        "{}_{}",
        consts::GUEST_USER_CARD_BLOCKING_CACHE_KEY_PREFIX,
        fingerprnt.peek()
    );

    let unsuccessful_payment_threshold =
        card_testing_guard_config.guest_user_card_blocking_threshold;

    if customer_id.is_none() {
        Ok(validate_blocking_threshold(state, unsuccessful_payment_threshold, cache_key).await?)
    } else {
        Ok(cache_key)
    }
}

pub async fn validate_customer_id_blocking_for_business_profile(
    state: &SessionState,
    customer_id: id_type::CustomerId,
    profile_id: &id_type::ProfileId,
    card_testing_guard_config: &diesel_models::business_profile::CardTestingGuardConfig,
) -> RouterResult<String> {
    let cache_key = format!(
        "{}_{}_{}",
        consts::CUSTOMER_ID_BLOCKING_PREFIX,
        profile_id.get_string_repr(),
        customer_id.get_string_repr(),
    );

    let unsuccessful_payment_threshold = card_testing_guard_config.customer_id_blocking_threshold;

    validate_blocking_threshold(state, unsuccessful_payment_threshold, cache_key).await
}

pub async fn validate_blocking_threshold(
    state: &SessionState,
    unsuccessful_payment_threshold: i32,
    cache_key: String,
) -> RouterResult<String> {
    match services::card_testing_guard::get_blocked_count_from_cache(state, &cache_key).await {
        Ok(Some(unsuccessful_payment_count)) => {
            if unsuccessful_payment_count >= unsuccessful_payment_threshold {
                Err(errors::ApiErrorResponse::PreconditionFailed {
                    message: "Blocked due to suspicious activity".to_string(),
                })?
            } else {
                Ok(cache_key)
            }
        }
        Ok(None) => Ok(cache_key),
        Err(error) => Err(errors::ApiErrorResponse::InternalServerError).attach_printable(error)?,
    }
}

#[cfg(feature = "v1")]
/// Get the customer details from customer field if present
/// or from the individual fields in `PaymentsRequest`
#[instrument(skip_all)]
pub fn get_customer_details_from_request(
    request: &api_models::payments::PaymentsRequest,
) -> CustomerDetails {
    let customer_id = request.get_customer_id().map(ToOwned::to_owned);

    let customer_name = request
        .customer
        .as_ref()
        .and_then(|customer_details| customer_details.name.clone())
        .or(request.name.clone());

    let customer_email = request
        .customer
        .as_ref()
        .and_then(|customer_details| customer_details.email.clone())
        .or(request.email.clone());

    let customer_phone = request
        .customer
        .as_ref()
        .and_then(|customer_details| customer_details.phone.clone())
        .or(request.phone.clone());

    let customer_phone_code = request
        .customer
        .as_ref()
        .and_then(|customer_details| customer_details.phone_country_code.clone())
        .or(request.phone_country_code.clone());

    CustomerDetails {
        customer_id,
        name: customer_name,
        email: customer_email,
        phone: customer_phone,
        phone_country_code: customer_phone_code,
    }
}

pub async fn get_connector_default(
    _state: &SessionState,
    request_connector: Option<serde_json::Value>,
) -> CustomResult<api::ConnectorChoice, errors::ApiErrorResponse> {
    Ok(request_connector.map_or(
        api::ConnectorChoice::Decide,
        api::ConnectorChoice::StraightThrough,
    ))
}

#[cfg(all(feature = "v2", feature = "customer_v2"))]
#[instrument(skip_all)]
#[allow(clippy::type_complexity)]
pub async fn create_customer_if_not_exist<'a, F: Clone, R, D>(
    _state: &SessionState,
    _operation: BoxedOperation<'a, F, R, D>,
    _payment_data: &mut PaymentData<F>,
    _req: Option<CustomerDetails>,
    _merchant_id: &id_type::MerchantId,
    _key_store: &domain::MerchantKeyStore,
    _storage_scheme: common_enums::enums::MerchantStorageScheme,
) -> CustomResult<(BoxedOperation<'a, F, R, D>, Option<domain::Customer>), errors::StorageError> {
    todo!()
}

#[cfg(all(any(feature = "v1", feature = "v2"), not(feature = "customer_v2")))]
#[instrument(skip_all)]
#[allow(clippy::type_complexity)]
pub async fn create_customer_if_not_exist<'a, F: Clone, R, D>(
    state: &SessionState,
    operation: BoxedOperation<'a, F, R, D>,
    payment_data: &mut PaymentData<F>,
    req: Option<CustomerDetails>,
    merchant_id: &id_type::MerchantId,
    key_store: &domain::MerchantKeyStore,
    storage_scheme: common_enums::enums::MerchantStorageScheme,
) -> CustomResult<(BoxedOperation<'a, F, R, D>, Option<domain::Customer>), errors::StorageError> {
    let request_customer_details = req
        .get_required_value("customer")
        .change_context(errors::StorageError::ValueNotFound("customer".to_owned()))?;

    let temp_customer_data = if request_customer_details.name.is_some()
        || request_customer_details.email.is_some()
        || request_customer_details.phone.is_some()
        || request_customer_details.phone_country_code.is_some()
    {
        Some(CustomerData {
            name: request_customer_details.name.clone(),
            email: request_customer_details.email.clone(),
            phone: request_customer_details.phone.clone(),
            phone_country_code: request_customer_details.phone_country_code.clone(),
        })
    } else {
        None
    };

    // Updation of Customer Details for the cases where both customer_id and specific customer
    // details are provided in Payment Update Request
    let raw_customer_details = payment_data
        .payment_intent
        .customer_details
        .clone()
        .map(|customer_details_encrypted| {
            customer_details_encrypted
                .into_inner()
                .expose()
                .parse_value::<CustomerData>("CustomerData")
        })
        .transpose()
        .change_context(errors::StorageError::DeserializationFailed)
        .attach_printable("Failed to parse customer data from payment intent")?
        .map(|parsed_customer_data| CustomerData {
            name: request_customer_details
                .name
                .clone()
                .or(parsed_customer_data.name.clone()),
            email: request_customer_details
                .email
                .clone()
                .or(parsed_customer_data.email.clone()),
            phone: request_customer_details
                .phone
                .clone()
                .or(parsed_customer_data.phone.clone()),
            phone_country_code: request_customer_details
                .phone_country_code
                .clone()
                .or(parsed_customer_data.phone_country_code.clone()),
        })
        .or(temp_customer_data);
    let key_manager_state = state.into();
    payment_data.payment_intent.customer_details = raw_customer_details
        .clone()
        .async_map(|customer_details| {
            create_encrypted_data(&key_manager_state, key_store, customer_details)
        })
        .await
        .transpose()
        .change_context(errors::StorageError::EncryptionError)
        .attach_printable("Unable to encrypt customer details")?;

    let customer_id = request_customer_details
        .customer_id
        .or(payment_data.payment_intent.customer_id.clone());
    let db = &*state.store;
    let key_manager_state = &state.into();
    let optional_customer = match customer_id {
        Some(customer_id) => {
            let customer_data = db
                .find_customer_optional_by_customer_id_merchant_id(
                    key_manager_state,
                    &customer_id,
                    merchant_id,
                    key_store,
                    storage_scheme,
                )
                .await?;
            let key = key_store.key.get_inner().peek();
            let encrypted_data = types::crypto_operation(
                key_manager_state,
                type_name!(domain::Customer),
                types::CryptoOperation::BatchEncrypt(
                    domain::FromRequestEncryptableCustomer::to_encryptable(
                        domain::FromRequestEncryptableCustomer {
                            name: request_customer_details.name.clone(),
                            email: request_customer_details
                                .email
                                .as_ref()
                                .map(|e| e.clone().expose().switch_strategy()),
                            phone: request_customer_details.phone.clone(),
                        },
                    ),
                ),
                Identifier::Merchant(key_store.merchant_id.clone()),
                key,
            )
            .await
            .and_then(|val| val.try_into_batchoperation())
            .change_context(errors::StorageError::SerializationFailed)
            .attach_printable("Failed while encrypting Customer while Update")?;
            let encryptable_customer =
                domain::FromRequestEncryptableCustomer::from_encryptable(encrypted_data)
                    .change_context(errors::StorageError::SerializationFailed)
                    .attach_printable("Failed while encrypting Customer while Update")?;
            Some(match customer_data {
                Some(c) => {
                    // Update the customer data if new data is passed in the request
                    if request_customer_details.email.is_some()
                        | request_customer_details.name.is_some()
                        | request_customer_details.phone.is_some()
                        | request_customer_details.phone_country_code.is_some()
                    {
                        let customer_update = Update {
                            name: encryptable_customer.name,
                            email: encryptable_customer.email.map(|email| {
                                let encryptable: Encryptable<
                                    masking::Secret<String, pii::EmailStrategy>,
                                > = Encryptable::new(
                                    email.clone().into_inner().switch_strategy(),
                                    email.into_encrypted(),
                                );
                                encryptable
                            }),
                            phone: Box::new(encryptable_customer.phone),
                            phone_country_code: request_customer_details.phone_country_code,
                            description: None,
                            connector_customer: Box::new(None),
                            metadata: None,
                            address_id: None,
                        };

                        db.update_customer_by_customer_id_merchant_id(
                            key_manager_state,
                            customer_id,
                            merchant_id.to_owned(),
                            c,
                            customer_update,
                            key_store,
                            storage_scheme,
                        )
                        .await
                    } else {
                        Ok(c)
                    }
                }
                None => {
                    let new_customer = domain::Customer {
                        customer_id,
                        merchant_id: merchant_id.to_owned(),
                        name: encryptable_customer.name,
                        email: encryptable_customer.email.map(|email| {
                            let encryptable: Encryptable<
                                masking::Secret<String, pii::EmailStrategy>,
                            > = Encryptable::new(
                                email.clone().into_inner().switch_strategy(),
                                email.into_encrypted(),
                            );
                            encryptable
                        }),
                        phone: encryptable_customer.phone,
                        phone_country_code: request_customer_details.phone_country_code.clone(),
                        description: None,
                        created_at: common_utils::date_time::now(),
                        metadata: None,
                        modified_at: common_utils::date_time::now(),
                        connector_customer: None,
                        address_id: None,
                        default_payment_method_id: None,
                        updated_by: None,
                        version: common_types::consts::API_VERSION,
                    };
                    metrics::CUSTOMER_CREATED.add(1, &[]);
                    db.insert_customer(new_customer, key_manager_state, key_store, storage_scheme)
                        .await
                }
            })
        }
        None => match &payment_data.payment_intent.customer_id {
            None => None,
            Some(customer_id) => db
                .find_customer_optional_by_customer_id_merchant_id(
                    key_manager_state,
                    customer_id,
                    merchant_id,
                    key_store,
                    storage_scheme,
                )
                .await?
                .map(Ok),
        },
    };
    Ok((
        operation,
        match optional_customer {
            Some(customer) => {
                let customer = customer?;

                payment_data.payment_intent.customer_id = Some(customer.customer_id.clone());
                payment_data.email = payment_data.email.clone().or_else(|| {
                    customer
                        .email
                        .clone()
                        .map(|encrypted_value| encrypted_value.into())
                });

                Some(customer)
            }
            None => None,
        },
    ))
}

#[cfg(feature = "v1")]
pub async fn retrieve_payment_method_with_temporary_token(
    state: &SessionState,
    token: &str,
    payment_intent: &PaymentIntent,
    payment_attempt: &PaymentAttempt,
    merchant_key_store: &domain::MerchantKeyStore,
    card_token_data: Option<&domain::CardToken>,
) -> RouterResult<Option<(domain::PaymentMethodData, enums::PaymentMethod)>> {
    let (pm, supplementary_data) =
        vault::Vault::get_payment_method_data_from_locker(state, token, merchant_key_store)
            .await
            .attach_printable(
                "Payment method for given token not found or there was a problem fetching it",
            )?;

    utils::when(
        supplementary_data
            .customer_id
            .ne(&payment_intent.customer_id),
        || {
            Err(errors::ApiErrorResponse::PreconditionFailed { message: "customer associated with payment method and customer passed in payment are not same".into() })
        },
    )?;

    Ok::<_, error_stack::Report<errors::ApiErrorResponse>>(match pm {
        Some(domain::PaymentMethodData::Card(card)) => {
            let mut updated_card = card.clone();
            let mut is_card_updated = false;

            // The card_holder_name from locker retrieved card is considered if it is a non-empty string or else card_holder_name is picked
            // from payment_method_data.card_token object
            let name_on_card =
                card_token_data.and_then(|token_data| token_data.card_holder_name.clone());

            if let Some(name) = name_on_card.clone() {
                if !name.peek().is_empty() {
                    is_card_updated = true;
                    updated_card.nick_name = name_on_card;
                }
            }

            if let Some(token_data) = card_token_data {
                if let Some(cvc) = token_data.card_cvc.clone() {
                    is_card_updated = true;
                    updated_card.card_cvc = cvc;
                }
            }

            // populate additional card details from payment_attempt.payment_method_data (additional_payment_data) if not present in the locker
            if updated_card.card_issuer.is_none()
                || updated_card.card_network.is_none()
                || updated_card.card_type.is_none()
                || updated_card.card_issuing_country.is_none()
            {
                let additional_payment_method_data: Option<
                    api_models::payments::AdditionalPaymentData,
                > = payment_attempt
                    .payment_method_data
                    .clone()
                    .and_then(|data| match data {
                        serde_json::Value::Null => None, // This is to handle the case when the payment_method_data is null
                        _ => Some(data.parse_value("AdditionalPaymentData")),
                    })
                    .transpose()
                    .map_err(|err| logger::error!("Failed to parse AdditionalPaymentData {err:?}"))
                    .ok()
                    .flatten();
                if let Some(api_models::payments::AdditionalPaymentData::Card(card)) =
                    additional_payment_method_data
                {
                    is_card_updated = true;
                    updated_card.card_issuer = updated_card.card_issuer.or(card.card_issuer);
                    updated_card.card_network = updated_card.card_network.or(card.card_network);
                    updated_card.card_type = updated_card.card_type.or(card.card_type);
                    updated_card.card_issuing_country = updated_card
                        .card_issuing_country
                        .or(card.card_issuing_country);
                };
            };

            if is_card_updated {
                let updated_pm = domain::PaymentMethodData::Card(updated_card);
                vault::Vault::store_payment_method_data_in_locker(
                    state,
                    Some(token.to_owned()),
                    &updated_pm,
                    payment_intent.customer_id.to_owned(),
                    enums::PaymentMethod::Card,
                    merchant_key_store,
                )
                .await?;

                Some((updated_pm, enums::PaymentMethod::Card))
            } else {
                Some((
                    domain::PaymentMethodData::Card(card),
                    enums::PaymentMethod::Card,
                ))
            }
        }

        Some(the_pm @ domain::PaymentMethodData::Wallet(_)) => {
            Some((the_pm, enums::PaymentMethod::Wallet))
        }

        Some(the_pm @ domain::PaymentMethodData::BankTransfer(_)) => {
            Some((the_pm, enums::PaymentMethod::BankTransfer))
        }

        Some(the_pm @ domain::PaymentMethodData::BankRedirect(_)) => {
            Some((the_pm, enums::PaymentMethod::BankRedirect))
        }

        Some(the_pm @ domain::PaymentMethodData::BankDebit(_)) => {
            Some((the_pm, enums::PaymentMethod::BankDebit))
        }

        Some(_) => Err(errors::ApiErrorResponse::InternalServerError)
            .attach_printable("Payment method received from locker is unsupported by locker")?,

        None => None,
    })
}

#[cfg(all(feature = "v2", feature = "payment_methods_v2"))]
pub async fn retrieve_card_with_permanent_token(
    state: &SessionState,
    locker_id: &str,
    _payment_method_id: &id_type::GlobalPaymentMethodId,
    payment_intent: &PaymentIntent,
    card_token_data: Option<&domain::CardToken>,
    _merchant_key_store: &domain::MerchantKeyStore,
    _storage_scheme: enums::MerchantStorageScheme,
) -> RouterResult<domain::PaymentMethodData> {
    todo!()
}

pub enum VaultFetchAction {
    FetchCardDetailsFromLocker,
    FetchCardDetailsForNetworkTransactionIdFlowFromLocker,
    FetchNetworkTokenDataFromTokenizationService(String),
    FetchNetworkTokenDetailsFromLocker(api_models::payments::NetworkTokenWithNTIRef),
    NoFetchAction,
}

pub fn decide_payment_method_retrieval_action(
    is_network_tokenization_enabled: bool,
    mandate_id: Option<api_models::payments::MandateIds>,
    connector: Option<api_enums::Connector>,
    network_tokenization_supported_connectors: &HashSet<api_enums::Connector>,
    should_retry_with_pan: bool,
    network_token_requestor_ref_id: Option<String>,
) -> VaultFetchAction {
    let standard_flow = || {
        determine_standard_vault_action(
            is_network_tokenization_enabled,
            mandate_id,
            connector,
            network_tokenization_supported_connectors,
            network_token_requestor_ref_id,
        )
    };

    should_retry_with_pan
        .then_some(VaultFetchAction::FetchCardDetailsFromLocker)
        .unwrap_or_else(standard_flow)
}

pub fn determine_standard_vault_action(
    is_network_tokenization_enabled: bool,
    mandate_id: Option<api_models::payments::MandateIds>,
    connector: Option<api_enums::Connector>,
    network_tokenization_supported_connectors: &HashSet<api_enums::Connector>,
    network_token_requestor_ref_id: Option<String>,
) -> VaultFetchAction {
    let is_network_transaction_id_flow = mandate_id
        .as_ref()
        .map(|mandate_ids| mandate_ids.is_network_transaction_id_flow())
        .unwrap_or(false);

    if !is_network_tokenization_enabled {
        if is_network_transaction_id_flow {
            VaultFetchAction::FetchCardDetailsForNetworkTransactionIdFlowFromLocker
        } else {
            VaultFetchAction::FetchCardDetailsFromLocker
        }
    } else {
        match mandate_id {
            Some(mandate_ids) => match mandate_ids.mandate_reference_id {
                Some(api_models::payments::MandateReferenceId::NetworkTokenWithNTI(nt_data)) => {
                    VaultFetchAction::FetchNetworkTokenDetailsFromLocker(nt_data)
                }
                Some(api_models::payments::MandateReferenceId::NetworkMandateId(_)) => {
                    VaultFetchAction::FetchCardDetailsForNetworkTransactionIdFlowFromLocker
                }
                Some(api_models::payments::MandateReferenceId::ConnectorMandateId(_)) | None => {
                    VaultFetchAction::NoFetchAction
                }
            },
            None => {
                //saved card flow
                let is_network_token_supported_connector = connector
                    .map(|conn| network_tokenization_supported_connectors.contains(&conn))
                    .unwrap_or(false);

                match (
                    is_network_token_supported_connector,
                    network_token_requestor_ref_id,
                ) {
                    (true, Some(ref_id)) => {
                        VaultFetchAction::FetchNetworkTokenDataFromTokenizationService(ref_id)
                    }
                    (false, Some(_)) | (true, None) | (false, None) => {
                        VaultFetchAction::FetchCardDetailsFromLocker
                    }
                }
            }
        }
    }
}

#[cfg(all(
    any(feature = "v2", feature = "v1"),
    not(feature = "payment_methods_v2")
))]
#[allow(clippy::too_many_arguments)]
pub async fn retrieve_payment_method_data_with_permanent_token(
    state: &SessionState,
    locker_id: &str,
    _payment_method_id: &str,
    payment_intent: &PaymentIntent,
    card_token_data: Option<&domain::CardToken>,
    _merchant_key_store: &domain::MerchantKeyStore,
    _storage_scheme: enums::MerchantStorageScheme,
    mandate_id: Option<api_models::payments::MandateIds>,
    payment_method_info: domain::PaymentMethod,
    business_profile: &domain::Profile,
    connector: Option<String>,
    should_retry_with_pan: bool,
    vault_data: Option<&domain_payments::VaultData>,
) -> RouterResult<domain::PaymentMethodData> {
    let customer_id = payment_intent
        .customer_id
        .as_ref()
        .get_required_value("customer_id")
        .change_context(errors::ApiErrorResponse::UnprocessableEntity {
            message: "no customer id provided for the payment".to_string(),
        })?;

    let network_tokenization_supported_connectors = &state
        .conf
        .network_tokenization_supported_connectors
        .connector_list;

    let connector_variant = connector
        .as_ref()
        .map(|conn| {
            api_enums::Connector::from_str(conn.as_str())
                .change_context(errors::ApiErrorResponse::InvalidDataValue {
                    field_name: "connector",
                })
                .attach_printable_lazy(|| format!("unable to parse connector name {connector:?}"))
        })
        .transpose()?;

    let vault_fetch_action = decide_payment_method_retrieval_action(
        business_profile.is_network_tokenization_enabled,
        mandate_id,
        connector_variant,
        network_tokenization_supported_connectors,
        should_retry_with_pan,
        payment_method_info
            .network_token_requestor_reference_id
            .clone(),
    );
    match vault_fetch_action {
        VaultFetchAction::FetchCardDetailsFromLocker => {
            let card = vault_data
                .and_then(|vault_data| vault_data.get_card_vault_data())
                .map(Ok)
                .async_unwrap_or_else(|| async {
                    fetch_card_details_from_locker(
                        state,
                        customer_id,
                        &payment_intent.merchant_id,
                        locker_id,
                        card_token_data,
                    )
                    .await
                })
                .await?;

            Ok(domain::PaymentMethodData::Card(card))
        }
        VaultFetchAction::FetchCardDetailsForNetworkTransactionIdFlowFromLocker => {
            fetch_card_details_for_network_transaction_flow_from_locker(
                state,
                customer_id,
                &payment_intent.merchant_id,
                locker_id,
            )
            .await
            .change_context(errors::ApiErrorResponse::InternalServerError)
            .attach_printable("failed to fetch card information from the permanent locker")
        }
        VaultFetchAction::FetchNetworkTokenDataFromTokenizationService(
            network_token_requestor_ref_id,
        ) => {
            logger::info!("Fetching network token data from tokenization service");
            match network_tokenization::get_token_from_tokenization_service(
                state,
                network_token_requestor_ref_id,
                &payment_method_info,
            )
            .await
            .change_context(errors::ApiErrorResponse::InternalServerError)
            .attach_printable("failed to fetch network token data from tokenization service")
            {
                Ok(network_token_data) => {
                    Ok(domain::PaymentMethodData::NetworkToken(network_token_data))
                }
                Err(err) => {
                    logger::info!(
                        "Failed to fetch network token data from tokenization service {err:?}"
                    );
                    logger::info!("Falling back to fetch card details from locker");
                    Ok(domain::PaymentMethodData::Card(
                        vault_data
                            .and_then(|vault_data| vault_data.get_card_vault_data())
                            .map(Ok)
                            .async_unwrap_or_else(|| async {
                                fetch_card_details_from_locker(
                                    state,
                                    customer_id,
                                    &payment_intent.merchant_id,
                                    locker_id,
                                    card_token_data,
                                )
                                .await
                            })
                            .await?,
                    ))
                }
            }
        }
        VaultFetchAction::FetchNetworkTokenDetailsFromLocker(nt_data) => {
            if let Some(network_token_locker_id) =
                payment_method_info.network_token_locker_id.as_ref()
            {
                let network_token_data = vault_data
                    .and_then(|vault_data| vault_data.get_network_token_data())
                    .map(Ok)
                    .async_unwrap_or_else(|| async {
                        fetch_network_token_details_from_locker(
                            state,
                            customer_id,
                            &payment_intent.merchant_id,
                            network_token_locker_id,
                            nt_data,
                        )
                        .await
                    })
                    .await?;
                Ok(domain::PaymentMethodData::NetworkToken(network_token_data))
            } else {
                Err(errors::ApiErrorResponse::InternalServerError)
                    .attach_printable("Network token locker id is not present")
            }
        }
        VaultFetchAction::NoFetchAction => Err(errors::ApiErrorResponse::InternalServerError)
            .attach_printable("Payment method data is not present"),
    }
}

#[cfg(all(
    any(feature = "v2", feature = "v1"),
    not(feature = "payment_methods_v2")
))]
#[allow(clippy::too_many_arguments)]
pub async fn retrieve_card_with_permanent_token_for_external_authentication(
    state: &SessionState,
    locker_id: &str,
    payment_intent: &PaymentIntent,
    card_token_data: Option<&domain::CardToken>,
    _merchant_key_store: &domain::MerchantKeyStore,
    _storage_scheme: enums::MerchantStorageScheme,
) -> RouterResult<domain::PaymentMethodData> {
    let customer_id = payment_intent
        .customer_id
        .as_ref()
        .get_required_value("customer_id")
        .change_context(errors::ApiErrorResponse::UnprocessableEntity {
            message: "no customer id provided for the payment".to_string(),
        })?;
    Ok(domain::PaymentMethodData::Card(
        fetch_card_details_from_locker(
            state,
            customer_id,
            &payment_intent.merchant_id,
            locker_id,
            card_token_data,
        )
        .await
        .change_context(errors::ApiErrorResponse::InternalServerError)
        .attach_printable("failed to fetch card information from the permanent locker")?,
    ))
}

#[cfg(all(
    any(feature = "v2", feature = "v1"),
    not(feature = "payment_methods_v2")
))]
pub async fn fetch_card_details_from_locker(
    state: &SessionState,
    customer_id: &id_type::CustomerId,
    merchant_id: &id_type::MerchantId,
    locker_id: &str,
    card_token_data: Option<&domain::CardToken>,
) -> RouterResult<domain::Card> {
    let card = cards::get_card_from_locker(state, customer_id, merchant_id, locker_id)
        .await
        .change_context(errors::ApiErrorResponse::InternalServerError)
        .attach_printable("failed to fetch card information from the permanent locker")?;

    // The card_holder_name from locker retrieved card is considered if it is a non-empty string or else card_holder_name is picked
    // from payment_method_data.card_token object
    let name_on_card = if let Some(name) = card.name_on_card.clone() {
        if name.clone().expose().is_empty() {
            card_token_data
                .and_then(|token_data| token_data.card_holder_name.clone())
                .or(Some(name))
        } else {
            card.name_on_card
        }
    } else {
        card_token_data.and_then(|token_data| token_data.card_holder_name.clone())
    };

    let api_card = api::Card {
        card_number: card.card_number,
        card_holder_name: name_on_card,
        card_exp_month: card.card_exp_month,
        card_exp_year: card.card_exp_year,
        card_cvc: card_token_data
            .cloned()
            .unwrap_or_default()
            .card_cvc
            .unwrap_or_default(),
        card_issuer: None,
        nick_name: card.nick_name.map(masking::Secret::new),
        card_network: card
            .card_brand
            .map(|card_brand| enums::CardNetwork::from_str(&card_brand))
            .transpose()
            .map_err(|e| {
                logger::error!("Failed to parse card network {e:?}");
            })
            .ok()
            .flatten(),
        card_type: None,
        card_issuing_country: None,
        bank_code: None,
    };
    Ok(api_card.into())
}

#[cfg(all(
    any(feature = "v2", feature = "v1"),
    not(feature = "payment_methods_v2")
))]
pub async fn fetch_network_token_details_from_locker(
    state: &SessionState,
    customer_id: &id_type::CustomerId,
    merchant_id: &id_type::MerchantId,
    network_token_locker_id: &str,
    network_transaction_data: api_models::payments::NetworkTokenWithNTIRef,
) -> RouterResult<domain::NetworkTokenData> {
    let mut token_data =
        cards::get_card_from_locker(state, customer_id, merchant_id, network_token_locker_id)
            .await
            .change_context(errors::ApiErrorResponse::InternalServerError)
            .attach_printable(
                "failed to fetch network token information from the permanent locker",
            )?;
    let expiry = network_transaction_data
        .token_exp_month
        .zip(network_transaction_data.token_exp_year);
    if let Some((exp_month, exp_year)) = expiry {
        token_data.card_exp_month = exp_month;
        token_data.card_exp_year = exp_year;
    }

    let card_network = token_data
        .card_brand
        .map(|card_brand| enums::CardNetwork::from_str(&card_brand))
        .transpose()
        .map_err(|e| {
            logger::error!("Failed to parse card network {e:?}");
        })
        .ok()
        .flatten();

    let network_token_data = domain::NetworkTokenData {
        token_number: token_data.card_number,
        token_cryptogram: None,
        token_exp_month: token_data.card_exp_month,
        token_exp_year: token_data.card_exp_year,
        nick_name: token_data.nick_name.map(masking::Secret::new),
        card_issuer: None,
        card_network,
        card_type: None,
        card_issuing_country: None,
        bank_code: None,
        eci: None,
    };
    Ok(network_token_data)
}

#[cfg(all(
    any(feature = "v2", feature = "v1"),
    not(feature = "payment_methods_v2")
))]
pub async fn fetch_card_details_for_network_transaction_flow_from_locker(
    state: &SessionState,
    customer_id: &id_type::CustomerId,
    merchant_id: &id_type::MerchantId,
    locker_id: &str,
) -> RouterResult<domain::PaymentMethodData> {
    let card_details_from_locker =
        cards::get_card_from_locker(state, customer_id, merchant_id, locker_id)
            .await
            .change_context(errors::ApiErrorResponse::InternalServerError)
            .attach_printable("failed to fetch card details from locker")?;

    let card_network = card_details_from_locker
        .card_brand
        .map(|card_brand| enums::CardNetwork::from_str(&card_brand))
        .transpose()
        .map_err(|e| {
            logger::error!("Failed to parse card network {e:?}");
        })
        .ok()
        .flatten();

    let card_details_for_network_transaction_id =
        hyperswitch_domain_models::payment_method_data::CardDetailsForNetworkTransactionId {
            card_number: card_details_from_locker.card_number,
            card_exp_month: card_details_from_locker.card_exp_month,
            card_exp_year: card_details_from_locker.card_exp_year,
            card_issuer: None,
            card_network,
            card_type: None,
            card_issuing_country: None,
            bank_code: None,
            nick_name: card_details_from_locker.nick_name.map(masking::Secret::new),
            card_holder_name: card_details_from_locker.name_on_card.clone(),
        };

    Ok(
        domain::PaymentMethodData::CardDetailsForNetworkTransactionId(
            card_details_for_network_transaction_id,
        ),
    )
}

#[cfg(all(feature = "v2", feature = "payment_methods_v2"))]
pub async fn retrieve_payment_method_from_db_with_token_data(
    state: &SessionState,
    merchant_key_store: &domain::MerchantKeyStore,
    token_data: &storage::PaymentTokenData,
    storage_scheme: storage::enums::MerchantStorageScheme,
) -> RouterResult<Option<domain::PaymentMethod>> {
    todo!()
}

#[cfg(all(
    any(feature = "v2", feature = "v1"),
    not(feature = "payment_methods_v2")
))]
pub async fn retrieve_payment_method_from_db_with_token_data(
    state: &SessionState,
    merchant_key_store: &domain::MerchantKeyStore,
    token_data: &storage::PaymentTokenData,
    storage_scheme: storage::enums::MerchantStorageScheme,
) -> RouterResult<Option<domain::PaymentMethod>> {
    match token_data {
        storage::PaymentTokenData::PermanentCard(data) => {
            if let Some(ref payment_method_id) = data.payment_method_id {
                state
                    .store
                    .find_payment_method(
                        &(state.into()),
                        merchant_key_store,
                        payment_method_id,
                        storage_scheme,
                    )
                    .await
                    .to_not_found_response(errors::ApiErrorResponse::PaymentMethodNotFound)
                    .attach_printable("error retrieving payment method from DB")
                    .map(Some)
            } else {
                Ok(None)
            }
        }

        storage::PaymentTokenData::WalletToken(data) => state
            .store
            .find_payment_method(
                &(state.into()),
                merchant_key_store,
                &data.payment_method_id,
                storage_scheme,
            )
            .await
            .to_not_found_response(errors::ApiErrorResponse::PaymentMethodNotFound)
            .attach_printable("error retrieveing payment method from DB")
            .map(Some),

        storage::PaymentTokenData::Temporary(_)
        | storage::PaymentTokenData::TemporaryGeneric(_)
        | storage::PaymentTokenData::Permanent(_)
        | storage::PaymentTokenData::AuthBankDebit(_) => Ok(None),
    }
}

pub async fn retrieve_payment_token_data(
    state: &SessionState,
    token: String,
    payment_method: Option<storage_enums::PaymentMethod>,
) -> RouterResult<storage::PaymentTokenData> {
    let redis_conn = state
        .store
        .get_redis_conn()
        .change_context(errors::ApiErrorResponse::InternalServerError)
        .attach_printable("Failed to get redis connection")?;

    let key = format!(
        "pm_token_{}_{}_hyperswitch",
        token,
        payment_method.get_required_value("payment_method")?
    );

    let token_data_string = redis_conn
        .get_key::<Option<String>>(&key.into())
        .await
        .change_context(errors::ApiErrorResponse::InternalServerError)
        .attach_printable("Failed to fetch the token from redis")?
        .ok_or(error_stack::Report::new(
            errors::ApiErrorResponse::UnprocessableEntity {
                message: "Token is invalid or expired".to_owned(),
            },
        ))?;

    let token_data_result = token_data_string
        .clone()
        .parse_struct("PaymentTokenData")
        .change_context(errors::ApiErrorResponse::InternalServerError)
        .attach_printable("failed to deserialize hyperswitch token data");

    let token_data = match token_data_result {
        Ok(data) => data,
        Err(e) => {
            // The purpose of this logic is backwards compatibility to support tokens
            // in redis that might be following the old format.
            if token_data_string.starts_with('{') {
                return Err(e);
            } else {
                storage::PaymentTokenData::temporary_generic(token_data_string)
            }
        }
    };

    Ok(token_data)
}

#[cfg(all(feature = "v2", feature = "payment_methods_v2"))]
pub async fn make_pm_data<'a, F: Clone, R, D>(
    _operation: BoxedOperation<'a, F, R, D>,
    _state: &'a SessionState,
    _payment_data: &mut PaymentData<F>,
    _merchant_key_store: &domain::MerchantKeyStore,
    _customer: &Option<domain::Customer>,
    _storage_scheme: common_enums::enums::MerchantStorageScheme,
    _business_profile: Option<&domain::Profile>,
) -> RouterResult<(
    BoxedOperation<'a, F, R, D>,
    Option<domain::PaymentMethodData>,
    Option<String>,
)> {
    todo!()
}

#[cfg(all(
    any(feature = "v1", feature = "v2"),
    not(feature = "payment_methods_v2")
))]
#[allow(clippy::too_many_arguments)]
pub async fn make_pm_data<'a, F: Clone, R, D>(
    operation: BoxedOperation<'a, F, R, D>,
    state: &'a SessionState,
    payment_data: &mut PaymentData<F>,
    merchant_key_store: &domain::MerchantKeyStore,
    customer: &Option<domain::Customer>,
    storage_scheme: common_enums::enums::MerchantStorageScheme,
    business_profile: &domain::Profile,
    should_retry_with_pan: bool,
) -> RouterResult<(
    BoxedOperation<'a, F, R, D>,
    Option<domain::PaymentMethodData>,
    Option<String>,
)> {
    use super::OperationSessionSetters;
    use crate::core::payments::OperationSessionGetters;

    let request = payment_data.payment_method_data.clone();

    let mut card_token_data = payment_data
        .payment_method_data
        .clone()
        .and_then(|pmd| match pmd {
            domain::PaymentMethodData::CardToken(token_data) => Some(token_data),
            _ => None,
        })
        .or(Some(domain::CardToken::default()));

    if let Some(cvc) = payment_data.card_cvc.clone() {
        if let Some(token_data) = card_token_data.as_mut() {
            token_data.card_cvc = Some(cvc);
        }
    }

    if payment_data.token_data.is_none() {
        if let Some(payment_method_info) = &payment_data.payment_method_info {
            if payment_method_info.get_payment_method_type()
                == Some(storage_enums::PaymentMethod::Card)
            {
                payment_data.token_data =
                    Some(storage::PaymentTokenData::PermanentCard(CardTokenData {
                        payment_method_id: Some(payment_method_info.get_id().clone()),
                        locker_id: payment_method_info
                            .locker_id
                            .clone()
                            .or(Some(payment_method_info.get_id().clone())),
                        token: payment_method_info
                            .locker_id
                            .clone()
                            .unwrap_or(payment_method_info.get_id().clone()),
                        network_token_locker_id: payment_method_info
                            .network_token_requestor_reference_id
                            .clone()
                            .or(Some(payment_method_info.get_id().clone())),
                    }));
            }
        }
    }

    let mandate_id = payment_data.mandate_id.clone();

    // TODO: Handle case where payment method and token both are present in request properly.
    let (payment_method, pm_id) = match (&request, payment_data.token_data.as_ref()) {
        (_, Some(hyperswitch_token)) => {
            let existing_vault_data = payment_data.get_vault_operation();

            let vault_data = existing_vault_data.map(|data| match data {
                domain_payments::VaultOperation::ExistingVaultData(vault_data) => vault_data,
            });

            let pm_data = Box::pin(payment_methods::retrieve_payment_method_with_token(
                state,
                merchant_key_store,
                hyperswitch_token,
                &payment_data.payment_intent,
                &payment_data.payment_attempt,
                card_token_data.as_ref(),
                customer,
                storage_scheme,
                mandate_id,
                payment_data.payment_method_info.clone(),
                business_profile,
                should_retry_with_pan,
                vault_data,
            ))
            .await;

            let payment_method_details = pm_data.attach_printable("in 'make_pm_data'")?;

            if let Some(ref payment_method_data) = payment_method_details.payment_method_data {
                let updated_vault_operation =
                    domain_payments::VaultOperation::get_updated_vault_data(
                        existing_vault_data,
                        payment_method_data,
                    );

                if let Some(vault_operation) = updated_vault_operation {
                    payment_data.set_vault_operation(vault_operation);
                }
            };

            Ok::<_, error_stack::Report<errors::ApiErrorResponse>>(
                if let Some(payment_method_data) = payment_method_details.payment_method_data {
                    payment_data.payment_attempt.payment_method =
                        payment_method_details.payment_method;
                    (
                        Some(payment_method_data),
                        payment_method_details.payment_method_id,
                    )
                } else {
                    (None, payment_method_details.payment_method_id)
                },
            )
        }

        (Some(_), _) => {
            let (payment_method_data, payment_token) =
                payment_methods::retrieve_payment_method_core(
                    &request,
                    state,
                    &payment_data.payment_intent,
                    &payment_data.payment_attempt,
                    merchant_key_store,
                    Some(business_profile),
                )
                .await?;

            payment_data.token = payment_token;

            Ok((payment_method_data, None))
        }
        _ => Ok((None, None)),
    }?;

    Ok((operation, payment_method, pm_id))
}

#[cfg(feature = "v1")]
pub async fn store_in_vault_and_generate_ppmt(
    state: &SessionState,
    payment_method_data: &domain::PaymentMethodData,
    payment_intent: &PaymentIntent,
    payment_attempt: &PaymentAttempt,
    payment_method: enums::PaymentMethod,
    merchant_key_store: &domain::MerchantKeyStore,
    business_profile: Option<&domain::Profile>,
) -> RouterResult<String> {
    let router_token = vault::Vault::store_payment_method_data_in_locker(
        state,
        None,
        payment_method_data,
        payment_intent.customer_id.to_owned(),
        payment_method,
        merchant_key_store,
    )
    .await?;
    let parent_payment_method_token = generate_id(consts::ID_LENGTH, "token");
    let key_for_hyperswitch_token = payment_attempt.get_payment_method().map(|payment_method| {
        payment_methods_handler::ParentPaymentMethodToken::create_key_for_token((
            &parent_payment_method_token,
            payment_method,
        ))
    });

    let intent_fulfillment_time = business_profile
        .and_then(|b_profile| b_profile.get_order_fulfillment_time())
        .unwrap_or(consts::DEFAULT_FULFILLMENT_TIME);

    if let Some(key_for_hyperswitch_token) = key_for_hyperswitch_token {
        key_for_hyperswitch_token
            .insert(
                intent_fulfillment_time,
                storage::PaymentTokenData::temporary_generic(router_token),
                state,
            )
            .await?;
    };
    Ok(parent_payment_method_token)
}

#[cfg(feature = "v2")]
pub async fn store_payment_method_data_in_vault(
    state: &SessionState,
    payment_attempt: &PaymentAttempt,
    payment_intent: &PaymentIntent,
    payment_method: enums::PaymentMethod,
    payment_method_data: &domain::PaymentMethodData,
    merchant_key_store: &domain::MerchantKeyStore,
    business_profile: Option<&domain::Profile>,
) -> RouterResult<Option<String>> {
    todo!()
}

#[cfg(feature = "v1")]
pub async fn store_payment_method_data_in_vault(
    state: &SessionState,
    payment_attempt: &PaymentAttempt,
    payment_intent: &PaymentIntent,
    payment_method: enums::PaymentMethod,
    payment_method_data: &domain::PaymentMethodData,
    merchant_key_store: &domain::MerchantKeyStore,
    business_profile: Option<&domain::Profile>,
) -> RouterResult<Option<String>> {
    if should_store_payment_method_data_in_vault(
        &state.conf.temp_locker_enable_config,
        payment_attempt.connector.clone(),
        payment_method,
    ) || payment_intent.request_external_three_ds_authentication == Some(true)
    {
        let parent_payment_method_token = store_in_vault_and_generate_ppmt(
            state,
            payment_method_data,
            payment_intent,
            payment_attempt,
            payment_method,
            merchant_key_store,
            business_profile,
        )
        .await?;

        return Ok(Some(parent_payment_method_token));
    }

    Ok(None)
}
pub fn should_store_payment_method_data_in_vault(
    temp_locker_enable_config: &TempLockerEnableConfig,
    option_connector: Option<String>,
    payment_method: enums::PaymentMethod,
) -> bool {
    option_connector
        .map(|connector| {
            temp_locker_enable_config
                .0
                .get(&connector)
                .map(|config| config.payment_method.contains(&payment_method))
                .unwrap_or(false)
        })
        .unwrap_or(true)
}

#[instrument(skip_all)]
pub(crate) fn validate_capture_method(
    capture_method: storage_enums::CaptureMethod,
) -> RouterResult<()> {
    utils::when(
        capture_method == storage_enums::CaptureMethod::Automatic,
        || {
            Err(report!(errors::ApiErrorResponse::PaymentUnexpectedState {
                field_name: "capture_method".to_string(),
                current_flow: "captured".to_string(),
                current_value: capture_method.to_string(),
                states: "manual, manual_multiple, scheduled".to_string()
            }))
        },
    )
}

#[instrument(skip_all)]
pub(crate) fn validate_status_with_capture_method(
    status: storage_enums::IntentStatus,
    capture_method: storage_enums::CaptureMethod,
) -> RouterResult<()> {
    if status == storage_enums::IntentStatus::Processing
        && !(capture_method == storage_enums::CaptureMethod::ManualMultiple)
    {
        return Err(report!(errors::ApiErrorResponse::PaymentUnexpectedState {
            field_name: "capture_method".to_string(),
            current_flow: "captured".to_string(),
            current_value: capture_method.to_string(),
            states: "manual_multiple".to_string()
        }));
    }
    utils::when(
        status != storage_enums::IntentStatus::RequiresCapture
            && status != storage_enums::IntentStatus::PartiallyCapturedAndCapturable
            && status != storage_enums::IntentStatus::Processing,
        || {
            Err(report!(errors::ApiErrorResponse::PaymentUnexpectedState {
                field_name: "payment.status".to_string(),
                current_flow: "captured".to_string(),
                current_value: status.to_string(),
                states: "requires_capture, partially_captured_and_capturable, processing"
                    .to_string()
            }))
        },
    )
}

#[instrument(skip_all)]
pub(crate) fn validate_amount_to_capture(
    amount: i64,
    amount_to_capture: Option<i64>,
) -> RouterResult<()> {
    utils::when(
        amount_to_capture.is_some() && (Some(amount) < amount_to_capture),
        || {
            Err(report!(errors::ApiErrorResponse::InvalidRequestData {
                message: "amount_to_capture is greater than amount".to_string()
            }))
        },
    )
}

#[cfg(feature = "v1")]
#[instrument(skip_all)]
pub(crate) fn validate_payment_method_fields_present(
    req: &api_models::payments::PaymentsRequest,
) -> RouterResult<()> {
    let payment_method_data =
        req.payment_method_data
            .as_ref()
            .and_then(|request_payment_method_data| {
                request_payment_method_data.payment_method_data.as_ref()
            });
    utils::when(
        req.payment_method.is_none() && payment_method_data.is_some(),
        || {
            Err(errors::ApiErrorResponse::MissingRequiredField {
                field_name: "payment_method",
            })
        },
    )?;

    utils::when(
        !matches!(
            req.payment_method,
            Some(api_enums::PaymentMethod::Card) | None
        ) && (req.payment_method_type.is_none()),
        || {
            Err(errors::ApiErrorResponse::MissingRequiredField {
                field_name: "payment_method_type",
            })
        },
    )?;

    utils::when(
        req.payment_method.is_some()
            && payment_method_data.is_none()
            && req.payment_token.is_none()
            && req.recurring_details.is_none()
            && req.ctp_service_details.is_none(),
        || {
            Err(errors::ApiErrorResponse::MissingRequiredField {
                field_name: "payment_method_data",
            })
        },
    )?;

    utils::when(
        req.payment_method.is_some() && req.payment_method_type.is_some(),
        || {
            req.payment_method
                .map_or(Ok(()), |req_payment_method| {
                    req.payment_method_type.map_or(Ok(()), |req_payment_method_type| {
                        if !validate_payment_method_type_against_payment_method(req_payment_method, req_payment_method_type) {
                            Err(errors::ApiErrorResponse::InvalidRequestData {
                                message: ("payment_method_type doesn't correspond to the specified payment_method"
                                    .to_string()),
                            })
                        } else {
                            Ok(())
                        }
                    })
                })
        },
    )?;

    let validate_payment_method_and_payment_method_data =
        |req_payment_method_data, req_payment_method: api_enums::PaymentMethod| {
            api_enums::PaymentMethod::foreign_try_from(req_payment_method_data).and_then(|payment_method|
                if req_payment_method != payment_method {
                    Err(errors::ApiErrorResponse::InvalidRequestData {
                        message: ("payment_method_data doesn't correspond to the specified payment_method"
                            .to_string()),
                    })
                } else {
                    Ok(())
                })
        };

    utils::when(
        req.payment_method.is_some() && payment_method_data.is_some(),
        || {
            payment_method_data
                .cloned()
                .map_or(Ok(()), |payment_method_data| {
                    req.payment_method.map_or(Ok(()), |req_payment_method| {
                        validate_payment_method_and_payment_method_data(
                            payment_method_data,
                            req_payment_method,
                        )
                    })
                })
        },
    )?;

    Ok(())
}

pub fn validate_payment_method_type_against_payment_method(
    payment_method: api_enums::PaymentMethod,
    payment_method_type: api_enums::PaymentMethodType,
) -> bool {
    match payment_method {
        api_enums::PaymentMethod::Card => matches!(
            payment_method_type,
            api_enums::PaymentMethodType::Credit | api_enums::PaymentMethodType::Debit
        ),
        api_enums::PaymentMethod::PayLater => matches!(
            payment_method_type,
            api_enums::PaymentMethodType::Affirm
                | api_enums::PaymentMethodType::Alma
                | api_enums::PaymentMethodType::AfterpayClearpay
                | api_enums::PaymentMethodType::Klarna
                | api_enums::PaymentMethodType::PayBright
                | api_enums::PaymentMethodType::Atome
                | api_enums::PaymentMethodType::Walley
        ),
        api_enums::PaymentMethod::Wallet => matches!(
            payment_method_type,
            api_enums::PaymentMethodType::AmazonPay
                | api_enums::PaymentMethodType::ApplePay
                | api_enums::PaymentMethodType::GooglePay
                | api_enums::PaymentMethodType::Paypal
                | api_enums::PaymentMethodType::AliPay
                | api_enums::PaymentMethodType::AliPayHk
                | api_enums::PaymentMethodType::Dana
                | api_enums::PaymentMethodType::MbWay
                | api_enums::PaymentMethodType::MobilePay
                | api_enums::PaymentMethodType::SamsungPay
                | api_enums::PaymentMethodType::Twint
                | api_enums::PaymentMethodType::Vipps
                | api_enums::PaymentMethodType::TouchNGo
                | api_enums::PaymentMethodType::Swish
                | api_enums::PaymentMethodType::WeChatPay
                | api_enums::PaymentMethodType::GoPay
                | api_enums::PaymentMethodType::Gcash
                | api_enums::PaymentMethodType::Momo
                | api_enums::PaymentMethodType::KakaoPay
                | api_enums::PaymentMethodType::Cashapp
                | api_enums::PaymentMethodType::Mifinity
                | api_enums::PaymentMethodType::Paze
        ),
        api_enums::PaymentMethod::BankRedirect => matches!(
            payment_method_type,
            api_enums::PaymentMethodType::Giropay
                | api_enums::PaymentMethodType::Ideal
                | api_enums::PaymentMethodType::Sofort
                | api_enums::PaymentMethodType::Eft
                | api_enums::PaymentMethodType::Eps
                | api_enums::PaymentMethodType::BancontactCard
                | api_enums::PaymentMethodType::Blik
                | api_enums::PaymentMethodType::LocalBankRedirect
                | api_enums::PaymentMethodType::OnlineBankingThailand
                | api_enums::PaymentMethodType::OnlineBankingCzechRepublic
                | api_enums::PaymentMethodType::OnlineBankingFinland
                | api_enums::PaymentMethodType::OnlineBankingFpx
                | api_enums::PaymentMethodType::OnlineBankingPoland
                | api_enums::PaymentMethodType::OnlineBankingSlovakia
                | api_enums::PaymentMethodType::Przelewy24
                | api_enums::PaymentMethodType::Trustly
                | api_enums::PaymentMethodType::Bizum
                | api_enums::PaymentMethodType::Interac
                | api_enums::PaymentMethodType::OpenBankingUk
                | api_enums::PaymentMethodType::OpenBankingPIS
        ),
        api_enums::PaymentMethod::BankTransfer => matches!(
            payment_method_type,
            api_enums::PaymentMethodType::Ach
                | api_enums::PaymentMethodType::SepaBankTransfer
                | api_enums::PaymentMethodType::Bacs
                | api_enums::PaymentMethodType::Multibanco
                | api_enums::PaymentMethodType::Pix
                | api_enums::PaymentMethodType::Pse
                | api_enums::PaymentMethodType::PermataBankTransfer
                | api_enums::PaymentMethodType::BcaBankTransfer
                | api_enums::PaymentMethodType::BniVa
                | api_enums::PaymentMethodType::BriVa
                | api_enums::PaymentMethodType::CimbVa
                | api_enums::PaymentMethodType::DanamonVa
                | api_enums::PaymentMethodType::MandiriVa
                | api_enums::PaymentMethodType::LocalBankTransfer
                | api_enums::PaymentMethodType::InstantBankTransfer
        ),
        api_enums::PaymentMethod::BankDebit => matches!(
            payment_method_type,
            api_enums::PaymentMethodType::Ach
                | api_enums::PaymentMethodType::Sepa
                | api_enums::PaymentMethodType::Bacs
                | api_enums::PaymentMethodType::Becs
        ),
        api_enums::PaymentMethod::Crypto => matches!(
            payment_method_type,
            api_enums::PaymentMethodType::CryptoCurrency
        ),
        api_enums::PaymentMethod::Reward => matches!(
            payment_method_type,
            api_enums::PaymentMethodType::Evoucher | api_enums::PaymentMethodType::ClassicReward
        ),
        api_enums::PaymentMethod::RealTimePayment => matches!(
            payment_method_type,
            api_enums::PaymentMethodType::Fps
                | api_enums::PaymentMethodType::DuitNow
                | api_enums::PaymentMethodType::PromptPay
                | api_enums::PaymentMethodType::VietQr
        ),
        api_enums::PaymentMethod::Upi => matches!(
            payment_method_type,
            api_enums::PaymentMethodType::UpiCollect | api_enums::PaymentMethodType::UpiIntent
        ),
        api_enums::PaymentMethod::Voucher => matches!(
            payment_method_type,
            api_enums::PaymentMethodType::Boleto
                | api_enums::PaymentMethodType::Efecty
                | api_enums::PaymentMethodType::PagoEfectivo
                | api_enums::PaymentMethodType::RedCompra
                | api_enums::PaymentMethodType::RedPagos
                | api_enums::PaymentMethodType::Indomaret
                | api_enums::PaymentMethodType::Alfamart
                | api_enums::PaymentMethodType::Oxxo
                | api_enums::PaymentMethodType::SevenEleven
                | api_enums::PaymentMethodType::Lawson
                | api_enums::PaymentMethodType::MiniStop
                | api_enums::PaymentMethodType::FamilyMart
                | api_enums::PaymentMethodType::Seicomart
                | api_enums::PaymentMethodType::PayEasy
        ),
        api_enums::PaymentMethod::GiftCard => {
            matches!(
                payment_method_type,
                api_enums::PaymentMethodType::Givex | api_enums::PaymentMethodType::PaySafeCard
            )
        }
        api_enums::PaymentMethod::CardRedirect => matches!(
            payment_method_type,
            api_enums::PaymentMethodType::Knet
                | api_enums::PaymentMethodType::Benefit
                | api_enums::PaymentMethodType::MomoAtm
                | api_enums::PaymentMethodType::CardRedirect
        ),
        api_enums::PaymentMethod::OpenBanking => matches!(
            payment_method_type,
            api_enums::PaymentMethodType::OpenBankingPIS
        ),
        api_enums::PaymentMethod::MobilePayment => matches!(
            payment_method_type,
            api_enums::PaymentMethodType::DirectCarrierBilling
        ),
    }
}

pub fn check_force_psync_precondition(status: storage_enums::AttemptStatus) -> bool {
    !matches!(
        status,
        storage_enums::AttemptStatus::Charged
            | storage_enums::AttemptStatus::AutoRefunded
            | storage_enums::AttemptStatus::Voided
            | storage_enums::AttemptStatus::CodInitiated
            | storage_enums::AttemptStatus::Started
            | storage_enums::AttemptStatus::Failure
    )
}

pub fn append_option<T, U, F, V>(func: F, option1: Option<T>, option2: Option<U>) -> Option<V>
where
    F: FnOnce(T, U) -> V,
{
    Some(func(option1?, option2?))
}

#[cfg(all(feature = "olap", feature = "v1"))]
pub(super) async fn filter_by_constraints(
    state: &SessionState,
    constraints: &PaymentIntentFetchConstraints,
    merchant_id: &id_type::MerchantId,
    key_store: &domain::MerchantKeyStore,
    storage_scheme: storage_enums::MerchantStorageScheme,
) -> CustomResult<Vec<PaymentIntent>, errors::StorageError> {
    let db = &*state.store;
    let result = db
        .filter_payment_intent_by_constraints(
            &(state).into(),
            merchant_id,
            constraints,
            key_store,
            storage_scheme,
        )
        .await?;
    Ok(result)
}

#[cfg(feature = "olap")]
pub(super) fn validate_payment_list_request(
    req: &api::PaymentListConstraints,
) -> CustomResult<(), errors::ApiErrorResponse> {
    use common_utils::consts::PAYMENTS_LIST_MAX_LIMIT_V1;

    utils::when(
        req.limit > PAYMENTS_LIST_MAX_LIMIT_V1 || req.limit < 1,
        || {
            Err(errors::ApiErrorResponse::InvalidRequestData {
                message: format!(
                    "limit should be in between 1 and {}",
                    PAYMENTS_LIST_MAX_LIMIT_V1
                ),
            })
        },
    )?;
    Ok(())
}
#[cfg(feature = "olap")]
pub(super) fn validate_payment_list_request_for_joins(
    limit: u32,
) -> CustomResult<(), errors::ApiErrorResponse> {
    use common_utils::consts::PAYMENTS_LIST_MAX_LIMIT_V2;

    utils::when(!(1..=PAYMENTS_LIST_MAX_LIMIT_V2).contains(&limit), || {
        Err(errors::ApiErrorResponse::InvalidRequestData {
            message: format!(
                "limit should be in between 1 and {}",
                PAYMENTS_LIST_MAX_LIMIT_V2
            ),
        })
    })?;
    Ok(())
}

#[cfg(feature = "v1")]
pub fn get_handle_response_url(
    payment_id: id_type::PaymentId,
    business_profile: &domain::Profile,
    response: &api::PaymentsResponse,
    connector: String,
) -> RouterResult<api::RedirectionResponse> {
    let payments_return_url = response.return_url.as_ref();

    let redirection_response = make_pg_redirect_response(payment_id, response, connector);

    let return_url = make_merchant_url_with_response(
        business_profile,
        redirection_response,
        payments_return_url,
        response.client_secret.as_ref(),
        response.manual_retry_allowed,
    )
    .attach_printable("Failed to make merchant url with response")?;

    make_url_with_signature(&return_url, business_profile)
}

#[cfg(feature = "v1")]
pub fn make_merchant_url_with_response(
    business_profile: &domain::Profile,
    redirection_response: api::PgRedirectResponse,
    request_return_url: Option<&String>,
    client_secret: Option<&masking::Secret<String>>,
    manual_retry_allowed: Option<bool>,
) -> RouterResult<String> {
    // take return url if provided in the request else use merchant return url
    let url = request_return_url
        .or(business_profile.return_url.as_ref())
        .get_required_value("return_url")?;

    let status_check = redirection_response.status;

    let payment_client_secret = client_secret
        .ok_or(errors::ApiErrorResponse::InternalServerError)
        .attach_printable("Expected client secret to be `Some`")?;

    let payment_id = redirection_response.payment_id.get_string_repr().to_owned();
    let merchant_url_with_response = if business_profile.redirect_to_merchant_with_http_post {
        url::Url::parse_with_params(
            url,
            &[
                ("status", status_check.to_string()),
                ("payment_id", payment_id),
                (
                    "payment_intent_client_secret",
                    payment_client_secret.peek().to_string(),
                ),
                (
                    "manual_retry_allowed",
                    manual_retry_allowed.unwrap_or(false).to_string(),
                ),
            ],
        )
        .change_context(errors::ApiErrorResponse::InternalServerError)
        .attach_printable("Unable to parse the url with param")?
    } else {
        let amount = redirection_response.amount.get_required_value("amount")?;
        url::Url::parse_with_params(
            url,
            &[
                ("status", status_check.to_string()),
                ("payment_id", payment_id),
                (
                    "payment_intent_client_secret",
                    payment_client_secret.peek().to_string(),
                ),
                ("amount", amount.to_string()),
                (
                    "manual_retry_allowed",
                    manual_retry_allowed.unwrap_or(false).to_string(),
                ),
            ],
        )
        .change_context(errors::ApiErrorResponse::InternalServerError)
        .attach_printable("Unable to parse the url with param")?
    };

    Ok(merchant_url_with_response.to_string())
}

#[cfg(feature = "v1")]
pub async fn make_ephemeral_key(
    state: SessionState,
    customer_id: id_type::CustomerId,
    merchant_id: id_type::MerchantId,
) -> errors::RouterResponse<ephemeral_key::EphemeralKey> {
    let store = &state.store;
    let id = utils::generate_id(consts::ID_LENGTH, "eki");
    let secret = format!("epk_{}", &Uuid::new_v4().simple().to_string());
    let ek = ephemeral_key::EphemeralKeyNew {
        id,
        customer_id,
        merchant_id: merchant_id.to_owned(),
        secret,
    };
    let ek = store
        .create_ephemeral_key(ek, state.conf.eph_key.validity)
        .await
        .change_context(errors::ApiErrorResponse::InternalServerError)
        .attach_printable("Unable to create ephemeral key")?;
    Ok(services::ApplicationResponse::Json(ek))
}

#[cfg(feature = "v2")]
pub async fn make_client_secret(
    state: SessionState,
    resource_id: api_models::ephemeral_key::ResourceId,
    merchant_context: domain::MerchantContext,
    headers: &actix_web::http::header::HeaderMap,
) -> errors::RouterResponse<ClientSecretResponse> {
    let db = &state.store;
    let key_manager_state = &((&state).into());

    match &resource_id {
        api_models::ephemeral_key::ResourceId::Customer(global_customer_id) => {
            db.find_customer_by_global_id(
                key_manager_state,
                global_customer_id,
                merchant_context.get_merchant_account().get_id(),
                merchant_context.get_merchant_key_store(),
                merchant_context.get_merchant_account().storage_scheme,
            )
            .await
            .to_not_found_response(errors::ApiErrorResponse::CustomerNotFound)?;
        }
    }

    let resource_id = match resource_id {
        api_models::ephemeral_key::ResourceId::Customer(global_customer_id) => {
            common_utils::types::authentication::ResourceId::Customer(global_customer_id)
        }
    };

    let client_secret = create_client_secret(
        &state,
        merchant_context.get_merchant_account().get_id(),
        resource_id,
    )
    .await
    .change_context(errors::ApiErrorResponse::InternalServerError)
    .attach_printable("Unable to create client secret")?;

    let response = ClientSecretResponse::foreign_try_from(client_secret)
        .attach_printable("Only customer is supported as resource_id in response")?;
    Ok(services::ApplicationResponse::Json(response))
}

#[cfg(feature = "v2")]
pub async fn create_client_secret(
    state: &SessionState,
    merchant_id: &id_type::MerchantId,
    resource_id: common_utils::types::authentication::ResourceId,
) -> RouterResult<ephemeral_key::ClientSecretType> {
    use common_utils::generate_time_ordered_id;

    let store = &state.store;
    let id = id_type::ClientSecretId::generate();
    let secret = masking::Secret::new(generate_time_ordered_id("cs"));

    let client_secret = ephemeral_key::ClientSecretTypeNew {
        id,
        merchant_id: merchant_id.to_owned(),
        secret,
        resource_id,
    };
    let client_secret = store
        .create_client_secret(client_secret, state.conf.eph_key.validity)
        .await
        .change_context(errors::ApiErrorResponse::InternalServerError)
        .attach_printable("Unable to create client secret")?;
    Ok(client_secret)
}

#[cfg(feature = "v1")]
pub async fn delete_ephemeral_key(
    state: SessionState,
    ek_id: String,
) -> errors::RouterResponse<ephemeral_key::EphemeralKey> {
    let db = state.store.as_ref();
    let ek = db
        .delete_ephemeral_key(&ek_id)
        .await
        .change_context(errors::ApiErrorResponse::InternalServerError)
        .attach_printable("Unable to delete ephemeral key")?;
    Ok(services::ApplicationResponse::Json(ek))
}

#[cfg(feature = "v2")]
pub async fn delete_client_secret(
    state: SessionState,
    ephemeral_key_id: String,
) -> errors::RouterResponse<ClientSecretResponse> {
    let db = state.store.as_ref();
    let ephemeral_key = db
        .delete_client_secret(&ephemeral_key_id)
        .await
        .map_err(|err| match err.current_context() {
            errors::StorageError::ValueNotFound(_) => {
                err.change_context(errors::ApiErrorResponse::GenericNotFoundError {
                    message: "Ephemeral Key not found".to_string(),
                })
            }
            _ => err.change_context(errors::ApiErrorResponse::InternalServerError),
        })
        .attach_printable("Unable to delete ephemeral key")?;

    let response = ClientSecretResponse::foreign_try_from(ephemeral_key)
        .attach_printable("Only customer is supported as resource_id in response")?;
    Ok(services::ApplicationResponse::Json(response))
}

#[cfg(feature = "v1")]
pub fn make_pg_redirect_response(
    payment_id: id_type::PaymentId,
    response: &api::PaymentsResponse,
    connector: String,
) -> api::PgRedirectResponse {
    api::PgRedirectResponse {
        payment_id,
        status: response.status,
        gateway_id: connector,
        customer_id: response.customer_id.to_owned(),
        amount: Some(response.amount),
    }
}

#[cfg(feature = "v1")]
pub fn make_url_with_signature(
    redirect_url: &str,
    business_profile: &domain::Profile,
) -> RouterResult<api::RedirectionResponse> {
    let mut url = url::Url::parse(redirect_url)
        .change_context(errors::ApiErrorResponse::InternalServerError)
        .attach_printable("Unable to parse the url")?;

    let mut base_url = url.clone();
    base_url.query_pairs_mut().clear();

    let url = if business_profile.enable_payment_response_hash {
        let key = business_profile
            .payment_response_hash_key
            .as_ref()
            .get_required_value("payment_response_hash_key")?;
        let signature = hmac_sha512_sorted_query_params(
            &mut url.query_pairs().collect::<Vec<_>>(),
            key.as_str(),
        )?;

        url.query_pairs_mut()
            .append_pair("signature", &signature)
            .append_pair("signature_algorithm", "HMAC-SHA512");
        url.to_owned()
    } else {
        url.to_owned()
    };

    let parameters = url
        .query_pairs()
        .collect::<Vec<_>>()
        .iter()
        .map(|(key, value)| (key.clone().into_owned(), value.clone().into_owned()))
        .collect::<Vec<_>>();

    Ok(api::RedirectionResponse {
        return_url: base_url.to_string(),
        params: parameters,
        return_url_with_query_params: url.to_string(),
        http_method: if business_profile.redirect_to_merchant_with_http_post {
            services::Method::Post.to_string()
        } else {
            services::Method::Get.to_string()
        },
        headers: Vec::new(),
    })
}

pub fn hmac_sha512_sorted_query_params(
    params: &mut [(Cow<'_, str>, Cow<'_, str>)],
    key: &str,
) -> RouterResult<String> {
    params.sort();
    let final_string = params
        .iter()
        .map(|(key, value)| format!("{key}={value}"))
        .collect::<Vec<_>>()
        .join("&");

    let signature = crypto::HmacSha512::sign_message(
        &crypto::HmacSha512,
        key.as_bytes(),
        final_string.as_bytes(),
    )
    .change_context(errors::ApiErrorResponse::InternalServerError)
    .attach_printable("Failed to sign the message")?;

    Ok(hex::encode(signature))
}

pub fn check_if_operation_confirm<Op: std::fmt::Debug>(operations: Op) -> bool {
    format!("{operations:?}") == "PaymentConfirm"
}

#[allow(clippy::too_many_arguments)]
pub fn generate_mandate(
    merchant_id: id_type::MerchantId,
    payment_id: id_type::PaymentId,
    connector: String,
    setup_mandate_details: Option<MandateData>,
    customer_id: &Option<id_type::CustomerId>,
    payment_method_id: String,
    connector_mandate_id: Option<pii::SecretSerdeValue>,
    network_txn_id: Option<String>,
    payment_method_data_option: Option<domain::payments::PaymentMethodData>,
    mandate_reference: Option<MandateReference>,
    merchant_connector_id: Option<id_type::MerchantConnectorAccountId>,
) -> CustomResult<Option<storage::MandateNew>, errors::ApiErrorResponse> {
    match (setup_mandate_details, customer_id) {
        (Some(data), Some(cus_id)) => {
            let mandate_id = utils::generate_id(consts::ID_LENGTH, "man");

            // The construction of the mandate new must be visible
            let mut new_mandate = storage::MandateNew::default();

            let customer_acceptance = data
                .customer_acceptance
                .get_required_value("customer_acceptance")?;
            new_mandate
                .set_mandate_id(mandate_id)
                .set_customer_id(cus_id.clone())
                .set_merchant_id(merchant_id)
                .set_original_payment_id(Some(payment_id))
                .set_payment_method_id(payment_method_id)
                .set_connector(connector)
                .set_mandate_status(storage_enums::MandateStatus::Active)
                .set_connector_mandate_ids(connector_mandate_id)
                .set_network_transaction_id(network_txn_id)
                .set_customer_ip_address(
                    customer_acceptance
                        .get_ip_address()
                        .map(masking::Secret::new),
                )
                .set_customer_user_agent(customer_acceptance.get_user_agent())
                .set_customer_accepted_at(Some(customer_acceptance.get_accepted_at()))
                .set_metadata(payment_method_data_option.map(|payment_method_data| {
                    pii::SecretSerdeValue::new(
                        serde_json::to_value(payment_method_data).unwrap_or_default(),
                    )
                }))
                .set_connector_mandate_id(
                    mandate_reference.and_then(|reference| reference.connector_mandate_id),
                )
                .set_merchant_connector_id(merchant_connector_id);

            Ok(Some(
                match data.mandate_type.get_required_value("mandate_type")? {
                    hyperswitch_domain_models::mandates::MandateDataType::SingleUse(data) => {
                        new_mandate
                            .set_mandate_amount(Some(data.amount.get_amount_as_i64()))
                            .set_mandate_currency(Some(data.currency))
                            .set_mandate_type(storage_enums::MandateType::SingleUse)
                            .to_owned()
                    }

                    hyperswitch_domain_models::mandates::MandateDataType::MultiUse(op_data) => {
                        match op_data {
                            Some(data) => new_mandate
                                .set_mandate_amount(Some(data.amount.get_amount_as_i64()))
                                .set_mandate_currency(Some(data.currency))
                                .set_start_date(data.start_date)
                                .set_end_date(data.end_date),
                            // .set_metadata(data.metadata),
                            // we are storing PaymentMethodData in metadata of mandate
                            None => &mut new_mandate,
                        }
                        .set_mandate_type(storage_enums::MandateType::MultiUse)
                        .to_owned()
                    }
                },
            ))
        }
        (_, _) => Ok(None),
    }
}

#[cfg(feature = "v1")]
// A function to manually authenticate the client secret with intent fulfillment time
pub fn authenticate_client_secret(
    request_client_secret: Option<&String>,
    payment_intent: &PaymentIntent,
) -> Result<(), errors::ApiErrorResponse> {
    match (request_client_secret, &payment_intent.client_secret) {
        (Some(req_cs), Some(pi_cs)) => {
            if req_cs != pi_cs {
                Err(errors::ApiErrorResponse::ClientSecretInvalid)
            } else {
                let current_timestamp = common_utils::date_time::now();

                let session_expiry = payment_intent.session_expiry.unwrap_or(
                    payment_intent
                        .created_at
                        .saturating_add(time::Duration::seconds(consts::DEFAULT_SESSION_EXPIRY)),
                );

                fp_utils::when(current_timestamp > session_expiry, || {
                    Err(errors::ApiErrorResponse::ClientSecretExpired)
                })
            }
        }
        // If there is no client in payment intent, then it has expired
        (Some(_), None) => Err(errors::ApiErrorResponse::ClientSecretExpired),
        _ => Ok(()),
    }
}

pub(crate) fn validate_payment_status_against_allowed_statuses(
    intent_status: storage_enums::IntentStatus,
    allowed_statuses: &[storage_enums::IntentStatus],
    action: &'static str,
) -> Result<(), errors::ApiErrorResponse> {
    fp_utils::when(!allowed_statuses.contains(&intent_status), || {
        Err(errors::ApiErrorResponse::PreconditionFailed {
            message: format!(
                "You cannot {action} this payment because it has status {intent_status}",
            ),
        })
    })
}

pub(crate) fn validate_payment_status_against_not_allowed_statuses(
    intent_status: storage_enums::IntentStatus,
    not_allowed_statuses: &[storage_enums::IntentStatus],
    action: &'static str,
) -> Result<(), errors::ApiErrorResponse> {
    fp_utils::when(not_allowed_statuses.contains(&intent_status), || {
        Err(errors::ApiErrorResponse::PreconditionFailed {
            message: format!(
                "You cannot {action} this payment because it has status {intent_status}",
            ),
        })
    })
}

#[instrument(skip_all)]
pub(crate) fn validate_pm_or_token_given(
    payment_method: &Option<api_enums::PaymentMethod>,
    payment_method_data: &Option<api::PaymentMethodData>,
    payment_method_type: &Option<api_enums::PaymentMethodType>,
    mandate_type: &Option<api::MandateTransactionType>,
    token: &Option<String>,
    ctp_service_details: &Option<api_models::payments::CtpServiceDetails>,
) -> Result<(), errors::ApiErrorResponse> {
    utils::when(
        !matches!(
            payment_method_type,
            Some(api_enums::PaymentMethodType::Paypal)
        ) && !matches!(
            mandate_type,
            Some(api::MandateTransactionType::RecurringMandateTransaction)
        ) && token.is_none()
            && (payment_method_data.is_none() || payment_method.is_none())
            && ctp_service_details.is_none(),
        || {
            Err(errors::ApiErrorResponse::InvalidRequestData {
                message:
                    "A payment token or payment method data or ctp service details is required"
                        .to_string(),
            })
        },
    )
}

#[cfg(feature = "v2")]
// A function to perform database lookup and then verify the client secret
pub async fn verify_payment_intent_time_and_client_secret(
    state: &SessionState,
    merchant_context: &domain::MerchantContext,
    client_secret: Option<String>,
) -> error_stack::Result<Option<PaymentIntent>, errors::ApiErrorResponse> {
    todo!()
}

#[cfg(feature = "v1")]
// A function to perform database lookup and then verify the client secret
pub async fn verify_payment_intent_time_and_client_secret(
    state: &SessionState,
    merchant_context: &domain::MerchantContext,
    client_secret: Option<String>,
) -> error_stack::Result<Option<PaymentIntent>, errors::ApiErrorResponse> {
    let db = &*state.store;
    client_secret
        .async_map(|cs| async move {
            let payment_id = get_payment_id_from_client_secret(&cs)?;

            let payment_id = id_type::PaymentId::wrap(payment_id).change_context(
                errors::ApiErrorResponse::InvalidDataValue {
                    field_name: "payment_id",
                },
            )?;

            #[cfg(feature = "v1")]
            let payment_intent = db
                .find_payment_intent_by_payment_id_merchant_id(
                    &state.into(),
                    &payment_id,
                    merchant_context.get_merchant_account().get_id(),
                    merchant_context.get_merchant_key_store(),
                    merchant_context.get_merchant_account().storage_scheme,
                )
                .await
                .change_context(errors::ApiErrorResponse::PaymentNotFound)?;

            #[cfg(feature = "v2")]
            let payment_intent = db
                .find_payment_intent_by_id(
                    &state.into(),
                    &payment_id,
                    key_store,
                    merchant_account.storage_scheme,
                )
                .await
                .change_context(errors::ApiErrorResponse::PaymentNotFound)?;

            authenticate_client_secret(Some(&cs), &payment_intent)?;
            Ok(payment_intent)
        })
        .await
        .transpose()
}

#[cfg(feature = "v1")]
/// Check whether the business details are configured in the merchant account
pub fn validate_business_details(
    business_country: Option<api_enums::CountryAlpha2>,
    business_label: Option<&String>,
    merchant_context: &domain::MerchantContext,
) -> RouterResult<()> {
    let primary_business_details = merchant_context
        .get_merchant_account()
        .primary_business_details
        .clone()
        .parse_value::<Vec<api_models::admin::PrimaryBusinessDetails>>("PrimaryBusinessDetails")
        .change_context(errors::ApiErrorResponse::InternalServerError)
        .attach_printable("failed to parse primary business details")?;

    business_country
        .zip(business_label)
        .map(|(business_country, business_label)| {
            primary_business_details
                .iter()
                .find(|business_details| {
                    &business_details.business == business_label
                        && business_details.country == business_country
                })
                .ok_or(errors::ApiErrorResponse::PreconditionFailed {
                    message: "business_details are not configured in the merchant account"
                        .to_string(),
                })
        })
        .transpose()?;

    Ok(())
}

#[inline]
pub(crate) fn get_payment_id_from_client_secret(cs: &str) -> RouterResult<String> {
    let (payment_id, _) = cs
        .rsplit_once("_secret_")
        .ok_or(errors::ApiErrorResponse::ClientSecretInvalid)?;
    Ok(payment_id.to_string())
}

#[cfg(feature = "v1")]
#[cfg(test)]
mod tests {
    #![allow(clippy::unwrap_used)]

    use super::*;

    #[test]
    fn test_authenticate_client_secret_session_not_expired() {
        let payment_intent = PaymentIntent {
            payment_id: id_type::PaymentId::try_from(Cow::Borrowed("23")).unwrap(),
            merchant_id: id_type::MerchantId::default(),
            status: storage_enums::IntentStatus::RequiresCapture,
            amount: MinorUnit::new(200),
            currency: None,
            amount_captured: None,
            customer_id: None,
            description: None,
            return_url: None,
            metadata: None,
            connector_id: None,
            shipping_address_id: None,
            billing_address_id: None,
            statement_descriptor_name: None,
            statement_descriptor_suffix: None,
            created_at: common_utils::date_time::now(),
            modified_at: common_utils::date_time::now(),
            last_synced: None,
            setup_future_usage: None,
            fingerprint_id: None,
            off_session: None,
            client_secret: Some("1".to_string()),
            active_attempt: hyperswitch_domain_models::RemoteStorageObject::ForeignID(
                "nopes".to_string(),
            ),
            business_country: None,
            business_label: None,
            order_details: None,
            allowed_payment_method_types: None,
            connector_metadata: None,
            feature_metadata: None,
            attempt_count: 1,
            payment_link_id: None,
            profile_id: Some(common_utils::generate_profile_id_of_default_length()),
            merchant_decision: None,
            payment_confirm_source: None,
            surcharge_applicable: None,
            updated_by: storage_enums::MerchantStorageScheme::PostgresOnly.to_string(),
            request_incremental_authorization: Some(
                common_enums::RequestIncrementalAuthorization::default(),
            ),
            incremental_authorization_allowed: None,
            authorization_count: None,
            session_expiry: Some(
                common_utils::date_time::now()
                    .saturating_add(time::Duration::seconds(consts::DEFAULT_SESSION_EXPIRY)),
            ),
            request_external_three_ds_authentication: None,
            split_payments: None,
            frm_metadata: None,
            customer_details: None,
            billing_details: None,
            merchant_order_reference_id: None,
            shipping_details: None,
            is_payment_processor_token_flow: None,
            organization_id: id_type::OrganizationId::default(),
            shipping_cost: None,
            tax_details: None,
            skip_external_tax_calculation: None,
            request_extended_authorization: None,
            psd2_sca_exemption_type: None,
            processor_merchant_id: id_type::MerchantId::default(),
            created_by: None,
            force_3ds_challenge: None,
            force_3ds_challenge_trigger: None,
        };
        let req_cs = Some("1".to_string());
        assert!(authenticate_client_secret(req_cs.as_ref(), &payment_intent).is_ok());
        // Check if the result is an Ok variant
    }

    #[test]
    fn test_authenticate_client_secret_session_expired() {
        let created_at =
            common_utils::date_time::now().saturating_sub(time::Duration::seconds(20 * 60));
        let payment_intent = PaymentIntent {
            payment_id: id_type::PaymentId::try_from(Cow::Borrowed("23")).unwrap(),
            merchant_id: id_type::MerchantId::default(),
            status: storage_enums::IntentStatus::RequiresCapture,
            amount: MinorUnit::new(200),
            currency: None,
            amount_captured: None,
            customer_id: None,
            description: None,
            return_url: None,
            metadata: None,
            connector_id: None,
            shipping_address_id: None,
            billing_address_id: None,
            statement_descriptor_name: None,
            statement_descriptor_suffix: None,
            created_at,
            modified_at: common_utils::date_time::now(),
            fingerprint_id: None,
            last_synced: None,
            setup_future_usage: None,
            off_session: None,
            client_secret: Some("1".to_string()),
            active_attempt: hyperswitch_domain_models::RemoteStorageObject::ForeignID(
                "nopes".to_string(),
            ),
            business_country: None,
            business_label: None,
            order_details: None,
            allowed_payment_method_types: None,
            connector_metadata: None,
            feature_metadata: None,
            attempt_count: 1,
            payment_link_id: None,
            profile_id: Some(common_utils::generate_profile_id_of_default_length()),
            merchant_decision: None,
            payment_confirm_source: None,
            surcharge_applicable: None,
            updated_by: storage_enums::MerchantStorageScheme::PostgresOnly.to_string(),
            request_incremental_authorization: Some(
                common_enums::RequestIncrementalAuthorization::default(),
            ),
            incremental_authorization_allowed: None,
            authorization_count: None,
            session_expiry: Some(
                created_at.saturating_add(time::Duration::seconds(consts::DEFAULT_SESSION_EXPIRY)),
            ),
            request_external_three_ds_authentication: None,
            split_payments: None,
            frm_metadata: None,
            customer_details: None,
            billing_details: None,
            merchant_order_reference_id: None,
            shipping_details: None,
            is_payment_processor_token_flow: None,
            organization_id: id_type::OrganizationId::default(),
            shipping_cost: None,
            tax_details: None,
            skip_external_tax_calculation: None,
            request_extended_authorization: None,
            psd2_sca_exemption_type: None,
            processor_merchant_id: id_type::MerchantId::default(),
            created_by: None,
            force_3ds_challenge: None,
            force_3ds_challenge_trigger: None,
        };
        let req_cs = Some("1".to_string());
        assert!(authenticate_client_secret(req_cs.as_ref(), &payment_intent,).is_err())
    }

    #[test]
    fn test_authenticate_client_secret_expired() {
        let payment_intent = PaymentIntent {
            payment_id: id_type::PaymentId::try_from(Cow::Borrowed("23")).unwrap(),
            merchant_id: id_type::MerchantId::default(),
            status: storage_enums::IntentStatus::RequiresCapture,
            amount: MinorUnit::new(200),
            currency: None,
            amount_captured: None,
            customer_id: None,
            description: None,
            return_url: None,
            metadata: None,
            connector_id: None,
            shipping_address_id: None,
            billing_address_id: None,
            statement_descriptor_name: None,
            statement_descriptor_suffix: None,
            created_at: common_utils::date_time::now().saturating_sub(time::Duration::seconds(20)),
            modified_at: common_utils::date_time::now(),
            last_synced: None,
            setup_future_usage: None,
            off_session: None,
            client_secret: None,
            fingerprint_id: None,
            active_attempt: hyperswitch_domain_models::RemoteStorageObject::ForeignID(
                "nopes".to_string(),
            ),
            business_country: None,
            business_label: None,
            order_details: None,
            allowed_payment_method_types: None,
            connector_metadata: None,
            feature_metadata: None,
            attempt_count: 1,
            payment_link_id: None,
            profile_id: Some(common_utils::generate_profile_id_of_default_length()),
            merchant_decision: None,
            payment_confirm_source: None,
            surcharge_applicable: None,
            updated_by: storage_enums::MerchantStorageScheme::PostgresOnly.to_string(),
            request_incremental_authorization: Some(
                common_enums::RequestIncrementalAuthorization::default(),
            ),
            incremental_authorization_allowed: None,
            authorization_count: None,
            session_expiry: Some(
                common_utils::date_time::now()
                    .saturating_add(time::Duration::seconds(consts::DEFAULT_SESSION_EXPIRY)),
            ),
            request_external_three_ds_authentication: None,
            split_payments: None,
            frm_metadata: None,
            customer_details: None,
            billing_details: None,
            merchant_order_reference_id: None,
            shipping_details: None,
            is_payment_processor_token_flow: None,
            organization_id: id_type::OrganizationId::default(),
            shipping_cost: None,
            tax_details: None,
            skip_external_tax_calculation: None,
            request_extended_authorization: None,
            psd2_sca_exemption_type: None,
            processor_merchant_id: id_type::MerchantId::default(),
            created_by: None,
            force_3ds_challenge: None,
            force_3ds_challenge_trigger: None,
        };
        let req_cs = Some("1".to_string());
        assert!(authenticate_client_secret(req_cs.as_ref(), &payment_intent).is_err())
    }
}

// This function will be removed after moving this functionality to server_wrap and using cache instead of config
#[instrument(skip_all)]
pub async fn insert_merchant_connector_creds_to_config(
    db: &dyn StorageInterface,
    merchant_id: &id_type::MerchantId,
    merchant_connector_details: admin::MerchantConnectorDetailsWrap,
) -> RouterResult<()> {
    if let Some(encoded_data) = merchant_connector_details.encoded_data {
        let redis = &db
            .get_redis_conn()
            .change_context(errors::ApiErrorResponse::InternalServerError)
            .attach_printable("Failed to get redis connection")?;

        let key =
            merchant_id.get_creds_identifier_key(&merchant_connector_details.creds_identifier);

        redis
            .serialize_and_set_key_with_expiry(
                &key.as_str().into(),
                &encoded_data.peek(),
                consts::CONNECTOR_CREDS_TOKEN_TTL,
            )
            .await
            .map_or_else(
                |e| {
                    Err(e
                        .change_context(errors::ApiErrorResponse::InternalServerError)
                        .attach_printable("Failed to insert connector_creds to config"))
                },
                |_| Ok(()),
            )
    } else {
        Ok(())
    }
}

#[derive(Clone)]
pub enum MerchantConnectorAccountType {
    DbVal(Box<domain::MerchantConnectorAccount>),
    CacheVal(api_models::admin::MerchantConnectorDetails),
}

impl MerchantConnectorAccountType {
    pub fn get_metadata(&self) -> Option<masking::Secret<serde_json::Value>> {
        match self {
            Self::DbVal(val) => val.metadata.to_owned(),
            Self::CacheVal(val) => val.metadata.to_owned(),
        }
    }

    pub fn get_connector_account_details(&self) -> serde_json::Value {
        match self {
            Self::DbVal(val) => val.connector_account_details.peek().to_owned(),
            Self::CacheVal(val) => val.connector_account_details.peek().to_owned(),
        }
    }

    pub fn get_connector_wallets_details(&self) -> Option<masking::Secret<serde_json::Value>> {
        match self {
            Self::DbVal(val) => val.connector_wallets_details.as_deref().cloned(),
            Self::CacheVal(_) => None,
        }
    }

    pub fn is_disabled(&self) -> bool {
        match self {
            Self::DbVal(ref inner) => inner.disabled.unwrap_or(false),
            // Cached merchant connector account, only contains the account details,
            // the merchant connector account must only be cached if it's not disabled
            Self::CacheVal(_) => false,
        }
    }

    #[cfg(feature = "v1")]
    pub fn is_test_mode_on(&self) -> Option<bool> {
        match self {
            Self::DbVal(val) => val.test_mode,
            Self::CacheVal(_) => None,
        }
    }

    #[cfg(feature = "v2")]
    pub fn is_test_mode_on(&self) -> Option<bool> {
        None
    }

    pub fn get_mca_id(&self) -> Option<id_type::MerchantConnectorAccountId> {
        match self {
            Self::DbVal(db_val) => Some(db_val.get_id()),
            Self::CacheVal(_) => None,
        }
    }

    pub fn get_connector_name(&self) -> Option<String> {
        match self {
            Self::DbVal(db_val) => Some(db_val.connector_name.to_string()),
            Self::CacheVal(_) => None,
        }
    }

    pub fn get_additional_merchant_data(
        &self,
    ) -> Option<Encryptable<masking::Secret<serde_json::Value>>> {
        match self {
            Self::DbVal(db_val) => db_val.additional_merchant_data.clone(),
            Self::CacheVal(_) => None,
        }
    }
}

/// Query for merchant connector account either by business label or profile id
/// If profile_id is passed use it, or use connector_label to query merchant connector account
#[instrument(skip_all)]
pub async fn get_merchant_connector_account(
    state: &SessionState,
    merchant_id: &id_type::MerchantId,
    creds_identifier: Option<&str>,
    key_store: &domain::MerchantKeyStore,
    profile_id: &id_type::ProfileId,
    connector_name: &str,
    merchant_connector_id: Option<&id_type::MerchantConnectorAccountId>,
) -> RouterResult<MerchantConnectorAccountType> {
    let db = &*state.store;
    let key_manager_state: &KeyManagerState = &state.into();
    match creds_identifier {
        Some(creds_identifier) => {
            let key = merchant_id.get_creds_identifier_key(creds_identifier);
            let cloned_key = key.clone();
            let redis_fetch = || async {
                db.get_redis_conn()
                    .change_context(errors::ApiErrorResponse::InternalServerError)
                    .attach_printable("Failed to get redis connection")
                    .async_and_then(|redis| async move {
                        redis
                            .get_and_deserialize_key(&key.as_str().into(), "String")
                            .await
                            .change_context(
                                errors::ApiErrorResponse::MerchantConnectorAccountNotFound {
                                    id: key.clone(),
                                },
                            )
                            .attach_printable(key.clone() + ": Not found in Redis")
                    })
                    .await
            };

            let db_fetch = || async {
                db.find_config_by_key(cloned_key.as_str())
                    .await
                    .to_not_found_response(
                        errors::ApiErrorResponse::MerchantConnectorAccountNotFound {
                            id: cloned_key.to_owned(),
                        },
                    )
            };

            let mca_config: String = redis_fetch()
                .await
                .map_or_else(
                    |_| {
                        Either::Left(async {
                            match db_fetch().await {
                                Ok(config_entry) => Ok(config_entry.config),
                                Err(e) => Err(e),
                            }
                        })
                    },
                    |result| Either::Right(async { Ok(result) }),
                )
                .await?;

            let private_key = state
                .conf
                .jwekey
                .get_inner()
                .tunnel_private_key
                .peek()
                .as_bytes();

            let decrypted_mca = services::decrypt_jwe(mca_config.as_str(), services::KeyIdCheck::SkipKeyIdCheck, private_key, jwe::RSA_OAEP_256)
                                     .await
                                     .change_context(errors::ApiErrorResponse::UnprocessableEntity{
                                        message: "decoding merchant_connector_details failed due to invalid data format!".into()})
                                     .attach_printable(
                                        "Failed to decrypt merchant_connector_details sent in request and then put in cache",
                                    )?;

            let res = String::into_bytes(decrypted_mca)
                        .parse_struct("MerchantConnectorDetails")
                        .change_context(errors::ApiErrorResponse::InternalServerError)
                        .attach_printable(
                            "Failed to parse merchant_connector_details sent in request and then put in cache",
                        )?;

            Ok(MerchantConnectorAccountType::CacheVal(res))
        }
        None => {
            let mca: RouterResult<domain::MerchantConnectorAccount> =
                if let Some(merchant_connector_id) = merchant_connector_id {
                    #[cfg(feature = "v1")]
                    {
                        db.find_by_merchant_connector_account_merchant_id_merchant_connector_id(
                            key_manager_state,
                            merchant_id,
                            merchant_connector_id,
                            key_store,
                        )
                        .await
                        .to_not_found_response(
                            errors::ApiErrorResponse::MerchantConnectorAccountNotFound {
                                id: merchant_connector_id.get_string_repr().to_string(),
                            },
                        )
                    }
                    #[cfg(feature = "v2")]
                    {
                        db.find_merchant_connector_account_by_id(
                            &state.into(),
                            merchant_connector_id,
                            key_store,
                        )
                        .await
                        .to_not_found_response(
                            errors::ApiErrorResponse::MerchantConnectorAccountNotFound {
                                id: merchant_connector_id.get_string_repr().to_string(),
                            },
                        )
                    }
                } else {
                    #[cfg(feature = "v1")]
                    {
                        db.find_merchant_connector_account_by_profile_id_connector_name(
                            key_manager_state,
                            profile_id,
                            connector_name,
                            key_store,
                        )
                        .await
                        .to_not_found_response(
                            errors::ApiErrorResponse::MerchantConnectorAccountNotFound {
                                id: format!(
                                    "profile id {} and connector name {connector_name}",
                                    profile_id.get_string_repr()
                                ),
                            },
                        )
                    }
                    #[cfg(feature = "v2")]
                    {
                        todo!()
                    }
                };
            mca.map(Box::new).map(MerchantConnectorAccountType::DbVal)
        }
    }
}

/// This function replaces the request and response type of routerdata with the
/// request and response type passed
/// # Arguments
///
/// * `router_data` - original router data
/// * `request` - new request core/helper
/// * `response` - new response
pub fn router_data_type_conversion<F1, F2, Req1, Req2, Res1, Res2>(
    router_data: RouterData<F1, Req1, Res1>,
    request: Req2,
    response: Result<Res2, ErrorResponse>,
) -> RouterData<F2, Req2, Res2> {
    RouterData {
        flow: std::marker::PhantomData,
        request,
        response,
        merchant_id: router_data.merchant_id,
        tenant_id: router_data.tenant_id,
        address: router_data.address,
        amount_captured: router_data.amount_captured,
        minor_amount_captured: router_data.minor_amount_captured,
        auth_type: router_data.auth_type,
        connector: router_data.connector,
        connector_auth_type: router_data.connector_auth_type,
        connector_meta_data: router_data.connector_meta_data,
        description: router_data.description,
        payment_id: router_data.payment_id,
        payment_method: router_data.payment_method,
        status: router_data.status,
        attempt_id: router_data.attempt_id,
        access_token: router_data.access_token,
        session_token: router_data.session_token,
        payment_method_status: router_data.payment_method_status,
        reference_id: router_data.reference_id,
        payment_method_token: router_data.payment_method_token,
        customer_id: router_data.customer_id,
        connector_customer: router_data.connector_customer,
        preprocessing_id: router_data.preprocessing_id,
        payment_method_balance: router_data.payment_method_balance,
        recurring_mandate_payment_data: router_data.recurring_mandate_payment_data,
        connector_request_reference_id: router_data.connector_request_reference_id,
        #[cfg(feature = "payouts")]
        payout_method_data: None,
        #[cfg(feature = "payouts")]
        quote_id: None,
        test_mode: router_data.test_mode,
        connector_api_version: router_data.connector_api_version,
        connector_http_status_code: router_data.connector_http_status_code,
        external_latency: router_data.external_latency,
        apple_pay_flow: router_data.apple_pay_flow,
        frm_metadata: router_data.frm_metadata,
        refund_id: router_data.refund_id,
        dispute_id: router_data.dispute_id,
        connector_response: router_data.connector_response,
        integrity_check: Ok(()),
        connector_wallets_details: router_data.connector_wallets_details,
        additional_merchant_data: router_data.additional_merchant_data,
        header_payload: router_data.header_payload,
        connector_mandate_request_reference_id: router_data.connector_mandate_request_reference_id,
        authentication_id: router_data.authentication_id,
        psd2_sca_exemption_type: router_data.psd2_sca_exemption_type,
    }
}

#[cfg(feature = "v1")]
#[instrument(skip_all)]
pub fn get_attempt_type(
    payment_intent: &PaymentIntent,
    payment_attempt: &PaymentAttempt,
    request: &api_models::payments::PaymentsRequest,
    action: &str,
) -> RouterResult<AttemptType> {
    match payment_intent.status {
        enums::IntentStatus::Failed => {
            if matches!(
                request.retry_action,
                Some(api_models::enums::RetryAction::ManualRetry)
            ) {
                metrics::MANUAL_RETRY_REQUEST_COUNT.add(
                    1,
                    router_env::metric_attributes!((
                        "merchant_id",
                        payment_attempt.merchant_id.clone(),
                    )),
                );
                match payment_attempt.status {
                    enums::AttemptStatus::Started
                    | enums::AttemptStatus::AuthenticationPending
                    | enums::AttemptStatus::AuthenticationSuccessful
                    | enums::AttemptStatus::Authorized
                    | enums::AttemptStatus::Charged
                    | enums::AttemptStatus::Authorizing
                    | enums::AttemptStatus::CodInitiated
                    | enums::AttemptStatus::VoidInitiated
                    | enums::AttemptStatus::CaptureInitiated
                    | enums::AttemptStatus::Unresolved
                    | enums::AttemptStatus::Pending
                    | enums::AttemptStatus::ConfirmationAwaited
                    | enums::AttemptStatus::PartialCharged
                    | enums::AttemptStatus::PartialChargedAndChargeable
                    | enums::AttemptStatus::Voided
                    | enums::AttemptStatus::AutoRefunded
                    | enums::AttemptStatus::PaymentMethodAwaited
                    | enums::AttemptStatus::DeviceDataCollectionPending => {
                        metrics::MANUAL_RETRY_VALIDATION_FAILED.add(
                            1,
                            router_env::metric_attributes!((
                                "merchant_id",
                                payment_attempt.merchant_id.clone(),
                            )),
                        );
                        Err(errors::ApiErrorResponse::InternalServerError)
                            .attach_printable("Payment Attempt unexpected state")
                    }

                    storage_enums::AttemptStatus::VoidFailed
                    | storage_enums::AttemptStatus::RouterDeclined
                    | storage_enums::AttemptStatus::CaptureFailed => {
                        metrics::MANUAL_RETRY_VALIDATION_FAILED.add(
                            1,
                            router_env::metric_attributes!((
                                "merchant_id",
                                payment_attempt.merchant_id.clone(),
                            )),
                        );
                        Err(report!(errors::ApiErrorResponse::PreconditionFailed {
                            message:
                                format!("You cannot {action} this payment because it has status {}, and the previous attempt has the status {}", payment_intent.status, payment_attempt.status)
                            }
                        ))
                    }

                    storage_enums::AttemptStatus::AuthenticationFailed
                    | storage_enums::AttemptStatus::AuthorizationFailed
                    | storage_enums::AttemptStatus::Failure => {
                        metrics::MANUAL_RETRY_COUNT.add(
                            1,
                            router_env::metric_attributes!((
                                "merchant_id",
                                payment_attempt.merchant_id.clone(),
                            )),
                        );
                        Ok(AttemptType::New)
                    }
                }
            } else {
                Err(report!(errors::ApiErrorResponse::PreconditionFailed {
                        message:
                            format!("You cannot {action} this payment because it has status {}, you can pass `retry_action` as `manual_retry` in request to try this payment again", payment_intent.status)
                        }
                    ))
            }
        }
        enums::IntentStatus::Cancelled
        | enums::IntentStatus::RequiresCapture
        | enums::IntentStatus::PartiallyCaptured
        | enums::IntentStatus::PartiallyCapturedAndCapturable
        | enums::IntentStatus::Processing
        | enums::IntentStatus::Succeeded => {
            Err(report!(errors::ApiErrorResponse::PreconditionFailed {
                message: format!(
                    "You cannot {action} this payment because it has status {}",
                    payment_intent.status,
                ),
            }))
        }

        enums::IntentStatus::RequiresCustomerAction
        | enums::IntentStatus::RequiresMerchantAction
        | enums::IntentStatus::RequiresPaymentMethod
        | enums::IntentStatus::RequiresConfirmation => Ok(AttemptType::SameOld),
    }
}

#[derive(Debug, Eq, PartialEq, Clone)]
pub enum AttemptType {
    New,
    SameOld,
}

impl AttemptType {
    #[cfg(feature = "v1")]
    // The function creates a new payment_attempt from the previous payment attempt but doesn't populate fields like payment_method, error_code etc.
    // Logic to override the fields with data provided in the request should be done after this if required.
    // In case if fields are not overridden by the request then they contain the same data that was in the previous attempt provided it is populated in this function.
    #[inline(always)]
    fn make_new_payment_attempt(
        payment_method_data: Option<&api_models::payments::PaymentMethodData>,
        old_payment_attempt: PaymentAttempt,
        new_attempt_count: i16,
        storage_scheme: enums::MerchantStorageScheme,
    ) -> storage::PaymentAttemptNew {
        let created_at @ modified_at @ last_synced = Some(common_utils::date_time::now());

        storage::PaymentAttemptNew {
            attempt_id: old_payment_attempt
                .payment_id
                .get_attempt_id(new_attempt_count),
            payment_id: old_payment_attempt.payment_id,
            merchant_id: old_payment_attempt.merchant_id,

            // A new payment attempt is getting created so, used the same function which is used to populate status in PaymentCreate Flow.
            status: payment_attempt_status_fsm(payment_method_data, Some(true)),

            currency: old_payment_attempt.currency,
            save_to_locker: old_payment_attempt.save_to_locker,

            connector: None,

            error_message: None,
            offer_amount: old_payment_attempt.offer_amount,
            payment_method_id: None,
            payment_method: None,
            capture_method: old_payment_attempt.capture_method,
            capture_on: old_payment_attempt.capture_on,
            confirm: old_payment_attempt.confirm,
            authentication_type: old_payment_attempt.authentication_type,
            created_at,
            modified_at,
            last_synced,
            cancellation_reason: None,
            amount_to_capture: old_payment_attempt.amount_to_capture,

            // Once the payment_attempt is authorised then mandate_id is created. If this payment attempt is authorised then mandate_id will be overridden.
            // Since mandate_id is a contract between merchant and customer to debit customers amount adding it to newly created attempt
            mandate_id: old_payment_attempt.mandate_id,

            // The payment could be done from a different browser or same browser, it would probably be overridden by request data.
            browser_info: None,

            error_code: None,
            payment_token: None,
            connector_metadata: None,
            payment_experience: None,
            payment_method_type: None,
            payment_method_data: None,

            // In case it is passed in create and not in confirm,
            business_sub_label: old_payment_attempt.business_sub_label,
            // If the algorithm is entered in Create call from server side, it needs to be populated here, however it could be overridden from the request.
            straight_through_algorithm: old_payment_attempt.straight_through_algorithm,
            mandate_details: old_payment_attempt.mandate_details,
            preprocessing_step_id: None,
            error_reason: None,
            multiple_capture_count: None,
            connector_response_reference_id: None,
            amount_capturable: old_payment_attempt.net_amount.get_total_amount(),
            updated_by: storage_scheme.to_string(),
            authentication_data: None,
            encoded_data: None,
            merchant_connector_id: None,
            unified_code: None,
            unified_message: None,
            net_amount: old_payment_attempt.net_amount,
            external_three_ds_authentication_attempted: old_payment_attempt
                .external_three_ds_authentication_attempted,
            authentication_connector: None,
            authentication_id: None,
            mandate_data: old_payment_attempt.mandate_data,
            // New payment method billing address can be passed for a retry
            payment_method_billing_address_id: None,
            fingerprint_id: None,
            client_source: old_payment_attempt.client_source,
            client_version: old_payment_attempt.client_version,
            customer_acceptance: old_payment_attempt.customer_acceptance,
            organization_id: old_payment_attempt.organization_id,
            profile_id: old_payment_attempt.profile_id,
            connector_mandate_detail: None,
            request_extended_authorization: None,
            extended_authorization_applied: None,
            capture_before: None,
            card_discovery: None,
            processor_merchant_id: old_payment_attempt.processor_merchant_id,
            created_by: old_payment_attempt.created_by,
            setup_future_usage_applied: None,
        }
    }

    // #[cfg(feature = "v2")]
    // // The function creates a new payment_attempt from the previous payment attempt but doesn't populate fields like payment_method, error_code etc.
    // // Logic to override the fields with data provided in the request should be done after this if required.
    // // In case if fields are not overridden by the request then they contain the same data that was in the previous attempt provided it is populated in this function.
    // #[inline(always)]
    // fn make_new_payment_attempt(
    //     _payment_method_data: Option<&api_models::payments::PaymentMethodData>,
    //     _old_payment_attempt: PaymentAttempt,
    //     _new_attempt_count: i16,
    //     _storage_scheme: enums::MerchantStorageScheme,
    // ) -> PaymentAttempt {
    //     todo!()
    // }

    #[cfg(feature = "v1")]
    #[instrument(skip_all)]
    pub async fn modify_payment_intent_and_payment_attempt(
        &self,
        request: &api_models::payments::PaymentsRequest,
        fetched_payment_intent: PaymentIntent,
        fetched_payment_attempt: PaymentAttempt,
        state: &SessionState,
        key_store: &domain::MerchantKeyStore,
        storage_scheme: storage::enums::MerchantStorageScheme,
    ) -> RouterResult<(PaymentIntent, PaymentAttempt)> {
        match self {
            Self::SameOld => Ok((fetched_payment_intent, fetched_payment_attempt)),
            Self::New => {
                let db = &*state.store;
                let key_manager_state = &state.into();
                let new_attempt_count = fetched_payment_intent.attempt_count + 1;
                let new_payment_attempt_to_insert = Self::make_new_payment_attempt(
                    request
                        .payment_method_data
                        .as_ref()
                        .and_then(|request_payment_method_data| {
                            request_payment_method_data.payment_method_data.as_ref()
                        }),
                    fetched_payment_attempt,
                    new_attempt_count,
                    storage_scheme,
                );

                #[cfg(feature = "v1")]
                let new_payment_attempt = db
                    .insert_payment_attempt(new_payment_attempt_to_insert, storage_scheme)
                    .await
                    .to_duplicate_response(errors::ApiErrorResponse::DuplicatePayment {
                        payment_id: fetched_payment_intent.get_id().to_owned(),
                    })?;

                #[cfg(feature = "v2")]
                let new_payment_attempt = db
                    .insert_payment_attempt(
                        key_manager_state,
                        key_store,
                        new_payment_attempt_to_insert,
                        storage_scheme,
                    )
                    .await
                    .to_duplicate_response(errors::ApiErrorResponse::InternalServerError)
                    .attach_printable("Failed to insert payment attempt")?;

                let updated_payment_intent = db
                    .update_payment_intent(
                        key_manager_state,
                        fetched_payment_intent,
                        storage::PaymentIntentUpdate::StatusAndAttemptUpdate {
                            status: payment_intent_status_fsm(
                                request.payment_method_data.as_ref().and_then(
                                    |request_payment_method_data| {
                                        request_payment_method_data.payment_method_data.as_ref()
                                    },
                                ),
                                Some(true),
                            ),
                            active_attempt_id: new_payment_attempt.get_id().to_owned(),
                            attempt_count: new_attempt_count,
                            updated_by: storage_scheme.to_string(),
                        },
                        key_store,
                        storage_scheme,
                    )
                    .await
                    .to_not_found_response(errors::ApiErrorResponse::PaymentNotFound)?;

                logger::info!(
                    "manual_retry payment for {:?} with attempt_id {:?}",
                    updated_payment_intent.get_id(),
                    new_payment_attempt.get_id()
                );

                Ok((updated_payment_intent, new_payment_attempt))
            }
        }
    }
}

#[inline(always)]
pub fn is_manual_retry_allowed(
    intent_status: &storage_enums::IntentStatus,
    attempt_status: &storage_enums::AttemptStatus,
    connector_request_reference_id_config: &ConnectorRequestReferenceIdConfig,
    merchant_id: &id_type::MerchantId,
) -> Option<bool> {
    let is_payment_status_eligible_for_retry = match intent_status {
        enums::IntentStatus::Failed => match attempt_status {
            enums::AttemptStatus::Started
            | enums::AttemptStatus::AuthenticationPending
            | enums::AttemptStatus::AuthenticationSuccessful
            | enums::AttemptStatus::Authorized
            | enums::AttemptStatus::Charged
            | enums::AttemptStatus::Authorizing
            | enums::AttemptStatus::CodInitiated
            | enums::AttemptStatus::VoidInitiated
            | enums::AttemptStatus::CaptureInitiated
            | enums::AttemptStatus::Unresolved
            | enums::AttemptStatus::Pending
            | enums::AttemptStatus::ConfirmationAwaited
            | enums::AttemptStatus::PartialCharged
            | enums::AttemptStatus::PartialChargedAndChargeable
            | enums::AttemptStatus::Voided
            | enums::AttemptStatus::AutoRefunded
            | enums::AttemptStatus::PaymentMethodAwaited
            | enums::AttemptStatus::DeviceDataCollectionPending => {
                logger::error!("Payment Attempt should not be in this state because Attempt to Intent status mapping doesn't allow it");
                None
            }

            storage_enums::AttemptStatus::VoidFailed
            | storage_enums::AttemptStatus::RouterDeclined
            | storage_enums::AttemptStatus::CaptureFailed => Some(false),

            storage_enums::AttemptStatus::AuthenticationFailed
            | storage_enums::AttemptStatus::AuthorizationFailed
            | storage_enums::AttemptStatus::Failure => Some(true),
        },
        enums::IntentStatus::Cancelled
        | enums::IntentStatus::RequiresCapture
        | enums::IntentStatus::PartiallyCaptured
        | enums::IntentStatus::PartiallyCapturedAndCapturable
        | enums::IntentStatus::Processing
        | enums::IntentStatus::Succeeded => Some(false),

        enums::IntentStatus::RequiresCustomerAction
        | enums::IntentStatus::RequiresMerchantAction
        | enums::IntentStatus::RequiresPaymentMethod
        | enums::IntentStatus::RequiresConfirmation => None,
    };
    let is_merchant_id_enabled_for_retries = !connector_request_reference_id_config
        .merchant_ids_send_payment_id_as_connector_request_id
        .contains(merchant_id);
    is_payment_status_eligible_for_retry
        .map(|payment_status_check| payment_status_check && is_merchant_id_enabled_for_retries)
}

#[cfg(test)]
mod test {
    #![allow(clippy::unwrap_used)]
    #[test]
    fn test_client_secret_parse() {
        let client_secret1 = "pay_3TgelAms4RQec8xSStjF_secret_fc34taHLw1ekPgNh92qr";
        let client_secret2 = "pay_3Tgel__Ams4RQ_secret_ec8xSStjF_secret_fc34taHLw1ekPgNh92qr";
        let client_secret3 =
            "pay_3Tgel__Ams4RQ_secret_ec8xSStjF_secret__secret_fc34taHLw1ekPgNh92qr";

        assert_eq!(
            "pay_3TgelAms4RQec8xSStjF",
            super::get_payment_id_from_client_secret(client_secret1).unwrap()
        );
        assert_eq!(
            "pay_3Tgel__Ams4RQ_secret_ec8xSStjF",
            super::get_payment_id_from_client_secret(client_secret2).unwrap()
        );
        assert_eq!(
            "pay_3Tgel__Ams4RQ_secret_ec8xSStjF_secret_",
            super::get_payment_id_from_client_secret(client_secret3).unwrap()
        );
    }
}

#[instrument(skip_all)]
pub async fn get_additional_payment_data(
    pm_data: &domain::PaymentMethodData,
    db: &dyn StorageInterface,
    profile_id: &id_type::ProfileId,
) -> Result<
    Option<api_models::payments::AdditionalPaymentData>,
    error_stack::Report<errors::ApiErrorResponse>,
> {
    match pm_data {
        domain::PaymentMethodData::Card(card_data) => {
            //todo!
            let card_isin = Some(card_data.card_number.get_card_isin());
            let enable_extended_bin =db
            .find_config_by_key_unwrap_or(
                format!("{}_enable_extended_card_bin", profile_id.get_string_repr()).as_str(),
             Some("false".to_string()))
            .await.map_err(|err| services::logger::error!(message="Failed to fetch the config", extended_card_bin_error=?err)).ok();

            let card_extended_bin = match enable_extended_bin {
                Some(config) if config.config == "true" => {
                    Some(card_data.card_number.get_extended_card_bin())
                }
                _ => None,
            };

            let card_network = match card_data
                .card_number
                .is_cobadged_card()
                .change_context(errors::ApiErrorResponse::InternalServerError)
                .attach_printable(
                    "Card cobadge check failed due to an invalid card network regex",
                )? {
                true => card_data.card_network.clone(),
                false => None,
            };

            let last4 = Some(card_data.card_number.get_last4());
            if card_data.card_issuer.is_some()
                && card_network.is_some()
                && card_data.card_type.is_some()
                && card_data.card_issuing_country.is_some()
                && card_data.bank_code.is_some()
            {
                Ok(Some(api_models::payments::AdditionalPaymentData::Card(
                    Box::new(api_models::payments::AdditionalCardInfo {
                        card_issuer: card_data.card_issuer.to_owned(),
                        card_network,
                        card_type: card_data.card_type.to_owned(),
                        card_issuing_country: card_data.card_issuing_country.to_owned(),
                        bank_code: card_data.bank_code.to_owned(),
                        card_exp_month: Some(card_data.card_exp_month.clone()),
                        card_exp_year: Some(card_data.card_exp_year.clone()),
                        card_holder_name: card_data.card_holder_name.clone(),
                        last4: last4.clone(),
                        card_isin: card_isin.clone(),
                        card_extended_bin: card_extended_bin.clone(),
                        // These are filled after calling the processor / connector
                        payment_checks: None,
                        authentication_data: None,
                    }),
                )))
            } else {
                let card_info = card_isin
                    .clone()
                    .async_and_then(|card_isin| async move {
                        db.get_card_info(&card_isin)
                            .await
                            .map_err(|error| services::logger::warn!(card_info_error=?error))
                            .ok()
                    })
                    .await
                    .flatten()
                    .map(|card_info| {
                        api_models::payments::AdditionalPaymentData::Card(Box::new(
                            api_models::payments::AdditionalCardInfo {
                                card_issuer: card_info.card_issuer,
                                card_network: card_network.clone().or(card_info.card_network),
                                bank_code: card_info.bank_code,
                                card_type: card_info.card_type,
                                card_issuing_country: card_info.card_issuing_country,
                                last4: last4.clone(),
                                card_isin: card_isin.clone(),
                                card_extended_bin: card_extended_bin.clone(),
                                card_exp_month: Some(card_data.card_exp_month.clone()),
                                card_exp_year: Some(card_data.card_exp_year.clone()),
                                card_holder_name: card_data.card_holder_name.clone(),
                                // These are filled after calling the processor / connector
                                payment_checks: None,
                                authentication_data: None,
                            },
                        ))
                    });
                Ok(Some(card_info.unwrap_or_else(|| {
                    api_models::payments::AdditionalPaymentData::Card(Box::new(
                        api_models::payments::AdditionalCardInfo {
                            card_issuer: None,
                            card_network,
                            bank_code: None,
                            card_type: None,
                            card_issuing_country: None,
                            last4,
                            card_isin,
                            card_extended_bin,
                            card_exp_month: Some(card_data.card_exp_month.clone()),
                            card_exp_year: Some(card_data.card_exp_year.clone()),
                            card_holder_name: card_data.card_holder_name.clone(),
                            // These are filled after calling the processor / connector
                            payment_checks: None,
                            authentication_data: None,
                        },
                    ))
                })))
            }
        }
        domain::PaymentMethodData::BankRedirect(bank_redirect_data) => match bank_redirect_data {
            domain::BankRedirectData::Eps { bank_name, .. } => Ok(Some(
                api_models::payments::AdditionalPaymentData::BankRedirect {
                    bank_name: bank_name.to_owned(),
                    details: None,
                },
            )),
            domain::BankRedirectData::Eft { .. } => Ok(Some(
                api_models::payments::AdditionalPaymentData::BankRedirect {
                    bank_name: None,
                    details: None,
                },
            )),
            domain::BankRedirectData::OnlineBankingFpx { issuer } => Ok(Some(
                api_models::payments::AdditionalPaymentData::BankRedirect {
                    bank_name: Some(issuer.to_owned()),
                    details: None,
                },
            )),
            domain::BankRedirectData::Ideal { bank_name, .. } => Ok(Some(
                api_models::payments::AdditionalPaymentData::BankRedirect {
                    bank_name: bank_name.to_owned(),
                    details: None,
                },
            )),
            domain::BankRedirectData::BancontactCard {
                card_number,
                card_exp_month,
                card_exp_year,
                card_holder_name,
            } => Ok(Some(
                api_models::payments::AdditionalPaymentData::BankRedirect {
                    bank_name: None,
                    details: Some(
                        payment_additional_types::BankRedirectDetails::BancontactCard(Box::new(
                            payment_additional_types::BancontactBankRedirectAdditionalData {
                                last4: card_number.as_ref().map(|c| c.get_last4()),
                                card_exp_month: card_exp_month.clone(),
                                card_exp_year: card_exp_year.clone(),
                                card_holder_name: card_holder_name.clone(),
                            },
                        )),
                    ),
                },
            )),
            domain::BankRedirectData::Blik { blik_code } => Ok(Some(
                api_models::payments::AdditionalPaymentData::BankRedirect {
                    bank_name: None,
                    details: blik_code.as_ref().map(|blik_code| {
                        payment_additional_types::BankRedirectDetails::Blik(Box::new(
                            payment_additional_types::BlikBankRedirectAdditionalData {
                                blik_code: Some(blik_code.to_owned()),
                            },
                        ))
                    }),
                },
            )),
            domain::BankRedirectData::Giropay {
                bank_account_bic,
                bank_account_iban,
                country,
            } => Ok(Some(
                api_models::payments::AdditionalPaymentData::BankRedirect {
                    bank_name: None,
                    details: Some(payment_additional_types::BankRedirectDetails::Giropay(
                        Box::new(
                            payment_additional_types::GiropayBankRedirectAdditionalData {
                                bic: bank_account_bic
                                    .as_ref()
                                    .map(|bic| MaskedSortCode::from(bic.to_owned())),
                                iban: bank_account_iban
                                    .as_ref()
                                    .map(|iban| MaskedIban::from(iban.to_owned())),
                                country: *country,
                            },
                        ),
                    )),
                },
            )),
            _ => Ok(Some(
                api_models::payments::AdditionalPaymentData::BankRedirect {
                    bank_name: None,
                    details: None,
                },
            )),
        },
        domain::PaymentMethodData::Wallet(wallet) => match wallet {
            domain::WalletData::ApplePay(apple_pay_wallet_data) => {
                Ok(Some(api_models::payments::AdditionalPaymentData::Wallet {
                    apple_pay: Some(api_models::payments::ApplepayPaymentMethod {
                        display_name: apple_pay_wallet_data.payment_method.display_name.clone(),
                        network: apple_pay_wallet_data.payment_method.network.clone(),
                        pm_type: apple_pay_wallet_data.payment_method.pm_type.clone(),
                    }),
                    google_pay: None,
                    samsung_pay: None,
                }))
            }
            domain::WalletData::GooglePay(google_pay_pm_data) => {
                Ok(Some(api_models::payments::AdditionalPaymentData::Wallet {
                    apple_pay: None,
                    google_pay: Some(payment_additional_types::WalletAdditionalDataForCard {
                        last4: google_pay_pm_data.info.card_details.clone(),
                        card_network: google_pay_pm_data.info.card_network.clone(),
                        card_type: Some(google_pay_pm_data.pm_type.clone()),
                    }),
                    samsung_pay: None,
                }))
            }
            domain::WalletData::SamsungPay(samsung_pay_pm_data) => {
                Ok(Some(api_models::payments::AdditionalPaymentData::Wallet {
                    apple_pay: None,
                    google_pay: None,
                    samsung_pay: Some(payment_additional_types::WalletAdditionalDataForCard {
                        last4: samsung_pay_pm_data
                            .payment_credential
                            .card_last_four_digits
                            .clone(),
                        card_network: samsung_pay_pm_data
                            .payment_credential
                            .card_brand
                            .to_string(),
                        card_type: None,
                    }),
                }))
            }
            _ => Ok(Some(api_models::payments::AdditionalPaymentData::Wallet {
                apple_pay: None,
                google_pay: None,
                samsung_pay: None,
            })),
        },
        domain::PaymentMethodData::PayLater(_) => Ok(Some(
            api_models::payments::AdditionalPaymentData::PayLater { klarna_sdk: None },
        )),
        domain::PaymentMethodData::BankTransfer(bank_transfer) => Ok(Some(
            api_models::payments::AdditionalPaymentData::BankTransfer {
                details: Some((*(bank_transfer.to_owned())).into()),
            },
        )),
        domain::PaymentMethodData::Crypto(crypto) => {
            Ok(Some(api_models::payments::AdditionalPaymentData::Crypto {
                details: Some(crypto.to_owned().into()),
            }))
        }
        domain::PaymentMethodData::BankDebit(bank_debit) => Ok(Some(
            api_models::payments::AdditionalPaymentData::BankDebit {
                details: Some(bank_debit.to_owned().into()),
            },
        )),
        domain::PaymentMethodData::MandatePayment => Ok(Some(
            api_models::payments::AdditionalPaymentData::MandatePayment {},
        )),
        domain::PaymentMethodData::Reward => {
            Ok(Some(api_models::payments::AdditionalPaymentData::Reward {}))
        }
        domain::PaymentMethodData::RealTimePayment(realtime_payment) => Ok(Some(
            api_models::payments::AdditionalPaymentData::RealTimePayment {
                details: Some((*(realtime_payment.to_owned())).into()),
            },
        )),
        domain::PaymentMethodData::Upi(upi) => {
            Ok(Some(api_models::payments::AdditionalPaymentData::Upi {
                details: Some(upi.to_owned().into()),
            }))
        }
        domain::PaymentMethodData::CardRedirect(card_redirect) => Ok(Some(
            api_models::payments::AdditionalPaymentData::CardRedirect {
                details: Some(card_redirect.to_owned().into()),
            },
        )),
        domain::PaymentMethodData::Voucher(voucher) => {
            Ok(Some(api_models::payments::AdditionalPaymentData::Voucher {
                details: Some(voucher.to_owned().into()),
            }))
        }
        domain::PaymentMethodData::GiftCard(gift_card) => Ok(Some(
            api_models::payments::AdditionalPaymentData::GiftCard {
                details: Some((*(gift_card.to_owned())).into()),
            },
        )),
        domain::PaymentMethodData::CardToken(card_token) => Ok(Some(
            api_models::payments::AdditionalPaymentData::CardToken {
                details: Some(card_token.to_owned().into()),
            },
        )),
        domain::PaymentMethodData::OpenBanking(open_banking) => Ok(Some(
            api_models::payments::AdditionalPaymentData::OpenBanking {
                details: Some(open_banking.to_owned().into()),
            },
        )),
        domain::PaymentMethodData::CardDetailsForNetworkTransactionId(card_data) => {
            let card_isin = Some(card_data.card_number.get_card_isin());
            let enable_extended_bin =db
            .find_config_by_key_unwrap_or(
                format!("{}_enable_extended_card_bin", profile_id.get_string_repr()).as_str(),
             Some("false".to_string()))
            .await.map_err(|err| services::logger::error!(message="Failed to fetch the config", extended_card_bin_error=?err)).ok();

            let card_extended_bin = match enable_extended_bin {
                Some(config) if config.config == "true" => {
                    Some(card_data.card_number.get_extended_card_bin())
                }
                _ => None,
            };

            let card_network = match card_data
                .card_number
                .is_cobadged_card()
                .change_context(errors::ApiErrorResponse::InternalServerError)
                .attach_printable(
                    "Card cobadge check failed due to an invalid card network regex",
                )? {
                true => card_data.card_network.clone(),
                false => None,
            };

            let last4 = Some(card_data.card_number.get_last4());
            if card_data.card_issuer.is_some()
                && card_network.is_some()
                && card_data.card_type.is_some()
                && card_data.card_issuing_country.is_some()
                && card_data.bank_code.is_some()
            {
                Ok(Some(api_models::payments::AdditionalPaymentData::Card(
                    Box::new(api_models::payments::AdditionalCardInfo {
                        card_issuer: card_data.card_issuer.to_owned(),
                        card_network,
                        card_type: card_data.card_type.to_owned(),
                        card_issuing_country: card_data.card_issuing_country.to_owned(),
                        bank_code: card_data.bank_code.to_owned(),
                        card_exp_month: Some(card_data.card_exp_month.clone()),
                        card_exp_year: Some(card_data.card_exp_year.clone()),
                        card_holder_name: card_data.card_holder_name.clone(),
                        last4: last4.clone(),
                        card_isin: card_isin.clone(),
                        card_extended_bin: card_extended_bin.clone(),
                        // These are filled after calling the processor / connector
                        payment_checks: None,
                        authentication_data: None,
                    }),
                )))
            } else {
                let card_info = card_isin
                    .clone()
                    .async_and_then(|card_isin| async move {
                        db.get_card_info(&card_isin)
                            .await
                            .map_err(|error| services::logger::warn!(card_info_error=?error))
                            .ok()
                    })
                    .await
                    .flatten()
                    .map(|card_info| {
                        api_models::payments::AdditionalPaymentData::Card(Box::new(
                            api_models::payments::AdditionalCardInfo {
                                card_issuer: card_info.card_issuer,
                                card_network: card_network.clone().or(card_info.card_network),
                                bank_code: card_info.bank_code,
                                card_type: card_info.card_type,
                                card_issuing_country: card_info.card_issuing_country,
                                last4: last4.clone(),
                                card_isin: card_isin.clone(),
                                card_extended_bin: card_extended_bin.clone(),
                                card_exp_month: Some(card_data.card_exp_month.clone()),
                                card_exp_year: Some(card_data.card_exp_year.clone()),
                                card_holder_name: card_data.card_holder_name.clone(),
                                // These are filled after calling the processor / connector
                                payment_checks: None,
                                authentication_data: None,
                            },
                        ))
                    });
                Ok(Some(card_info.unwrap_or_else(|| {
                    api_models::payments::AdditionalPaymentData::Card(Box::new(
                        api_models::payments::AdditionalCardInfo {
                            card_issuer: None,
                            card_network,
                            bank_code: None,
                            card_type: None,
                            card_issuing_country: None,
                            last4,
                            card_isin,
                            card_extended_bin,
                            card_exp_month: Some(card_data.card_exp_month.clone()),
                            card_exp_year: Some(card_data.card_exp_year.clone()),
                            card_holder_name: card_data.card_holder_name.clone(),
                            // These are filled after calling the processor / connector
                            payment_checks: None,
                            authentication_data: None,
                        },
                    ))
                })))
            }
        }
        domain::PaymentMethodData::MobilePayment(mobile_payment) => Ok(Some(
            api_models::payments::AdditionalPaymentData::MobilePayment {
                details: Some(mobile_payment.to_owned().into()),
            },
        )),
        domain::PaymentMethodData::NetworkToken(_) => Ok(None),
    }
}

#[cfg(all(
    any(feature = "v1", feature = "v2"),
    not(feature = "payment_methods_v2")
))]
pub async fn populate_bin_details_for_payment_method_create(
    card_details: api_models::payment_methods::CardDetail,
    db: &dyn StorageInterface,
) -> api_models::payment_methods::CardDetail {
    let card_isin: Option<_> = Some(card_details.card_number.get_card_isin());
    if card_details.card_issuer.is_some()
        && card_details.card_network.is_some()
        && card_details.card_type.is_some()
        && card_details.card_issuing_country.is_some()
    {
        api::CardDetail {
            card_issuer: card_details.card_issuer.to_owned(),
            card_network: card_details.card_network.clone(),
            card_type: card_details.card_type.to_owned(),
            card_issuing_country: card_details.card_issuing_country.to_owned(),
            card_exp_month: card_details.card_exp_month.clone(),
            card_exp_year: card_details.card_exp_year.clone(),
            card_holder_name: card_details.card_holder_name.clone(),
            card_number: card_details.card_number.clone(),
            nick_name: card_details.nick_name.clone(),
        }
    } else {
        let card_info = card_isin
            .clone()
            .async_and_then(|card_isin| async move {
                db.get_card_info(&card_isin)
                    .await
                    .map_err(|error| services::logger::error!(card_info_error=?error))
                    .ok()
            })
            .await
            .flatten()
            .map(|card_info| api::CardDetail {
                card_issuer: card_info.card_issuer,
                card_network: card_info.card_network.clone(),
                card_type: card_info.card_type,
                card_issuing_country: card_info.card_issuing_country,
                card_exp_month: card_details.card_exp_month.clone(),
                card_exp_year: card_details.card_exp_year.clone(),
                card_holder_name: card_details.card_holder_name.clone(),
                card_number: card_details.card_number.clone(),
                nick_name: card_details.nick_name.clone(),
            });
        card_info.unwrap_or_else(|| api::CardDetail {
            card_issuer: None,
            card_network: None,
            card_type: None,
            card_issuing_country: None,
            card_exp_month: card_details.card_exp_month.clone(),
            card_exp_year: card_details.card_exp_year.clone(),
            card_holder_name: card_details.card_holder_name.clone(),
            card_number: card_details.card_number.clone(),
            nick_name: card_details.nick_name.clone(),
        })
    }
}

#[cfg(all(feature = "v2", feature = "payment_methods_v2"))]
pub async fn populate_bin_details_for_payment_method_create(
    _card_details: api_models::payment_methods::CardDetail,
    _db: &dyn StorageInterface,
) -> api_models::payment_methods::CardDetail {
    todo!()
}

#[cfg(feature = "v1")]
pub fn validate_customer_access(
    payment_intent: &PaymentIntent,
    auth_flow: services::AuthFlow,
    request: &api::PaymentsRequest,
) -> Result<(), errors::ApiErrorResponse> {
    if auth_flow == services::AuthFlow::Client && request.get_customer_id().is_some() {
        let is_same_customer = request.get_customer_id() == payment_intent.customer_id.as_ref();
        if !is_same_customer {
            Err(errors::ApiErrorResponse::GenericUnauthorized {
                message: "Unauthorised access to update customer".to_string(),
            })?;
        }
    }
    Ok(())
}

pub fn is_apple_pay_simplified_flow(
    connector_metadata: Option<pii::SecretSerdeValue>,
    connector_name: Option<&String>,
) -> CustomResult<bool, errors::ApiErrorResponse> {
    let option_apple_pay_metadata = get_applepay_metadata(connector_metadata)
        .map_err(|error| {
            logger::info!(
                "Apple pay metadata parsing for {:?} in is_apple_pay_simplified_flow {:?}",
                connector_name,
                error
            )
        })
        .ok();

    // return true only if the apple flow type is simplified
    Ok(matches!(
        option_apple_pay_metadata,
        Some(
            api_models::payments::ApplepaySessionTokenMetadata::ApplePayCombined(
                api_models::payments::ApplePayCombinedMetadata::Simplified { .. }
            )
        )
    ))
}

// This function will return the encrypted connector wallets details with Apple Pay certificates
// Currently apple pay certifiactes are stored in the metadata which is not encrypted.
// In future we want those certificates to be encrypted and stored in the connector_wallets_details.
// As part of migration fallback this function checks apple pay details are present in connector_wallets_details
// If yes, it will encrypt connector_wallets_details and store it in the database.
// If no, it will check if apple pay details are present in metadata and merge it with connector_wallets_details, encrypt and store it.
pub async fn get_connector_wallets_details_with_apple_pay_certificates(
    connector_metadata: &Option<masking::Secret<tera::Value>>,
    connector_wallets_details_optional: &Option<api_models::admin::ConnectorWalletDetails>,
) -> RouterResult<Option<masking::Secret<serde_json::Value>>> {
    let connector_wallet_details_with_apple_pay_metadata_optional =
        get_apple_pay_metadata_if_needed(connector_metadata, connector_wallets_details_optional)
            .await?;

    let connector_wallets_details = connector_wallet_details_with_apple_pay_metadata_optional
        .map(|details| {
            serde_json::to_value(details)
                .change_context(errors::ApiErrorResponse::InternalServerError)
                .attach_printable("Failed to serialize Apple Pay metadata as JSON")
        })
        .transpose()?
        .map(masking::Secret::new);

    Ok(connector_wallets_details)
}

async fn get_apple_pay_metadata_if_needed(
    connector_metadata: &Option<masking::Secret<tera::Value>>,
    connector_wallets_details_optional: &Option<api_models::admin::ConnectorWalletDetails>,
) -> RouterResult<Option<api_models::admin::ConnectorWalletDetails>> {
    if let Some(connector_wallets_details) = connector_wallets_details_optional {
        if connector_wallets_details.apple_pay_combined.is_some()
            || connector_wallets_details.apple_pay.is_some()
        {
            return Ok(Some(connector_wallets_details.clone()));
        }
        // Otherwise, merge Apple Pay metadata
        return get_and_merge_apple_pay_metadata(
            connector_metadata.clone(),
            Some(connector_wallets_details.clone()),
        )
        .await;
    }

    // If connector_wallets_details_optional is None, attempt to get Apple Pay metadata
    get_and_merge_apple_pay_metadata(connector_metadata.clone(), None).await
}

async fn get_and_merge_apple_pay_metadata(
    connector_metadata: Option<masking::Secret<tera::Value>>,
    connector_wallets_details_optional: Option<api_models::admin::ConnectorWalletDetails>,
) -> RouterResult<Option<api_models::admin::ConnectorWalletDetails>> {
    let apple_pay_metadata_optional = get_applepay_metadata(connector_metadata)
        .map_err(|error| {
            logger::error!(
                "Apple Pay metadata parsing failed in get_encrypted_connector_wallets_details_with_apple_pay_certificates {:?}",
                error
            );
        })
        .ok();

    if let Some(apple_pay_metadata) = apple_pay_metadata_optional {
        let updated_wallet_details = match apple_pay_metadata {
            api_models::payments::ApplepaySessionTokenMetadata::ApplePayCombined(
                apple_pay_combined_metadata,
            ) => {
                let combined_metadata_json = serde_json::to_value(apple_pay_combined_metadata)
                    .change_context(errors::ApiErrorResponse::InternalServerError)
                    .attach_printable("Failed to serialize Apple Pay combined metadata as JSON")?;

                api_models::admin::ConnectorWalletDetails {
                    apple_pay_combined: Some(masking::Secret::new(combined_metadata_json)),
                    apple_pay: connector_wallets_details_optional
                        .as_ref()
                        .and_then(|d| d.apple_pay.clone()),
                    samsung_pay: connector_wallets_details_optional
                        .as_ref()
                        .and_then(|d| d.samsung_pay.clone()),
                    paze: connector_wallets_details_optional
                        .as_ref()
                        .and_then(|d| d.paze.clone()),
                    google_pay: connector_wallets_details_optional
                        .as_ref()
                        .and_then(|d| d.google_pay.clone()),
                }
            }
            api_models::payments::ApplepaySessionTokenMetadata::ApplePay(apple_pay_metadata) => {
                let metadata_json = serde_json::to_value(apple_pay_metadata)
                    .change_context(errors::ApiErrorResponse::InternalServerError)
                    .attach_printable("Failed to serialize Apple Pay metadata as JSON")?;

                api_models::admin::ConnectorWalletDetails {
                    apple_pay: Some(masking::Secret::new(metadata_json)),
                    apple_pay_combined: connector_wallets_details_optional
                        .as_ref()
                        .and_then(|d| d.apple_pay_combined.clone()),
                    samsung_pay: connector_wallets_details_optional
                        .as_ref()
                        .and_then(|d| d.samsung_pay.clone()),
                    paze: connector_wallets_details_optional
                        .as_ref()
                        .and_then(|d| d.paze.clone()),
                    google_pay: connector_wallets_details_optional
                        .as_ref()
                        .and_then(|d| d.google_pay.clone()),
                }
            }
        };

        return Ok(Some(updated_wallet_details));
    }

    // Return connector_wallets_details if no Apple Pay metadata was found
    Ok(connector_wallets_details_optional)
}

pub fn get_applepay_metadata(
    connector_metadata: Option<pii::SecretSerdeValue>,
) -> RouterResult<api_models::payments::ApplepaySessionTokenMetadata> {
    connector_metadata
        .clone()
        .parse_value::<api_models::payments::ApplepayCombinedSessionTokenData>(
            "ApplepayCombinedSessionTokenData",
        )
        .map(|combined_metadata| {
            api_models::payments::ApplepaySessionTokenMetadata::ApplePayCombined(
                combined_metadata.apple_pay_combined,
            )
        })
        .or_else(|_| {
            connector_metadata
                .parse_value::<api_models::payments::ApplepaySessionTokenData>(
                    "ApplepaySessionTokenData",
                )
                .map(|old_metadata| {
                    api_models::payments::ApplepaySessionTokenMetadata::ApplePay(
                        old_metadata.apple_pay,
                    )
                })
        })
        .change_context(errors::ApiErrorResponse::InvalidDataFormat {
            field_name: "connector_metadata".to_string(),
            expected_format: "applepay_metadata_format".to_string(),
        })
}

#[cfg(all(feature = "retry", feature = "v1"))]
pub async fn get_apple_pay_retryable_connectors<F, D>(
    state: &SessionState,
    merchant_context: &domain::MerchantContext,
    payment_data: &D,
<<<<<<< HEAD
    key_store: &domain::MerchantKeyStore,
    pre_routing_connector_data_list: &[api::ConnectorRoutingData],
=======
    pre_routing_connector_data_list: &[api::ConnectorData],
>>>>>>> 212ac270
    merchant_connector_id: Option<&id_type::MerchantConnectorAccountId>,
    business_profile: domain::Profile,
) -> CustomResult<Option<Vec<api::ConnectorRoutingData>>, errors::ApiErrorResponse>
where
    F: Send + Clone,
    D: payments::OperationSessionGetters<F> + Send,
{
    let profile_id = business_profile.get_id();

    let pre_decided_connector_data_first = pre_routing_connector_data_list
        .first()
        .ok_or(errors::ApiErrorResponse::IncorrectPaymentMethodConfiguration)?;

    let merchant_connector_account_type = get_merchant_connector_account(
        state,
        merchant_context.get_merchant_account().get_id(),
        payment_data.get_creds_identifier(),
        merchant_context.get_merchant_key_store(),
        profile_id,
        &pre_decided_connector_data_first
            .connector_data
            .connector_name
            .to_string(),
        merchant_connector_id,
    )
    .await?;

    let connector_data_list = if is_apple_pay_simplified_flow(
        merchant_connector_account_type.get_metadata(),
        merchant_connector_account_type
            .get_connector_name()
            .as_ref(),
    )? {
        let merchant_connector_account_list = state
            .store
            .find_merchant_connector_account_by_merchant_id_and_disabled_list(
                &state.into(),
                merchant_context.get_merchant_account().get_id(),
                false,
                merchant_context.get_merchant_key_store(),
            )
            .await
            .to_not_found_response(errors::ApiErrorResponse::InternalServerError)?;

        let profile_specific_merchant_connector_account_list = merchant_connector_account_list
            .filter_based_on_profile_and_connector_type(
                profile_id,
                ConnectorType::PaymentProcessor,
            );

        let mut connector_data_list = vec![pre_decided_connector_data_first.clone()];

        for merchant_connector_account in profile_specific_merchant_connector_account_list {
            if is_apple_pay_simplified_flow(
                merchant_connector_account.metadata.clone(),
                Some(&merchant_connector_account.connector_name),
            )? {
                let routing_data: api::ConnectorRoutingData =
                    api::ConnectorData::get_connector_by_name(
                        &state.conf.connectors,
                        &merchant_connector_account.connector_name.to_string(),
                        api::GetToken::Connector,
                        Some(merchant_connector_account.get_id()),
                    )
                    .change_context(errors::ApiErrorResponse::InternalServerError)
                    .attach_printable("Invalid connector name received")?
                    .into();

                if !connector_data_list.iter().any(|connector_details| {
                    connector_details.connector_data.merchant_connector_id
                        == routing_data.connector_data.merchant_connector_id
                }) {
                    connector_data_list.push(routing_data)
                }
            }
        }
        #[cfg(feature = "v1")]
        let fallback_connetors_list = crate::core::routing::helpers::get_merchant_default_config(
            &*state.clone().store,
            profile_id.get_string_repr(),
            &api_enums::TransactionType::Payment,
        )
        .await
        .change_context(errors::ApiErrorResponse::InternalServerError)
        .attach_printable("Failed to get merchant default fallback connectors config")?;

        #[cfg(feature = "v2")]
        let fallback_connetors_list = core_admin::ProfileWrapper::new(business_profile)
            .get_default_fallback_list_of_connector_under_profile()
            .change_context(errors::ApiErrorResponse::InternalServerError)
            .attach_printable("Failed to get merchant default fallback connectors config")?;

        let mut routing_connector_data_list = Vec::new();

        pre_routing_connector_data_list.iter().for_each(|pre_val| {
            routing_connector_data_list.push(pre_val.connector_data.merchant_connector_id.clone())
        });

        fallback_connetors_list.iter().for_each(|fallback_val| {
            routing_connector_data_list
                .iter()
                .all(|val| *val != fallback_val.merchant_connector_id)
                .then(|| {
                    routing_connector_data_list.push(fallback_val.merchant_connector_id.clone())
                });
        });

        // connector_data_list is the list of connectors for which Apple Pay simplified flow is configured.
        // This list is arranged in the same order as the merchant's connectors routingconfiguration.

        let mut ordered_connector_data_list = Vec::new();

        routing_connector_data_list
            .iter()
            .for_each(|merchant_connector_id| {
                let connector_data = connector_data_list.iter().find(|connector_data| {
                    *merchant_connector_id == connector_data.connector_data.merchant_connector_id
                });
                if let Some(connector_data_details) = connector_data {
                    ordered_connector_data_list.push(connector_data_details.clone());
                }
            });

        Some(ordered_connector_data_list)
    } else {
        None
    };
    Ok(connector_data_list)
}

#[derive(Debug, Serialize, Deserialize)]
pub struct ApplePayData {
    version: masking::Secret<String>,
    data: masking::Secret<String>,
    signature: masking::Secret<String>,
    header: ApplePayHeader,
}

#[derive(Debug, Serialize, Deserialize)]
#[serde(rename_all = "camelCase")]
pub struct ApplePayHeader {
    ephemeral_public_key: masking::Secret<String>,
    public_key_hash: masking::Secret<String>,
    transaction_id: masking::Secret<String>,
}

impl ApplePayData {
    pub fn token_json(
        wallet_data: domain::WalletData,
    ) -> CustomResult<Self, errors::ConnectorError> {
        let json_wallet_data: Self = connector::utils::WalletData::get_wallet_token_as_json(
            &wallet_data,
            "Apple Pay".to_string(),
        )?;
        Ok(json_wallet_data)
    }

    pub async fn decrypt(
        &self,
        payment_processing_certificate: &masking::Secret<String>,
        payment_processing_certificate_key: &masking::Secret<String>,
    ) -> CustomResult<serde_json::Value, errors::ApplePayDecryptionError> {
        let merchant_id = self.merchant_id(payment_processing_certificate)?;
        let shared_secret = self.shared_secret(payment_processing_certificate_key)?;
        let symmetric_key = self.symmetric_key(&merchant_id, &shared_secret)?;
        let decrypted = self.decrypt_ciphertext(&symmetric_key)?;
        let parsed_decrypted: serde_json::Value = serde_json::from_str(&decrypted)
            .change_context(errors::ApplePayDecryptionError::DecryptionFailed)?;
        Ok(parsed_decrypted)
    }

    pub fn merchant_id(
        &self,
        payment_processing_certificate: &masking::Secret<String>,
    ) -> CustomResult<String, errors::ApplePayDecryptionError> {
        let cert_data = payment_processing_certificate.clone().expose();

        let base64_decode_cert_data = BASE64_ENGINE
            .decode(cert_data)
            .change_context(errors::ApplePayDecryptionError::Base64DecodingFailed)?;

        // Parsing the certificate using x509-parser
        let (_, certificate) = parse_x509_certificate(&base64_decode_cert_data)
            .change_context(errors::ApplePayDecryptionError::CertificateParsingFailed)
            .attach_printable("Error parsing apple pay PPC")?;

        // Finding the merchant ID extension
        let apple_pay_m_id = certificate
            .extensions()
            .iter()
            .find(|extension| {
                extension
                    .oid
                    .to_string()
                    .eq(consts::MERCHANT_ID_FIELD_EXTENSION_ID)
            })
            .map(|ext| {
                let merchant_id = String::from_utf8_lossy(ext.value)
                    .trim()
                    .trim_start_matches('@')
                    .to_string();

                merchant_id
            })
            .ok_or(errors::ApplePayDecryptionError::MissingMerchantId)
            .attach_printable("Unable to find merchant ID extension in the certificate")?;

        Ok(apple_pay_m_id)
    }

    pub fn shared_secret(
        &self,
        payment_processing_certificate_key: &masking::Secret<String>,
    ) -> CustomResult<Vec<u8>, errors::ApplePayDecryptionError> {
        let public_ec_bytes = BASE64_ENGINE
            .decode(self.header.ephemeral_public_key.peek().as_bytes())
            .change_context(errors::ApplePayDecryptionError::Base64DecodingFailed)?;

        let public_key = PKey::public_key_from_der(&public_ec_bytes)
            .change_context(errors::ApplePayDecryptionError::KeyDeserializationFailed)
            .attach_printable("Failed to deserialize the public key")?;

        let decrypted_apple_pay_ppc_key = payment_processing_certificate_key.clone().expose();

        // Create PKey objects from EcKey
        let private_key = PKey::private_key_from_pem(decrypted_apple_pay_ppc_key.as_bytes())
            .change_context(errors::ApplePayDecryptionError::KeyDeserializationFailed)
            .attach_printable("Failed to deserialize the private key")?;

        // Create the Deriver object and set the peer public key
        let mut deriver = Deriver::new(&private_key)
            .change_context(errors::ApplePayDecryptionError::DerivingSharedSecretKeyFailed)
            .attach_printable("Failed to create a deriver for the private key")?;

        deriver
            .set_peer(&public_key)
            .change_context(errors::ApplePayDecryptionError::DerivingSharedSecretKeyFailed)
            .attach_printable("Failed to set the peer key for the secret derivation")?;

        // Compute the shared secret
        let shared_secret = deriver
            .derive_to_vec()
            .change_context(errors::ApplePayDecryptionError::DerivingSharedSecretKeyFailed)
            .attach_printable("Final key derivation failed")?;
        Ok(shared_secret)
    }

    pub fn symmetric_key(
        &self,
        merchant_id: &str,
        shared_secret: &[u8],
    ) -> CustomResult<Vec<u8>, errors::ApplePayDecryptionError> {
        let kdf_algorithm = b"\x0did-aes256-GCM";
        let kdf_party_v = hex::decode(merchant_id)
            .change_context(errors::ApplePayDecryptionError::Base64DecodingFailed)?;
        let kdf_party_u = b"Apple";
        let kdf_info = [&kdf_algorithm[..], kdf_party_u, &kdf_party_v[..]].concat();

        let mut hash = openssl::sha::Sha256::new();
        hash.update(b"\x00\x00\x00");
        hash.update(b"\x01");
        hash.update(shared_secret);
        hash.update(&kdf_info[..]);
        let symmetric_key = hash.finish();
        Ok(symmetric_key.to_vec())
    }

    pub fn decrypt_ciphertext(
        &self,
        symmetric_key: &[u8],
    ) -> CustomResult<String, errors::ApplePayDecryptionError> {
        logger::info!("Decrypt apple pay token");

        let data = BASE64_ENGINE
            .decode(self.data.peek().as_bytes())
            .change_context(errors::ApplePayDecryptionError::Base64DecodingFailed)?;
        let iv = [0u8; 16]; //Initialization vector IV is typically used in AES-GCM (Galois/Counter Mode) encryption for randomizing the encryption process.
        let ciphertext = data
            .get(..data.len() - 16)
            .ok_or(errors::ApplePayDecryptionError::DecryptionFailed)?;
        let tag = data
            .get(data.len() - 16..)
            .ok_or(errors::ApplePayDecryptionError::DecryptionFailed)?;
        let cipher = Cipher::aes_256_gcm();
        let decrypted_data = decrypt_aead(cipher, symmetric_key, Some(&iv), &[], ciphertext, tag)
            .change_context(errors::ApplePayDecryptionError::DecryptionFailed)?;
        let decrypted = String::from_utf8(decrypted_data)
            .change_context(errors::ApplePayDecryptionError::DecryptionFailed)?;

        Ok(decrypted)
    }
}

// Structs for keys and the main decryptor
pub struct GooglePayTokenDecryptor {
    root_signing_keys: Vec<GooglePayRootSigningKey>,
    recipient_id: masking::Secret<String>,
    private_key: PKey<openssl::pkey::Private>,
}

#[derive(Debug, Clone, serde::Deserialize)]
#[serde(rename_all = "camelCase")]
pub struct EncryptedData {
    signature: String,
    intermediate_signing_key: IntermediateSigningKey,
    protocol_version: GooglePayProtocolVersion,
    #[serde(with = "common_utils::custom_serde::json_string")]
    signed_message: GooglePaySignedMessage,
}

#[derive(Debug, Clone, serde::Serialize, serde::Deserialize)]
#[serde(rename_all = "camelCase")]
pub struct GooglePaySignedMessage {
    #[serde(with = "common_utils::Base64Serializer")]
    encrypted_message: masking::Secret<Vec<u8>>,
    #[serde(with = "common_utils::Base64Serializer")]
    ephemeral_public_key: masking::Secret<Vec<u8>>,
    #[serde(with = "common_utils::Base64Serializer")]
    tag: masking::Secret<Vec<u8>>,
}

#[derive(Debug, Clone, serde::Deserialize)]
#[serde(rename_all = "camelCase")]
pub struct IntermediateSigningKey {
    signed_key: masking::Secret<String>,
    signatures: Vec<masking::Secret<String>>,
}

#[derive(Debug, Clone, serde::Deserialize)]
#[serde(rename_all = "camelCase")]
pub struct GooglePaySignedKey {
    key_value: masking::Secret<String>,
    key_expiration: String,
}

#[derive(Debug, Clone, serde::Deserialize)]
#[serde(rename_all = "camelCase")]
pub struct GooglePayRootSigningKey {
    key_value: masking::Secret<String>,
    key_expiration: String,
    protocol_version: GooglePayProtocolVersion,
}

#[derive(Debug, Clone, serde::Serialize, serde::Deserialize, Eq, PartialEq)]
pub enum GooglePayProtocolVersion {
    #[serde(rename = "ECv2")]
    EcProtocolVersion2,
}

// Check expiration date validity
fn check_expiration_date_is_valid(
    expiration: &str,
) -> CustomResult<bool, errors::GooglePayDecryptionError> {
    let expiration_ms = expiration
        .parse::<i128>()
        .change_context(errors::GooglePayDecryptionError::InvalidExpirationTime)?;
    // convert milliseconds to nanoseconds (1 millisecond = 1_000_000 nanoseconds) to create OffsetDateTime
    let expiration_time =
        time::OffsetDateTime::from_unix_timestamp_nanos(expiration_ms * 1_000_000)
            .change_context(errors::GooglePayDecryptionError::InvalidExpirationTime)?;
    let now = time::OffsetDateTime::now_utc();

    Ok(expiration_time > now)
}

// Construct little endian format of u32
fn get_little_endian_format(number: u32) -> Vec<u8> {
    number.to_le_bytes().to_vec()
}

// Filter and parse the root signing keys based on protocol version and expiration time
fn filter_root_signing_keys(
    root_signing_keys: Vec<GooglePayRootSigningKey>,
) -> CustomResult<Vec<GooglePayRootSigningKey>, errors::GooglePayDecryptionError> {
    let filtered_root_signing_keys = root_signing_keys
        .iter()
        .filter(|key| {
            key.protocol_version == GooglePayProtocolVersion::EcProtocolVersion2
                && matches!(
                    check_expiration_date_is_valid(&key.key_expiration).inspect_err(
                        |err| logger::warn!(
                            "Failed to check expirattion due to invalid format: {:?}",
                            err
                        )
                    ),
                    Ok(true)
                )
        })
        .cloned()
        .collect::<Vec<GooglePayRootSigningKey>>();

    logger::info!(
        "Filtered {} out of {} root signing keys",
        filtered_root_signing_keys.len(),
        root_signing_keys.len()
    );

    Ok(filtered_root_signing_keys)
}

impl GooglePayTokenDecryptor {
    pub fn new(
        root_keys: masking::Secret<String>,
        recipient_id: masking::Secret<String>,
        private_key: masking::Secret<String>,
    ) -> CustomResult<Self, errors::GooglePayDecryptionError> {
        // base64 decode the private key
        let decoded_key = BASE64_ENGINE
            .decode(private_key.expose())
            .change_context(errors::GooglePayDecryptionError::Base64DecodingFailed)?;
        // base64 decode the root signing keys
        let decoded_root_signing_keys = BASE64_ENGINE
            .decode(root_keys.expose())
            .change_context(errors::GooglePayDecryptionError::Base64DecodingFailed)?;
        // create a private key from the decoded key
        let private_key = PKey::private_key_from_pkcs8(&decoded_key)
            .change_context(errors::GooglePayDecryptionError::KeyDeserializationFailed)
            .attach_printable("cannot convert private key from decode_key")?;

        // parse the root signing keys
        let root_keys_vector: Vec<GooglePayRootSigningKey> = decoded_root_signing_keys
            .parse_struct("GooglePayRootSigningKey")
            .change_context(errors::GooglePayDecryptionError::DeserializationFailed)?;

        // parse and filter the root signing keys by protocol version
        let filtered_root_signing_keys = filter_root_signing_keys(root_keys_vector)?;

        Ok(Self {
            root_signing_keys: filtered_root_signing_keys,
            recipient_id,
            private_key,
        })
    }

    // Decrypt the Google pay token
    pub fn decrypt_token(
        &self,
        data: String,
        should_verify_signature: bool,
    ) -> CustomResult<
        hyperswitch_domain_models::router_data::GooglePayDecryptedData,
        errors::GooglePayDecryptionError,
    > {
        // parse the encrypted data
        let encrypted_data: EncryptedData = data
            .parse_struct("EncryptedData")
            .change_context(errors::GooglePayDecryptionError::DeserializationFailed)?;

        // verify the signature if required
        if should_verify_signature {
            self.verify_signature(&encrypted_data)?;
        }

        let ephemeral_public_key = encrypted_data.signed_message.ephemeral_public_key.peek();
        let tag = encrypted_data.signed_message.tag.peek();
        let encrypted_message = encrypted_data.signed_message.encrypted_message.peek();

        // derive the shared key
        let shared_key = self.get_shared_key(ephemeral_public_key)?;

        // derive the symmetric encryption key and MAC key
        let derived_key = self.derive_key(ephemeral_public_key, &shared_key)?;
        // First 32 bytes for AES-256 and Remaining bytes for HMAC
        let (symmetric_encryption_key, mac_key) = derived_key
            .split_at_checked(32)
            .ok_or(errors::GooglePayDecryptionError::ParsingFailed)?;

        // verify the HMAC of the message
        self.verify_hmac(mac_key, tag, encrypted_message)?;

        // decrypt the message
        let decrypted = self.decrypt_message(symmetric_encryption_key, encrypted_message)?;

        // parse the decrypted data
        let decrypted_data: hyperswitch_domain_models::router_data::GooglePayDecryptedData =
            decrypted
                .parse_struct("GooglePayDecryptedData")
                .change_context(errors::GooglePayDecryptionError::DeserializationFailed)?;

        // check the expiration date of the decrypted data
        if matches!(
            check_expiration_date_is_valid(&decrypted_data.message_expiration),
            Ok(true)
        ) {
            Ok(decrypted_data)
        } else {
            Err(errors::GooglePayDecryptionError::DecryptedTokenExpired.into())
        }
    }

    // Verify the signature of the token
    fn verify_signature(
        &self,
        encrypted_data: &EncryptedData,
    ) -> CustomResult<(), errors::GooglePayDecryptionError> {
        // check the protocol version
        if encrypted_data.protocol_version != GooglePayProtocolVersion::EcProtocolVersion2 {
            return Err(errors::GooglePayDecryptionError::InvalidProtocolVersion.into());
        }

        // verify the intermediate signing key
        self.verify_intermediate_signing_key(encrypted_data)?;
        // validate and fetch the signed key
        let signed_key = self.validate_signed_key(&encrypted_data.intermediate_signing_key)?;
        // verify the signature of the token
        self.verify_message_signature(encrypted_data, &signed_key)
    }

    // Verify the intermediate signing key
    fn verify_intermediate_signing_key(
        &self,
        encrypted_data: &EncryptedData,
    ) -> CustomResult<(), errors::GooglePayDecryptionError> {
        let mut signatrues: Vec<openssl::ecdsa::EcdsaSig> = Vec::new();

        // decode and parse the signatures
        for signature in encrypted_data.intermediate_signing_key.signatures.iter() {
            let signature = BASE64_ENGINE
                .decode(signature.peek())
                .change_context(errors::GooglePayDecryptionError::Base64DecodingFailed)?;
            let ecdsa_signature = openssl::ecdsa::EcdsaSig::from_der(&signature)
                .change_context(errors::GooglePayDecryptionError::EcdsaSignatureParsingFailed)?;
            signatrues.push(ecdsa_signature);
        }

        // get the sender id i.e. Google
        let sender_id = String::from_utf8(consts::SENDER_ID.to_vec())
            .change_context(errors::GooglePayDecryptionError::DeserializationFailed)?;

        // construct the signed data
        let signed_data = self.construct_signed_data_for_intermediate_signing_key_verification(
            &sender_id,
            consts::PROTOCOL,
            encrypted_data.intermediate_signing_key.signed_key.peek(),
        )?;

        // check if any of the signatures are valid for any of the root signing keys
        for key in self.root_signing_keys.iter() {
            // decode and create public key
            let public_key = self
                .load_public_key(key.key_value.peek())
                .change_context(errors::GooglePayDecryptionError::DerivingPublicKeyFailed)?;
            // fetch the ec key from public key
            let ec_key = public_key
                .ec_key()
                .change_context(errors::GooglePayDecryptionError::DerivingEcKeyFailed)?;

            // hash the signed data
            let message_hash = openssl::sha::sha256(&signed_data);

            // verify if any of the signatures is valid against the given key
            for signature in signatrues.iter() {
                let result = signature.verify(&message_hash, &ec_key).change_context(
                    errors::GooglePayDecryptionError::SignatureVerificationFailed,
                )?;

                if result {
                    return Ok(());
                }
            }
        }

        Err(errors::GooglePayDecryptionError::InvalidIntermediateSignature.into())
    }

    // Construct signed data for intermediate signing key verification
    fn construct_signed_data_for_intermediate_signing_key_verification(
        &self,
        sender_id: &str,
        protocol_version: &str,
        signed_key: &str,
    ) -> CustomResult<Vec<u8>, errors::GooglePayDecryptionError> {
        let length_of_sender_id = u32::try_from(sender_id.len())
            .change_context(errors::GooglePayDecryptionError::ParsingFailed)?;
        let length_of_protocol_version = u32::try_from(protocol_version.len())
            .change_context(errors::GooglePayDecryptionError::ParsingFailed)?;
        let length_of_signed_key = u32::try_from(signed_key.len())
            .change_context(errors::GooglePayDecryptionError::ParsingFailed)?;

        let mut signed_data: Vec<u8> = Vec::new();
        signed_data.append(&mut get_little_endian_format(length_of_sender_id));
        signed_data.append(&mut sender_id.as_bytes().to_vec());
        signed_data.append(&mut get_little_endian_format(length_of_protocol_version));
        signed_data.append(&mut protocol_version.as_bytes().to_vec());
        signed_data.append(&mut get_little_endian_format(length_of_signed_key));
        signed_data.append(&mut signed_key.as_bytes().to_vec());

        Ok(signed_data)
    }

    // Validate and parse signed key
    fn validate_signed_key(
        &self,
        intermediate_signing_key: &IntermediateSigningKey,
    ) -> CustomResult<GooglePaySignedKey, errors::GooglePayDecryptionError> {
        let signed_key: GooglePaySignedKey = intermediate_signing_key
            .signed_key
            .clone()
            .expose()
            .parse_struct("GooglePaySignedKey")
            .change_context(errors::GooglePayDecryptionError::SignedKeyParsingFailure)?;
        if !matches!(
            check_expiration_date_is_valid(&signed_key.key_expiration),
            Ok(true)
        ) {
            return Err(errors::GooglePayDecryptionError::SignedKeyExpired)?;
        }
        Ok(signed_key)
    }

    // Verify the signed message
    fn verify_message_signature(
        &self,
        encrypted_data: &EncryptedData,
        signed_key: &GooglePaySignedKey,
    ) -> CustomResult<(), errors::GooglePayDecryptionError> {
        // create a public key from the intermediate signing key
        let public_key = self.load_public_key(signed_key.key_value.peek())?;
        // base64 decode the signature
        let signature = BASE64_ENGINE
            .decode(&encrypted_data.signature)
            .change_context(errors::GooglePayDecryptionError::Base64DecodingFailed)?;

        // parse the signature using ECDSA
        let ecdsa_signature = openssl::ecdsa::EcdsaSig::from_der(&signature)
            .change_context(errors::GooglePayDecryptionError::EcdsaSignatureFailed)?;

        // get the EC key from the public key
        let ec_key = public_key
            .ec_key()
            .change_context(errors::GooglePayDecryptionError::DerivingEcKeyFailed)?;

        // get the sender id i.e. Google
        let sender_id = String::from_utf8(consts::SENDER_ID.to_vec())
            .change_context(errors::GooglePayDecryptionError::DeserializationFailed)?;

        // serialize the signed message to string
        let signed_message = serde_json::to_string(&encrypted_data.signed_message)
            .change_context(errors::GooglePayDecryptionError::SignedKeyParsingFailure)?;

        // construct the signed data
        let signed_data = self.construct_signed_data_for_signature_verification(
            &sender_id,
            consts::PROTOCOL,
            &signed_message,
        )?;

        // hash the signed data
        let message_hash = openssl::sha::sha256(&signed_data);

        // verify the signature
        let result = ecdsa_signature
            .verify(&message_hash, &ec_key)
            .change_context(errors::GooglePayDecryptionError::SignatureVerificationFailed)?;

        if result {
            Ok(())
        } else {
            Err(errors::GooglePayDecryptionError::InvalidSignature)?
        }
    }

    // Fetch the public key
    fn load_public_key(
        &self,
        key: &str,
    ) -> CustomResult<PKey<openssl::pkey::Public>, errors::GooglePayDecryptionError> {
        // decode the base64 string
        let der_data = BASE64_ENGINE
            .decode(key)
            .change_context(errors::GooglePayDecryptionError::Base64DecodingFailed)?;

        // parse the DER-encoded data as an EC public key
        let ec_key = openssl::ec::EcKey::public_key_from_der(&der_data)
            .change_context(errors::GooglePayDecryptionError::DerivingEcKeyFailed)?;

        // wrap the EC key in a PKey (a more general-purpose public key type in OpenSSL)
        let public_key = PKey::from_ec_key(ec_key)
            .change_context(errors::GooglePayDecryptionError::DerivingPublicKeyFailed)?;

        Ok(public_key)
    }

    // Construct signed data for signature verification
    fn construct_signed_data_for_signature_verification(
        &self,
        sender_id: &str,
        protocol_version: &str,
        signed_key: &str,
    ) -> CustomResult<Vec<u8>, errors::GooglePayDecryptionError> {
        let recipient_id = self.recipient_id.clone().expose();
        let length_of_sender_id = u32::try_from(sender_id.len())
            .change_context(errors::GooglePayDecryptionError::ParsingFailed)?;
        let length_of_recipient_id = u32::try_from(recipient_id.len())
            .change_context(errors::GooglePayDecryptionError::ParsingFailed)?;
        let length_of_protocol_version = u32::try_from(protocol_version.len())
            .change_context(errors::GooglePayDecryptionError::ParsingFailed)?;
        let length_of_signed_key = u32::try_from(signed_key.len())
            .change_context(errors::GooglePayDecryptionError::ParsingFailed)?;

        let mut signed_data: Vec<u8> = Vec::new();
        signed_data.append(&mut get_little_endian_format(length_of_sender_id));
        signed_data.append(&mut sender_id.as_bytes().to_vec());
        signed_data.append(&mut get_little_endian_format(length_of_recipient_id));
        signed_data.append(&mut recipient_id.as_bytes().to_vec());
        signed_data.append(&mut get_little_endian_format(length_of_protocol_version));
        signed_data.append(&mut protocol_version.as_bytes().to_vec());
        signed_data.append(&mut get_little_endian_format(length_of_signed_key));
        signed_data.append(&mut signed_key.as_bytes().to_vec());

        Ok(signed_data)
    }

    // Derive a shared key using ECDH
    fn get_shared_key(
        &self,
        ephemeral_public_key_bytes: &[u8],
    ) -> CustomResult<Vec<u8>, errors::GooglePayDecryptionError> {
        let group = openssl::ec::EcGroup::from_curve_name(openssl::nid::Nid::X9_62_PRIME256V1)
            .change_context(errors::GooglePayDecryptionError::DerivingEcGroupFailed)?;

        let mut big_num_context = openssl::bn::BigNumContext::new()
            .change_context(errors::GooglePayDecryptionError::BigNumAllocationFailed)?;

        let ec_key = openssl::ec::EcPoint::from_bytes(
            &group,
            ephemeral_public_key_bytes,
            &mut big_num_context,
        )
        .change_context(errors::GooglePayDecryptionError::DerivingEcKeyFailed)?;

        // create an ephemeral public key from the given bytes
        let ephemeral_public_key = openssl::ec::EcKey::from_public_key(&group, &ec_key)
            .change_context(errors::GooglePayDecryptionError::DerivingPublicKeyFailed)?;

        // wrap the public key in a PKey
        let ephemeral_pkey = PKey::from_ec_key(ephemeral_public_key)
            .change_context(errors::GooglePayDecryptionError::DerivingPublicKeyFailed)?;

        // perform ECDH to derive the shared key
        let mut deriver = Deriver::new(&self.private_key)
            .change_context(errors::GooglePayDecryptionError::DerivingSharedSecretKeyFailed)?;

        deriver
            .set_peer(&ephemeral_pkey)
            .change_context(errors::GooglePayDecryptionError::DerivingSharedSecretKeyFailed)?;

        let shared_key = deriver
            .derive_to_vec()
            .change_context(errors::GooglePayDecryptionError::DerivingSharedSecretKeyFailed)?;

        Ok(shared_key)
    }

    // Derive symmetric key and MAC key using HKDF
    fn derive_key(
        &self,
        ephemeral_public_key_bytes: &[u8],
        shared_key: &[u8],
    ) -> CustomResult<Vec<u8>, errors::GooglePayDecryptionError> {
        // concatenate ephemeral public key and shared key
        let input_key_material = [ephemeral_public_key_bytes, shared_key].concat();

        // initialize HKDF with SHA-256 as the hash function
        // Salt is not provided as per the Google Pay documentation
        // https://developers.google.com/pay/api/android/guides/resources/payment-data-cryptography#encrypt-spec
        let hkdf: ::hkdf::Hkdf<sha2::Sha256> = ::hkdf::Hkdf::new(None, &input_key_material);

        // derive 64 bytes for the output key (symmetric encryption + MAC key)
        let mut output_key = vec![0u8; 64];
        hkdf.expand(consts::SENDER_ID, &mut output_key)
            .map_err(|err| {
                logger::error!(
                "Failed to derive the shared ephemeral key for Google Pay decryption flow: {:?}",
                err
            );
                report!(errors::GooglePayDecryptionError::DerivingSharedEphemeralKeyFailed)
            })?;

        Ok(output_key)
    }

    // Verify the Hmac key
    // https://developers.google.com/pay/api/android/guides/resources/payment-data-cryptography#encrypt-spec
    fn verify_hmac(
        &self,
        mac_key: &[u8],
        tag: &[u8],
        encrypted_message: &[u8],
    ) -> CustomResult<(), errors::GooglePayDecryptionError> {
        let hmac_key = ring::hmac::Key::new(ring::hmac::HMAC_SHA256, mac_key);
        ring::hmac::verify(&hmac_key, encrypted_message, tag)
            .change_context(errors::GooglePayDecryptionError::HmacVerificationFailed)
    }

    // Method to decrypt the AES-GCM encrypted message
    fn decrypt_message(
        &self,
        symmetric_key: &[u8],
        encrypted_message: &[u8],
    ) -> CustomResult<Vec<u8>, errors::GooglePayDecryptionError> {
        //initialization vector IV is typically used in AES-GCM (Galois/Counter Mode) encryption for randomizing the encryption process.
        // zero iv is being passed as specified in Google Pay documentation
        // https://developers.google.com/pay/api/android/guides/resources/payment-data-cryptography#decrypt-token
        let iv = [0u8; 16];

        // extract the tag from the end of the encrypted message
        let tag = encrypted_message
            .get(encrypted_message.len() - 16..)
            .ok_or(errors::GooglePayDecryptionError::ParsingTagError)?;

        // decrypt the message using AES-256-CTR
        let cipher = Cipher::aes_256_ctr();
        let decrypted_data = decrypt_aead(
            cipher,
            symmetric_key,
            Some(&iv),
            &[],
            encrypted_message,
            tag,
        )
        .change_context(errors::GooglePayDecryptionError::DecryptionFailed)?;

        Ok(decrypted_data)
    }
}

pub fn decrypt_paze_token(
    paze_wallet_data: PazeWalletData,
    paze_private_key: masking::Secret<String>,
    paze_private_key_passphrase: masking::Secret<String>,
) -> CustomResult<serde_json::Value, errors::PazeDecryptionError> {
    let decoded_paze_private_key = BASE64_ENGINE
        .decode(paze_private_key.expose().as_bytes())
        .change_context(errors::PazeDecryptionError::Base64DecodingFailed)?;
    let decrypted_private_key = openssl::rsa::Rsa::private_key_from_pem_passphrase(
        decoded_paze_private_key.as_slice(),
        paze_private_key_passphrase.expose().as_bytes(),
    )
    .change_context(errors::PazeDecryptionError::CertificateParsingFailed)?;
    let decrypted_private_key_pem = String::from_utf8(
        decrypted_private_key
            .private_key_to_pem()
            .change_context(errors::PazeDecryptionError::CertificateParsingFailed)?,
    )
    .change_context(errors::PazeDecryptionError::CertificateParsingFailed)?;
    let decrypter = jwe::RSA_OAEP_256
        .decrypter_from_pem(decrypted_private_key_pem)
        .change_context(errors::PazeDecryptionError::CertificateParsingFailed)?;

    let paze_complete_response: Vec<&str> = paze_wallet_data
        .complete_response
        .peek()
        .split('.')
        .collect();
    let encrypted_jwe_key = paze_complete_response
        .get(1)
        .ok_or(errors::PazeDecryptionError::DecryptionFailed)?
        .to_string();
    let decoded_jwe_key = base64::engine::general_purpose::URL_SAFE_NO_PAD
        .decode(encrypted_jwe_key)
        .change_context(errors::PazeDecryptionError::Base64DecodingFailed)?;
    let jws_body: JwsBody = serde_json::from_slice(&decoded_jwe_key)
        .change_context(errors::PazeDecryptionError::DecryptionFailed)?;

    let (deserialized_payload, _deserialized_header) =
        jwe::deserialize_compact(jws_body.secured_payload.peek(), &decrypter)
            .change_context(errors::PazeDecryptionError::DecryptionFailed)?;
    let encoded_secured_payload_element = String::from_utf8(deserialized_payload)
        .change_context(errors::PazeDecryptionError::DecryptionFailed)?
        .split('.')
        .collect::<Vec<&str>>()
        .get(1)
        .ok_or(errors::PazeDecryptionError::DecryptionFailed)?
        .to_string();
    let decoded_secured_payload_element = base64::engine::general_purpose::URL_SAFE_NO_PAD
        .decode(encoded_secured_payload_element)
        .change_context(errors::PazeDecryptionError::Base64DecodingFailed)?;
    let parsed_decrypted: serde_json::Value =
        serde_json::from_slice(&decoded_secured_payload_element)
            .change_context(errors::PazeDecryptionError::DecryptionFailed)?;
    Ok(parsed_decrypted)
}

#[derive(Debug, Clone, Serialize, Deserialize)]
#[serde(rename_all = "camelCase")]
pub struct JwsBody {
    pub payload_id: String,
    pub session_id: String,
    pub secured_payload: masking::Secret<String>,
}

pub fn get_key_params_for_surcharge_details(
    payment_method_data: &domain::PaymentMethodData,
) -> Option<(
    common_enums::PaymentMethod,
    common_enums::PaymentMethodType,
    Option<common_enums::CardNetwork>,
)> {
    match payment_method_data {
        domain::PaymentMethodData::Card(card) => {
            // surcharge generated will always be same for credit as well as debit
            // since surcharge conditions cannot be defined on card_type
            Some((
                common_enums::PaymentMethod::Card,
                common_enums::PaymentMethodType::Credit,
                card.card_network.clone(),
            ))
        }
        domain::PaymentMethodData::CardRedirect(card_redirect_data) => Some((
            common_enums::PaymentMethod::CardRedirect,
            card_redirect_data.get_payment_method_type(),
            None,
        )),
        domain::PaymentMethodData::Wallet(wallet) => Some((
            common_enums::PaymentMethod::Wallet,
            wallet.get_payment_method_type(),
            None,
        )),
        domain::PaymentMethodData::PayLater(pay_later) => Some((
            common_enums::PaymentMethod::PayLater,
            pay_later.get_payment_method_type(),
            None,
        )),
        domain::PaymentMethodData::BankRedirect(bank_redirect) => Some((
            common_enums::PaymentMethod::BankRedirect,
            bank_redirect.get_payment_method_type(),
            None,
        )),
        domain::PaymentMethodData::BankDebit(bank_debit) => Some((
            common_enums::PaymentMethod::BankDebit,
            bank_debit.get_payment_method_type(),
            None,
        )),
        domain::PaymentMethodData::BankTransfer(bank_transfer) => Some((
            common_enums::PaymentMethod::BankTransfer,
            bank_transfer.get_payment_method_type(),
            None,
        )),
        domain::PaymentMethodData::Crypto(crypto) => Some((
            common_enums::PaymentMethod::Crypto,
            crypto.get_payment_method_type(),
            None,
        )),
        domain::PaymentMethodData::MandatePayment => None,
        domain::PaymentMethodData::Reward => None,
        domain::PaymentMethodData::RealTimePayment(real_time_payment) => Some((
            common_enums::PaymentMethod::RealTimePayment,
            real_time_payment.get_payment_method_type(),
            None,
        )),
        domain::PaymentMethodData::Upi(upi_data) => Some((
            common_enums::PaymentMethod::Upi,
            upi_data.get_payment_method_type(),
            None,
        )),
        domain::PaymentMethodData::Voucher(voucher) => Some((
            common_enums::PaymentMethod::Voucher,
            voucher.get_payment_method_type(),
            None,
        )),
        domain::PaymentMethodData::GiftCard(gift_card) => Some((
            common_enums::PaymentMethod::GiftCard,
            gift_card.get_payment_method_type(),
            None,
        )),
        domain::PaymentMethodData::OpenBanking(ob_data) => Some((
            common_enums::PaymentMethod::OpenBanking,
            ob_data.get_payment_method_type(),
            None,
        )),
        domain::PaymentMethodData::MobilePayment(mobile_payment) => Some((
            common_enums::PaymentMethod::MobilePayment,
            mobile_payment.get_payment_method_type(),
            None,
        )),
        domain::PaymentMethodData::CardToken(_)
        | domain::PaymentMethodData::NetworkToken(_)
        | domain::PaymentMethodData::CardDetailsForNetworkTransactionId(_) => None,
    }
}

pub fn validate_payment_link_request(
    request: &api::PaymentsRequest,
) -> Result<(), errors::ApiErrorResponse> {
    #[cfg(feature = "v1")]
    if request.confirm == Some(true) {
        return Err(errors::ApiErrorResponse::InvalidRequestData {
            message: "cannot confirm a payment while creating a payment link".to_string(),
        });
    }

    if request.return_url.is_none() {
        return Err(errors::ApiErrorResponse::InvalidRequestData {
            message: "return_url must be sent while creating a payment link".to_string(),
        });
    }
    Ok(())
}

pub async fn get_gsm_record(
    state: &SessionState,
    error_code: Option<String>,
    error_message: Option<String>,
    connector_name: String,
    flow: String,
) -> Option<storage::gsm::GatewayStatusMap> {
    let get_gsm = || async {
        state.store.find_gsm_rule(
                connector_name.clone(),
                flow.clone(),
                "sub_flow".to_string(),
                error_code.clone().unwrap_or_default(), // TODO: make changes in connector to get a mandatory code in case of success or error response
                error_message.clone().unwrap_or_default(),
            )
            .await
            .map_err(|err| {
                if err.current_context().is_db_not_found() {
                    logger::warn!(
                        "GSM miss for connector - {}, flow - {}, error_code - {:?}, error_message - {:?}",
                        connector_name,
                        flow,
                        error_code,
                        error_message
                    );
                    metrics::AUTO_RETRY_GSM_MISS_COUNT.add( 1, &[]);
                } else {
                    metrics::AUTO_RETRY_GSM_FETCH_FAILURE_COUNT.add( 1, &[]);
                };
                err.change_context(errors::ApiErrorResponse::InternalServerError)
                    .attach_printable("failed to fetch decision from gsm")
            })
    };
    get_gsm()
        .await
        .inspect_err(|err| {
            // warn log should suffice here because we are not propagating this error
            logger::warn!(get_gsm_decision_fetch_error=?err, "error fetching gsm decision");
        })
        .ok()
}

pub async fn get_unified_translation(
    state: &SessionState,
    unified_code: String,
    unified_message: String,
    locale: String,
) -> Option<String> {
    let get_unified_translation = || async {
        state.store.find_translation(
                unified_code.clone(),
                unified_message.clone(),
                locale.clone(),
            )
            .await
            .map_err(|err| {
                if err.current_context().is_db_not_found() {
                    logger::warn!(
                        "Translation missing for unified_code - {:?}, unified_message - {:?}, locale - {:?}",
                        unified_code,
                        unified_message,
                        locale
                    );
                }
                err.change_context(errors::ApiErrorResponse::InternalServerError)
                    .attach_printable("failed to fetch translation from unified_translations")
            })
    };
    get_unified_translation()
        .await
        .inspect_err(|err| {
            // warn log should suffice here because we are not propagating this error
            logger::warn!(get_translation_error=?err, "error fetching unified translations");
        })
        .ok()
}
pub fn validate_order_details_amount(
    order_details: Vec<api_models::payments::OrderDetailsWithAmount>,
    amount: MinorUnit,
    should_validate: bool,
) -> Result<(), errors::ApiErrorResponse> {
    if should_validate {
        let total_order_details_amount: MinorUnit = order_details
            .iter()
            .map(|order| order.amount * order.quantity)
            .sum();

        if total_order_details_amount != amount {
            Err(errors::ApiErrorResponse::InvalidRequestData {
                message: "Total sum of order details doesn't match amount in payment request"
                    .to_string(),
            })
        } else {
            Ok(())
        }
    } else {
        Ok(())
    }
}

// This function validates the client secret expiry set by the merchant in the request
pub fn validate_session_expiry(session_expiry: u32) -> Result<(), errors::ApiErrorResponse> {
    if !(consts::MIN_SESSION_EXPIRY..=consts::MAX_SESSION_EXPIRY).contains(&session_expiry) {
        Err(errors::ApiErrorResponse::InvalidRequestData {
            message: "session_expiry should be between 60(1 min) to 7890000(3 months).".to_string(),
        })
    } else {
        Ok(())
    }
}

pub fn get_recipient_id_for_open_banking(
    merchant_data: &AdditionalMerchantData,
) -> Result<Option<String>, errors::ApiErrorResponse> {
    match merchant_data {
        AdditionalMerchantData::OpenBankingRecipientData(data) => match data {
            MerchantRecipientData::ConnectorRecipientId(id) => Ok(Some(id.peek().clone())),
            MerchantRecipientData::AccountData(acc_data) => match acc_data {
                MerchantAccountData::Bacs {
                    connector_recipient_id,
                    ..
                } => match connector_recipient_id {
                    Some(RecipientIdType::ConnectorId(id)) => Ok(Some(id.peek().clone())),
                    Some(RecipientIdType::LockerId(id)) => Ok(Some(id.peek().clone())),
                    _ => Err(errors::ApiErrorResponse::InvalidConnectorConfiguration {
                        config: "recipient_id".to_string(),
                    }),
                },
                MerchantAccountData::Iban {
                    connector_recipient_id,
                    ..
                } => match connector_recipient_id {
                    Some(RecipientIdType::ConnectorId(id)) => Ok(Some(id.peek().clone())),
                    Some(RecipientIdType::LockerId(id)) => Ok(Some(id.peek().clone())),
                    _ => Err(errors::ApiErrorResponse::InvalidConnectorConfiguration {
                        config: "recipient_id".to_string(),
                    }),
                },
            },
            _ => Err(errors::ApiErrorResponse::InvalidConnectorConfiguration {
                config: "recipient_id".to_string(),
            }),
        },
    }
}
// This function validates the intent fulfillment time expiry set by the merchant in the request
pub fn validate_intent_fulfillment_expiry(
    intent_fulfillment_time: u32,
) -> Result<(), errors::ApiErrorResponse> {
    if !(consts::MIN_INTENT_FULFILLMENT_EXPIRY..=consts::MAX_INTENT_FULFILLMENT_EXPIRY)
        .contains(&intent_fulfillment_time)
    {
        Err(errors::ApiErrorResponse::InvalidRequestData {
            message: "intent_fulfillment_time should be between 60(1 min) to 1800(30 mins)."
                .to_string(),
        })
    } else {
        Ok(())
    }
}

pub fn add_connector_response_to_additional_payment_data(
    additional_payment_data: api_models::payments::AdditionalPaymentData,
    connector_response_payment_method_data: AdditionalPaymentMethodConnectorResponse,
) -> api_models::payments::AdditionalPaymentData {
    match (
        &additional_payment_data,
        connector_response_payment_method_data,
    ) {
        (
            api_models::payments::AdditionalPaymentData::Card(additional_card_data),
            AdditionalPaymentMethodConnectorResponse::Card {
                authentication_data,
                payment_checks,
                ..
            },
        ) => api_models::payments::AdditionalPaymentData::Card(Box::new(
            api_models::payments::AdditionalCardInfo {
                payment_checks,
                authentication_data,
                ..*additional_card_data.clone()
            },
        )),
        (
            api_models::payments::AdditionalPaymentData::PayLater { .. },
            AdditionalPaymentMethodConnectorResponse::PayLater {
                klarna_sdk: Some(KlarnaSdkResponse { payment_type }),
            },
        ) => api_models::payments::AdditionalPaymentData::PayLater {
            klarna_sdk: Some(api_models::payments::KlarnaSdkPaymentMethod { payment_type }),
        },

        _ => additional_payment_data,
    }
}

pub fn update_additional_payment_data_with_connector_response_pm_data(
    additional_payment_data: Option<serde_json::Value>,
    connector_response_pm_data: Option<AdditionalPaymentMethodConnectorResponse>,
) -> RouterResult<Option<serde_json::Value>> {
    let parsed_additional_payment_method_data = additional_payment_data
        .as_ref()
        .map(|payment_method_data| {
            payment_method_data
                .clone()
                .parse_value::<api_models::payments::AdditionalPaymentData>(
                    "additional_payment_method_data",
                )
        })
        .transpose()
        .change_context(errors::ApiErrorResponse::InternalServerError)
        .attach_printable("unable to parse value into additional_payment_method_data")?;

    let additional_payment_method_data = parsed_additional_payment_method_data
        .zip(connector_response_pm_data)
        .map(|(additional_pm_data, connector_response_pm_data)| {
            add_connector_response_to_additional_payment_data(
                additional_pm_data,
                connector_response_pm_data,
            )
        });

    additional_payment_method_data
        .as_ref()
        .map(Encode::encode_to_value)
        .transpose()
        .change_context(errors::ApiErrorResponse::InternalServerError)
        .attach_printable("Failed to encode additional pm data")
}

#[cfg(all(feature = "v2", feature = "payment_methods_v2"))]
pub async fn get_payment_method_details_from_payment_token(
    state: &SessionState,
    payment_attempt: &PaymentAttempt,
    payment_intent: &PaymentIntent,
    key_store: &domain::MerchantKeyStore,
    storage_scheme: enums::MerchantStorageScheme,
) -> RouterResult<Option<(domain::PaymentMethodData, enums::PaymentMethod)>> {
    todo!()
}

#[cfg(all(
    any(feature = "v1", feature = "v2"),
    not(feature = "payment_methods_v2")
))]
pub async fn get_payment_method_details_from_payment_token(
    state: &SessionState,
    payment_attempt: &PaymentAttempt,
    payment_intent: &PaymentIntent,
    key_store: &domain::MerchantKeyStore,
    storage_scheme: enums::MerchantStorageScheme,
) -> RouterResult<Option<(domain::PaymentMethodData, enums::PaymentMethod)>> {
    let hyperswitch_token = if let Some(token) = payment_attempt.payment_token.clone() {
        let redis_conn = state
            .store
            .get_redis_conn()
            .change_context(errors::ApiErrorResponse::InternalServerError)
            .attach_printable("Failed to get redis connection")?;
        let key = format!(
            "pm_token_{}_{}_hyperswitch",
            token,
            payment_attempt
                .payment_method
                .to_owned()
                .get_required_value("payment_method")?,
        );
        let token_data_string = redis_conn
            .get_key::<Option<String>>(&key.into())
            .await
            .change_context(errors::ApiErrorResponse::InternalServerError)
            .attach_printable("Failed to fetch the token from redis")?
            .ok_or(error_stack::Report::new(
                errors::ApiErrorResponse::UnprocessableEntity {
                    message: "Token is invalid or expired".to_owned(),
                },
            ))?;
        let token_data_result = token_data_string
            .clone()
            .parse_struct("PaymentTokenData")
            .change_context(errors::ApiErrorResponse::InternalServerError)
            .attach_printable("failed to deserialize hyperswitch token data");
        let token_data = match token_data_result {
            Ok(data) => data,
            Err(e) => {
                // The purpose of this logic is backwards compatibility to support tokens
                // in redis that might be following the old format.
                if token_data_string.starts_with('{') {
                    return Err(e);
                } else {
                    storage::PaymentTokenData::temporary_generic(token_data_string)
                }
            }
        };
        Some(token_data)
    } else {
        None
    };
    let token = hyperswitch_token
        .ok_or(errors::ApiErrorResponse::InternalServerError)
        .attach_printable("missing hyperswitch_token")?;
    match token {
        storage::PaymentTokenData::TemporaryGeneric(generic_token) => {
            retrieve_payment_method_with_temporary_token(
                state,
                &generic_token.token,
                payment_intent,
                payment_attempt,
                key_store,
                None,
            )
            .await
        }

        storage::PaymentTokenData::Temporary(generic_token) => {
            retrieve_payment_method_with_temporary_token(
                state,
                &generic_token.token,
                payment_intent,
                payment_attempt,
                key_store,
                None,
            )
            .await
        }

        storage::PaymentTokenData::Permanent(card_token) => {
            retrieve_card_with_permanent_token_for_external_authentication(
                state,
                &card_token.token,
                payment_intent,
                None,
                key_store,
                storage_scheme,
            )
            .await
            .map(|card| Some((card, enums::PaymentMethod::Card)))
        }

        storage::PaymentTokenData::PermanentCard(card_token) => {
            retrieve_card_with_permanent_token_for_external_authentication(
                state,
                &card_token.token,
                payment_intent,
                None,
                key_store,
                storage_scheme,
            )
            .await
            .map(|card| Some((card, enums::PaymentMethod::Card)))
        }

        storage::PaymentTokenData::AuthBankDebit(auth_token) => {
            retrieve_payment_method_from_auth_service(
                state,
                key_store,
                &auth_token,
                payment_intent,
                &None,
            )
            .await
        }

        storage::PaymentTokenData::WalletToken(_) => Ok(None),
    }
}

// This function validates the  mandate_data with its setup_future_usage
pub fn validate_mandate_data_and_future_usage(
    setup_future_usages: Option<api_enums::FutureUsage>,
    mandate_details_present: bool,
) -> Result<(), errors::ApiErrorResponse> {
    if mandate_details_present
        && (Some(api_enums::FutureUsage::OnSession) == setup_future_usages
            || setup_future_usages.is_none())
    {
        Err(errors::ApiErrorResponse::PreconditionFailed {
            message: "`setup_future_usage` must be `off_session` for mandates".into(),
        })
    } else {
        Ok(())
    }
}

#[derive(Debug, Clone)]
pub enum UnifiedAuthenticationServiceFlow {
    ClickToPayInitiate,
    ExternalAuthenticationInitiate {
        acquirer_details: Option<authentication::types::AcquirerDetails>,
        card: Box<hyperswitch_domain_models::payment_method_data::Card>,
        token: String,
    },
    ExternalAuthenticationPostAuthenticate {
        authentication_id: String,
    },
    ClickToPayConfirmation,
}

#[cfg(feature = "v1")]
pub async fn decide_action_for_unified_authentication_service<F: Clone>(
    state: &SessionState,
    key_store: &domain::MerchantKeyStore,
    business_profile: &domain::Profile,
    payment_data: &mut PaymentData<F>,
    connector_call_type: &api::ConnectorCallType,
    mandate_type: Option<api_models::payments::MandateTransactionType>,
    do_authorisation_confirmation: &bool,
) -> RouterResult<Option<UnifiedAuthenticationServiceFlow>> {
    let external_authentication_flow = get_payment_external_authentication_flow_during_confirm(
        state,
        key_store,
        business_profile,
        payment_data,
        connector_call_type,
        mandate_type,
    )
    .await?;
    Ok(match external_authentication_flow {
        Some(PaymentExternalAuthenticationFlow::PreAuthenticationFlow {
            acquirer_details,
            card,
            token,
        }) => Some(
            UnifiedAuthenticationServiceFlow::ExternalAuthenticationInitiate {
                acquirer_details,
                card,
                token,
            },
        ),
        Some(PaymentExternalAuthenticationFlow::PostAuthenticationFlow { authentication_id }) => {
            Some(
                UnifiedAuthenticationServiceFlow::ExternalAuthenticationPostAuthenticate {
                    authentication_id,
                },
            )
        }
        None => {
            if let Some(payment_method) = payment_data.payment_attempt.payment_method {
                if payment_method == storage_enums::PaymentMethod::Card
                    && business_profile.is_click_to_pay_enabled
                    && payment_data.service_details.is_some()
                {
                    let should_do_uas_confirmation_call = payment_data
                        .service_details
                        .as_ref()
                        .map(|details| details.is_network_confirmation_call_required())
                        .unwrap_or(true);

                    if *do_authorisation_confirmation && should_do_uas_confirmation_call {
                        Some(UnifiedAuthenticationServiceFlow::ClickToPayConfirmation)
                    } else {
                        Some(UnifiedAuthenticationServiceFlow::ClickToPayInitiate)
                    }
                } else {
                    None
                }
            } else {
                logger::info!(
                    payment_method=?payment_data.payment_attempt.payment_method,
                    click_to_pay_enabled=?business_profile.is_click_to_pay_enabled,
                    "skipping unified authentication service call since payment conditions are not satisfied"
                );
                None
            }
        }
    })
}

pub enum PaymentExternalAuthenticationFlow {
    PreAuthenticationFlow {
        acquirer_details: Option<authentication::types::AcquirerDetails>,
        card: Box<hyperswitch_domain_models::payment_method_data::Card>,
        token: String,
    },
    PostAuthenticationFlow {
        authentication_id: String,
    },
}

#[cfg(feature = "v1")]
pub async fn get_payment_external_authentication_flow_during_confirm<F: Clone>(
    state: &SessionState,
    key_store: &domain::MerchantKeyStore,
    business_profile: &domain::Profile,
    payment_data: &mut PaymentData<F>,
    connector_call_type: &api::ConnectorCallType,
    mandate_type: Option<api_models::payments::MandateTransactionType>,
) -> RouterResult<Option<PaymentExternalAuthenticationFlow>> {
    let authentication_id = payment_data.payment_attempt.authentication_id.clone();
    let is_authentication_type_3ds = payment_data.payment_attempt.authentication_type
        == Some(common_enums::AuthenticationType::ThreeDs);
    let separate_authentication_requested = payment_data
        .payment_intent
        .request_external_three_ds_authentication
        .unwrap_or(false);
    let separate_three_ds_authentication_attempted = payment_data
        .payment_attempt
        .external_three_ds_authentication_attempted
        .unwrap_or(false);
    let connector_supports_separate_authn =
        authentication::utils::get_connector_data_if_separate_authn_supported(connector_call_type);
    logger::info!("is_pre_authn_call {:?}", authentication_id.is_none());
    logger::info!(
        "separate_authentication_requested {:?}",
        separate_authentication_requested
    );
    logger::info!(
        "payment connector supports external authentication: {:?}",
        connector_supports_separate_authn.is_some()
    );
    let card = payment_data.payment_method_data.as_ref().and_then(|pmd| {
        if let domain::PaymentMethodData::Card(card) = pmd {
            Some(card.clone())
        } else {
            None
        }
    });
    Ok(if separate_three_ds_authentication_attempted {
        authentication_id.map(|authentication_id| {
            PaymentExternalAuthenticationFlow::PostAuthenticationFlow { authentication_id }
        })
    } else if separate_authentication_requested
        && is_authentication_type_3ds
        && mandate_type
            != Some(api_models::payments::MandateTransactionType::RecurringMandateTransaction)
    {
        if let Some((connector_data, card)) = connector_supports_separate_authn.zip(card) {
            let token = payment_data
                .token
                .clone()
                .get_required_value("token")
                .change_context(errors::ApiErrorResponse::InternalServerError)
                .attach_printable(
                    "payment_data.token should not be None while making pre authentication call",
                )?;
            let payment_connector_mca = get_merchant_connector_account(
                state,
                &business_profile.merchant_id,
                None,
                key_store,
                business_profile.get_id(),
                connector_data.connector_name.to_string().as_str(),
                connector_data.merchant_connector_id.as_ref(),
            )
            .await?;
            let acquirer_details = payment_connector_mca
                .get_metadata()
                .clone()
                .and_then(|metadata| {
                    metadata
                    .peek()
                    .clone()
                    .parse_value::<authentication::types::AcquirerDetails>("AcquirerDetails")
                    .change_context(errors::ApiErrorResponse::PreconditionFailed {
                        message:
                            "acquirer_bin and acquirer_merchant_id not found in Payment Connector's Metadata"
                                .to_string(),
                    })
                    .inspect_err(|err| {
                        logger::error!(
                            "Failed to parse acquirer details from Payment Connector's Metadata: {:?}",
                            err
                        );
                    })
                    .ok()
                });
            Some(PaymentExternalAuthenticationFlow::PreAuthenticationFlow {
                card: Box::new(card),
                token,
                acquirer_details,
            })
        } else {
            None
        }
    } else {
        None
    })
}

pub fn get_redis_key_for_extended_card_info(
    merchant_id: &id_type::MerchantId,
    payment_id: &id_type::PaymentId,
) -> String {
    format!(
        "{}_{}_extended_card_info",
        merchant_id.get_string_repr(),
        payment_id.get_string_repr()
    )
}

pub fn check_integrity_based_on_flow<T, Request>(
    request: &Request,
    payment_response_data: &Result<PaymentsResponseData, ErrorResponse>,
) -> Result<(), common_utils::errors::IntegrityCheckError>
where
    T: FlowIntegrity,
    Request: GetIntegrityObject<T> + CheckIntegrity<Request, T>,
{
    let connector_transaction_id = match payment_response_data {
        Ok(resp_data) => match resp_data {
            PaymentsResponseData::TransactionResponse {
                connector_response_reference_id,
                ..
            } => connector_response_reference_id,
            PaymentsResponseData::TransactionUnresolvedResponse {
                connector_response_reference_id,
                ..
            } => connector_response_reference_id,
            PaymentsResponseData::PreProcessingResponse {
                connector_response_reference_id,
                ..
            } => connector_response_reference_id,
            _ => &None,
        },
        Err(_) => &None,
    };
    request.check_integrity(request, connector_transaction_id.to_owned())
}

pub async fn config_skip_saving_wallet_at_connector(
    db: &dyn StorageInterface,
    merchant_id: &id_type::MerchantId,
) -> CustomResult<Option<Vec<storage_enums::PaymentMethodType>>, errors::ApiErrorResponse> {
    let config = db
        .find_config_by_key_unwrap_or(
            &merchant_id.get_skip_saving_wallet_at_connector_key(),
            Some("[]".to_string()),
        )
        .await;
    Ok(match config {
        Ok(conf) => Some(
            serde_json::from_str::<Vec<storage_enums::PaymentMethodType>>(&conf.config)
                .change_context(errors::ApiErrorResponse::InternalServerError)
                .attach_printable("skip_save_wallet_at_connector config parsing failed")?,
        ),
        Err(error) => {
            logger::error!(?error);
            None
        }
    })
}

#[cfg(feature = "v1")]
pub async fn override_setup_future_usage_to_on_session<F, D>(
    db: &dyn StorageInterface,
    payment_data: &mut D,
) -> CustomResult<(), errors::ApiErrorResponse>
where
    F: Clone,
    D: payments::OperationSessionGetters<F> + payments::OperationSessionSetters<F> + Send,
{
    if payment_data.get_payment_intent().setup_future_usage == Some(enums::FutureUsage::OffSession)
    {
        let skip_saving_wallet_at_connector_optional = config_skip_saving_wallet_at_connector(
            db,
            &payment_data.get_payment_intent().merchant_id,
        )
        .await?;

        if let Some(skip_saving_wallet_at_connector) = skip_saving_wallet_at_connector_optional {
            if let Some(payment_method_type) =
                payment_data.get_payment_attempt().get_payment_method_type()
            {
                if skip_saving_wallet_at_connector.contains(&payment_method_type) {
                    logger::debug!("Override setup_future_usage from off_session to on_session based on the merchant's skip_saving_wallet_at_connector configuration to avoid creating a connector mandate.");
                    payment_data
                        .set_setup_future_usage_in_payment_intent(enums::FutureUsage::OnSession);
                }
            }
        };
    };
    Ok(())
}

#[cfg(feature = "v1")]
pub async fn validate_merchant_connector_ids_in_connector_mandate_details(
    state: &SessionState,
    key_store: &domain::MerchantKeyStore,
    connector_mandate_details: &api_models::payment_methods::CommonMandateReference,
    merchant_id: &id_type::MerchantId,
    card_network: Option<api_enums::CardNetwork>,
) -> CustomResult<(), errors::ApiErrorResponse> {
    let db = &*state.store;
    let merchant_connector_account_list = db
        .find_merchant_connector_account_by_merchant_id_and_disabled_list(
            &state.into(),
            merchant_id,
            true,
            key_store,
        )
        .await
        .to_not_found_response(errors::ApiErrorResponse::InternalServerError)?;

    let merchant_connector_account_details_hash_map: std::collections::HashMap<
        id_type::MerchantConnectorAccountId,
        domain::MerchantConnectorAccount,
    > = merchant_connector_account_list
        .iter()
        .map(|merchant_connector_account| {
            (
                merchant_connector_account.get_id(),
                merchant_connector_account.clone(),
            )
        })
        .collect();

    if let Some(payment_mandate_reference) = &connector_mandate_details.payments {
        let payments_map = payment_mandate_reference.0.clone();
        for (migrating_merchant_connector_id, migrating_connector_mandate_details) in payments_map {
            match (
                card_network.clone(),
                merchant_connector_account_details_hash_map.get(&migrating_merchant_connector_id),
            ) {
                (Some(enums::CardNetwork::Discover), Some(merchant_connector_account_details)) => {
                    if let ("cybersource", None) = (
                        merchant_connector_account_details.connector_name.as_str(),
                        migrating_connector_mandate_details
                            .original_payment_authorized_amount
                            .zip(
                                migrating_connector_mandate_details
                                    .original_payment_authorized_currency,
                            ),
                    ) {
                        Err(errors::ApiErrorResponse::MissingRequiredFields {
                            field_names: vec![
                                "original_payment_authorized_currency",
                                "original_payment_authorized_amount",
                            ],
                        })
                        .attach_printable(format!(
                            "Invalid connector_mandate_details provided for connector {:?}",
                            migrating_merchant_connector_id
                        ))?
                    }
                }
                (_, Some(_)) => (),
                (_, None) => Err(errors::ApiErrorResponse::InvalidDataValue {
                    field_name: "merchant_connector_id",
                })
                .attach_printable_lazy(|| {
                    format!(
                        "{:?} invalid merchant connector id in connector_mandate_details",
                        migrating_merchant_connector_id
                    )
                })?,
            }
        }
    } else {
        router_env::logger::error!("payment mandate reference not found");
    }
    Ok(())
}

pub fn validate_platform_request_for_marketplace(
    amount: api::Amount,
    split_payments: Option<common_types::payments::SplitPaymentsRequest>,
) -> Result<(), errors::ApiErrorResponse> {
    match split_payments {
        Some(common_types::payments::SplitPaymentsRequest::StripeSplitPayment(
            stripe_split_payment,
        )) => match amount {
            api::Amount::Zero => {
                if stripe_split_payment.application_fees.get_amount_as_i64() != 0 {
                    return Err(errors::ApiErrorResponse::InvalidDataValue {
                        field_name: "split_payments.stripe_split_payment.application_fees",
                    });
                }
            }
            api::Amount::Value(amount) => {
                if stripe_split_payment.application_fees.get_amount_as_i64() > amount.into() {
                    return Err(errors::ApiErrorResponse::InvalidDataValue {
                        field_name: "split_payments.stripe_split_payment.application_fees",
                    });
                }
            }
        },
        Some(common_types::payments::SplitPaymentsRequest::AdyenSplitPayment(
            adyen_split_payment,
        )) => {
            let total_split_amount: i64 = adyen_split_payment
                .split_items
                .iter()
                .map(|split_item| {
                    split_item
                        .amount
                        .unwrap_or(MinorUnit::new(0))
                        .get_amount_as_i64()
                })
                .sum();

            match amount {
                api::Amount::Zero => {
                    if total_split_amount != 0 {
                        return Err(errors::ApiErrorResponse::InvalidDataValue {
                            field_name: "Sum of split amounts should be equal to the total amount",
                        });
                    }
                }
                api::Amount::Value(amount) => {
                    let i64_amount: i64 = amount.into();
                    if !adyen_split_payment.split_items.is_empty()
                        && i64_amount != total_split_amount
                    {
                        return Err(errors::ApiErrorResponse::PreconditionFailed {
                            message: "Sum of split amounts should be equal to the total amount"
                                .to_string(),
                        });
                    }
                }
            };
            adyen_split_payment
                .split_items
                .iter()
                .try_for_each(|split_item| {
                    match split_item.split_type {
                        common_enums::AdyenSplitType::BalanceAccount => {
                            if split_item.account.is_none() {
                                return Err(errors::ApiErrorResponse::MissingRequiredField {
                                    field_name:
                                        "split_payments.adyen_split_payment.split_items.account",
                                });
                            }
                        }
                        common_enums::AdyenSplitType::Commission
                        | enums::AdyenSplitType::Vat
                        | enums::AdyenSplitType::TopUp => {
                            if split_item.amount.is_none() {
                                return Err(errors::ApiErrorResponse::MissingRequiredField {
                                    field_name:
                                        "split_payments.adyen_split_payment.split_items.amount",
                                });
                            }
                            if let enums::AdyenSplitType::TopUp = split_item.split_type {
                                if split_item.account.is_none() {
                                    return Err(errors::ApiErrorResponse::MissingRequiredField {
                                        field_name:
                                            "split_payments.adyen_split_payment.split_items.account",
                                    });
                                }
                                if adyen_split_payment.store.is_some() {
                                    return Err(errors::ApiErrorResponse::PreconditionFailed {
                                        message: "Topup split payment is not available via Adyen Platform"
                                            .to_string(),
                                    });
                                }
                            }
                        }
                        enums::AdyenSplitType::AcquiringFees
                        | enums::AdyenSplitType::PaymentFee
                        | enums::AdyenSplitType::AdyenFees
                        | enums::AdyenSplitType::AdyenCommission
                        | enums::AdyenSplitType::AdyenMarkup
                        | enums::AdyenSplitType::Interchange
                        | enums::AdyenSplitType::SchemeFee => {}
                    };
                    Ok(())
                })?;
        }
        Some(common_types::payments::SplitPaymentsRequest::XenditSplitPayment(
            xendit_split_payment,
        )) => match xendit_split_payment {
            common_types::payments::XenditSplitRequest::MultipleSplits(
                xendit_multiple_split_payment,
            ) => {
                match amount {
                    api::Amount::Zero => {
                        let total_split_amount: i64 = xendit_multiple_split_payment
                            .routes
                            .iter()
                            .map(|route| {
                                route
                                    .flat_amount
                                    .unwrap_or(MinorUnit::new(0))
                                    .get_amount_as_i64()
                            })
                            .sum();

                        if total_split_amount != 0 {
                            return Err(errors::ApiErrorResponse::InvalidDataValue {
                                field_name:
                                    "Sum of split amounts should be equal to the total amount",
                            });
                        }
                    }
                    api::Amount::Value(amount) => {
                        let total_payment_amount: i64 = amount.into();
                        let total_split_amount: i64 = xendit_multiple_split_payment
                    .routes
                    .into_iter()
                    .map(|route| {
                        if route.flat_amount.is_none() && route.percent_amount.is_none() {
                            Err(errors::ApiErrorResponse::InvalidRequestData {
                                message: "Expected either split_payments.xendit_split_payment.routes.flat_amount or split_payments.xendit_split_payment.routes.percent_amount to be provided".to_string(),
                            })
                        } else if route.flat_amount.is_some() && route.percent_amount.is_some(){
                            Err(errors::ApiErrorResponse::InvalidRequestData {
                                message: "Expected either split_payments.xendit_split_payment.routes.flat_amount or split_payments.xendit_split_payment.routes.percent_amount, but not both".to_string(),
                            })
                        } else {
                            Ok(route
                                .flat_amount
                                .map(|amount| amount.get_amount_as_i64())
                                .or(route.percent_amount.map(|percentage| (percentage * total_payment_amount) / 100))
                                .unwrap_or(0))
                            }
                            })
                            .collect::<Result<Vec<i64>, _>>()?
                            .into_iter()
                            .sum();

                        if total_payment_amount < total_split_amount {
                            return Err(errors::ApiErrorResponse::PreconditionFailed {
                                message:
                                    "The sum of split amounts should not exceed the total amount"
                                        .to_string(),
                            });
                        }
                    }
                };
            }
            common_types::payments::XenditSplitRequest::SingleSplit(_) => (),
        },
        None => (),
    }
    Ok(())
}

pub async fn is_merchant_eligible_authentication_service(
    merchant_id: &id_type::MerchantId,
    state: &SessionState,
) -> RouterResult<bool> {
    let merchants_eligible_for_authentication_service = state
        .store
        .as_ref()
        .find_config_by_key_unwrap_or(
            consts::AUTHENTICATION_SERVICE_ELIGIBLE_CONFIG,
            Some("[]".to_string()),
        )
        .await;

    let auth_eligible_array: Vec<String> = match merchants_eligible_for_authentication_service {
        Ok(config) => serde_json::from_str(&config.config)
            .change_context(errors::ApiErrorResponse::InternalServerError)
            .attach_printable("unable to parse authentication service config")?,
        Err(err) => {
            logger::error!(
                "Error fetching authentication service enabled merchant config {:?}",
                err
            );
            Vec::new()
        }
    };

    Ok(auth_eligible_array.contains(&merchant_id.get_string_repr().to_owned()))
}

#[cfg(feature = "v1")]
pub async fn validate_allowed_payment_method_types_request(
    state: &SessionState,
    profile_id: &id_type::ProfileId,
    merchant_context: &domain::MerchantContext,
    allowed_payment_method_types: Option<Vec<common_enums::PaymentMethodType>>,
) -> CustomResult<(), errors::ApiErrorResponse> {
    if let Some(allowed_payment_method_types) = allowed_payment_method_types {
        let db = &*state.store;
        let all_connector_accounts = db
            .find_merchant_connector_account_by_merchant_id_and_disabled_list(
                &state.into(),
                merchant_context.get_merchant_account().get_id(),
                false,
                merchant_context.get_merchant_key_store(),
            )
            .await
            .change_context(errors::ApiErrorResponse::InternalServerError)
            .attach_printable("Failed to fetch merchant connector account for given merchant id")?;

        let filtered_connector_accounts = all_connector_accounts
            .filter_based_on_profile_and_connector_type(
                profile_id,
                ConnectorType::PaymentProcessor,
            );

        let supporting_payment_method_types: HashSet<_> = filtered_connector_accounts
            .iter()
            .flat_map(|connector_account| {
                connector_account
                    .payment_methods_enabled
                    .clone()
                    .unwrap_or_default()
                    .into_iter()
                    .map(|payment_methods_enabled| {
                        payment_methods_enabled
                            .parse_value::<api_models::admin::PaymentMethodsEnabled>(
                                "payment_methods_enabled",
                            )
                    })
                    .filter_map(|parsed_payment_method_result| {
                        parsed_payment_method_result
                            .inspect_err(|err| {
                                logger::error!(
                                    "Unable to deserialize payment methods enabled: {:?}",
                                    err
                                );
                            })
                            .ok()
                    })
                    .flat_map(|parsed_payment_methods_enabled| {
                        parsed_payment_methods_enabled
                            .payment_method_types
                            .unwrap_or_default()
                            .into_iter()
                            .map(|payment_method_type| payment_method_type.payment_method_type)
                    })
            })
            .collect();

        let unsupported_payment_methods: Vec<_> = allowed_payment_method_types
            .iter()
            .filter(|allowed_pmt| !supporting_payment_method_types.contains(allowed_pmt))
            .collect();

        if !unsupported_payment_methods.is_empty() {
            metrics::PAYMENT_METHOD_TYPES_MISCONFIGURATION_METRIC.add(
                1,
                router_env::metric_attributes!((
                    "merchant_id",
                    merchant_context.get_merchant_account().get_id().clone()
                )),
            );
        }

        fp_utils::when(
            unsupported_payment_methods.len() == allowed_payment_method_types.len(),
            || {
                Err(errors::ApiErrorResponse::IncorrectPaymentMethodConfiguration)
                    .attach_printable(format!(
                        "None of the allowed payment method types {:?} are configured for this merchant connector account.",
                        allowed_payment_method_types
                    ))
            },
        )?;
    }

    Ok(())
}<|MERGE_RESOLUTION|>--- conflicted
+++ resolved
@@ -5369,12 +5369,7 @@
     state: &SessionState,
     merchant_context: &domain::MerchantContext,
     payment_data: &D,
-<<<<<<< HEAD
-    key_store: &domain::MerchantKeyStore,
     pre_routing_connector_data_list: &[api::ConnectorRoutingData],
-=======
-    pre_routing_connector_data_list: &[api::ConnectorData],
->>>>>>> 212ac270
     merchant_connector_id: Option<&id_type::MerchantConnectorAccountId>,
     business_profile: domain::Profile,
 ) -> CustomResult<Option<Vec<api::ConnectorRoutingData>>, errors::ApiErrorResponse>
