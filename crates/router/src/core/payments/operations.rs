--- conflicted
+++ resolved
@@ -168,7 +168,6 @@
         Ok(())
     }
 
-<<<<<<< HEAD
     async fn call_external_three_ds_authentication_if_eligible<'a>(
         &'a self,
         _state: &AppState,
@@ -179,7 +178,8 @@
         _key_store: &domain::MerchantKeyStore,
     ) -> CustomResult<(), errors::ApiErrorResponse> {
         Ok(())
-=======
+    }
+
     #[instrument(skip_all)]
     async fn guard_payment_against_blocklist<'a>(
         &'a self,
@@ -188,7 +188,6 @@
         _payment_data: &mut PaymentData<F>,
     ) -> CustomResult<bool, errors::ApiErrorResponse> {
         Ok(false)
->>>>>>> d000847b
     }
 }
 
