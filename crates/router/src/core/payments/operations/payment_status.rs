--- conflicted
+++ resolved
@@ -374,12 +374,8 @@
             ephemeral_key: None,
             multiple_capture_data,
             redirect_response: None,
-<<<<<<< HEAD
-            frm_message,
             payment_link: None,
-=======
             frm_message: frm_response.ok(),
->>>>>>> 517c5c41
         },
         None,
     ))
