--- conflicted
+++ resolved
@@ -207,7 +207,7 @@
                                 mandate_id: mandate_obj.mandate_id,
                                 mandate_reference_id: Some(api_models::payments::MandateReferenceId::ConnectorMandateId(
                                     api_models::payments::ConnectorMandateReferenceId {
-                                        connector_mandate_id: connector_id.mandate_id,
+                                        connector_mandate_id: connector_id.connector_mandate_id,
                                         payment_method_id: connector_id.payment_method_id,
                                     },
                                 ))
@@ -215,15 +215,9 @@
                          }),
                         (_, _) => Ok(api_models::payments::MandateIds {
                             mandate_id: mandate_obj.mandate_id,
-<<<<<<< HEAD
-                            connector_mandate_id: connector_id.connector_mandate_id,
-                            payment_method_id: connector_id.payment_method_id,
-                        })
-=======
                             mandate_reference_id: None,
                         }),
                     }
->>>>>>> 73035cd4
                 }))
             })
             .await
