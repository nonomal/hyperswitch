--- conflicted
+++ resolved
@@ -65,7 +65,6 @@
             .get_payment_intent_id()
             .change_context(errors::ApiErrorResponse::PaymentNotFound)?;
 
-<<<<<<< HEAD
         let (payment_link, payment_link_id) =
             if request.payment_link_object.is_some() && !request.confirm.unwrap_or(false) {
                 let created_at @ last_modified_at = Some(common_utils::date_time::now());
@@ -93,7 +92,6 @@
             } else {
                 (None, None)
             };
-=======
         // Validate whether profile_id passed in request is valid and is linked to the merchant
         let business_profile_from_request = core_utils::validate_and_get_business_profile(
             db,
@@ -105,7 +103,6 @@
         let profile_id = business_profile_from_request
             .map(|business_profile| business_profile.profile_id)
             .or(merchant_account.default_profile.clone());
->>>>>>> 517c5c41
 
         let (
             token,
@@ -185,11 +182,8 @@
                     shipping_address.clone().map(|x| x.address_id),
                     billing_address.clone().map(|x| x.address_id),
                     payment_attempt.attempt_id.to_owned(),
-<<<<<<< HEAD
                     payment_link_id,
-=======
                     profile_id,
->>>>>>> 517c5c41
                 )?,
                 storage_scheme,
             )
@@ -626,11 +620,8 @@
         shipping_address_id: Option<String>,
         billing_address_id: Option<String>,
         active_attempt_id: String,
-<<<<<<< HEAD
         payment_link_id: Option<String>,
-=======
         profile_id: Option<String>,
->>>>>>> 517c5c41
     ) -> RouterResult<storage::PaymentIntentNew> {
         let created_at @ modified_at @ last_synced = Some(common_utils::date_time::now());
         let status =
@@ -713,12 +704,9 @@
             connector_metadata,
             feature_metadata,
             attempt_count: 1,
-<<<<<<< HEAD
             payment_link_id,
-=======
             profile_id,
             merchant_decision: None,
->>>>>>> 517c5c41
         })
     }
 
