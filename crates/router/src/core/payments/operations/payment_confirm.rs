use std::marker::PhantomData;

use api_models::enums::FrmSuggestion;
use async_trait::async_trait;
use common_utils::ext_traits::{AsyncExt, Encode};
use error_stack::{report, IntoReport, ResultExt};
use futures::FutureExt;
use router_derive::PaymentOperation;
use router_env::{instrument, tracing};
use tracing_futures::Instrument;

use super::{BoxedOperation, Domain, GetTracker, Operation, UpdateTracker, ValidateRequest};
use crate::{
    core::{
        blocklist::utils as blocklist_utils,
        errors::{self, CustomResult, RouterResult, StorageErrorExt},
        payment_methods::PaymentMethodRetrieve,
        payments::{
            self, helpers, operations, populate_surcharge_details, CustomerDetails, PaymentAddress,
            PaymentData,
        },
        utils as core_utils,
    },
    db::StorageInterface,
    routes::AppState,
    services,
    types::{
        api::{self, PaymentIdTypeExt},
        domain,
        storage::{self, enums as storage_enums},
    },
    utils::{self, OptionExt},
};

#[derive(Debug, Clone, Copy, PaymentOperation)]
#[operation(operations = "all", flow = "authorize")]
pub struct PaymentConfirm;
#[async_trait]
impl<F: Send + Clone, Ctx: PaymentMethodRetrieve>
    GetTracker<F, PaymentData<F>, api::PaymentsRequest, Ctx> for PaymentConfirm
{
    #[instrument(skip_all)]
    async fn get_trackers<'a>(
        &'a self,
        state: &'a AppState,
        payment_id: &api::PaymentIdType,
        request: &api::PaymentsRequest,
        mandate_type: Option<api::MandateTransactionType>,
        merchant_account: &domain::MerchantAccount,
        key_store: &domain::MerchantKeyStore,
        auth_flow: services::AuthFlow,
        payment_confirm_source: Option<common_enums::PaymentSource>,
    ) -> RouterResult<operations::GetTrackerResponse<'a, F, api::PaymentsRequest, Ctx>> {
        let merchant_id = &merchant_account.merchant_id;
        let storage_scheme = merchant_account.storage_scheme;
        let (currency, amount);

        let payment_id = payment_id
            .get_payment_intent_id()
            .change_context(errors::ApiErrorResponse::PaymentNotFound)?;

        // Stage 1
        let store = state.clone().store;
        let m_merchant_id = merchant_id.clone();
        let payment_intent_fut = tokio::spawn(
            async move {
                store
                    .find_payment_intent_by_payment_id_merchant_id(
                        &payment_id,
                        m_merchant_id.as_str(),
                        storage_scheme,
                    )
                    .map(|x| x.change_context(errors::ApiErrorResponse::PaymentNotFound))
                    .await
            }
            .in_current_span(),
        );

        let m_state = state.clone();
        let m_mandate_type = mandate_type.clone();
        let m_merchant_account = merchant_account.clone();
        let m_request = request.clone();
        let m_key_store = key_store.clone();

        let mandate_details_fut = tokio::spawn(
            async move {
                helpers::get_token_pm_type_mandate_details(
                    &m_state,
                    &m_request,
                    m_mandate_type,
                    &m_merchant_account,
                    &m_key_store,
                )
                .await
            }
            .in_current_span(),
        );

        // Parallel calls - level 0
        let (mut payment_intent, mandate_details) = tokio::try_join!(
            utils::flatten_join_error(payment_intent_fut),
            utils::flatten_join_error(mandate_details_fut)
        )?;

        if let Some(order_details) = &request.order_details {
            helpers::validate_order_details_amount(
                order_details.to_owned(),
                payment_intent.amount,
                false,
            )?;
        }

        helpers::validate_customer_access(&payment_intent, auth_flow, request)?;

        if let Some(common_enums::PaymentSource::Webhook) = payment_confirm_source {
            helpers::validate_payment_status_against_not_allowed_statuses(
                &payment_intent.status,
                &[
                    storage_enums::IntentStatus::Cancelled,
                    storage_enums::IntentStatus::Succeeded,
                    storage_enums::IntentStatus::Processing,
                    storage_enums::IntentStatus::RequiresCapture,
                    storage_enums::IntentStatus::RequiresMerchantAction,
                ],
                "confirm",
            )?;
        } else {
            helpers::validate_payment_status_against_not_allowed_statuses(
                &payment_intent.status,
                &[
                    storage_enums::IntentStatus::Cancelled,
                    storage_enums::IntentStatus::Succeeded,
                    storage_enums::IntentStatus::Processing,
                    storage_enums::IntentStatus::RequiresCapture,
                    storage_enums::IntentStatus::RequiresMerchantAction,
                    storage_enums::IntentStatus::RequiresCustomerAction,
                ],
                "confirm",
            )?;
        }

        helpers::authenticate_client_secret(request.client_secret.as_ref(), &payment_intent)?;

        let customer_details = helpers::get_customer_details_from_request(request);

        // Stage 2
        let attempt_id = payment_intent.active_attempt.get_id();
        let profile_id = payment_intent
            .profile_id
            .clone()
            .get_required_value("profile_id")
            .change_context(errors::ApiErrorResponse::InternalServerError)
            .attach_printable("'profile_id' not set in payment intent")?;

        let store = state.store.clone();

        let business_profile_fut = tokio::spawn(async move {
            store
                .find_business_profile_by_profile_id(&profile_id)
                .map(|business_profile_result| {
                    business_profile_result.to_not_found_response(
                        errors::ApiErrorResponse::BusinessProfileNotFound {
                            id: profile_id.to_string(),
                        },
                    )
                })
                .await
        });

        let store = state.store.clone();

        let m_payment_id = payment_intent.payment_id.clone();
        let m_merchant_id = merchant_id.clone();

        let payment_attempt_fut = tokio::spawn(
            async move {
                store
                    .find_payment_attempt_by_payment_id_merchant_id_attempt_id(
                        m_payment_id.as_str(),
                        m_merchant_id.as_str(),
                        attempt_id.as_str(),
                        storage_scheme,
                    )
                    .map(|x| x.to_not_found_response(errors::ApiErrorResponse::PaymentNotFound))
                    .await
            }
            .in_current_span(),
        );

        let m_merchant_id = merchant_id.clone();
        let m_request_shipping = request.shipping.clone();
        let m_payment_intent_shipping_address_id = payment_intent.shipping_address_id.clone();
        let m_payment_intent_payment_id = payment_intent.payment_id.clone();
        let m_customer_details_customer_id = customer_details.customer_id.clone();
        let m_payment_intent_customer_id = payment_intent.customer_id.clone();
        let store = state.clone().store;
        let m_key_store = key_store.clone();

        let shipping_address_fut = tokio::spawn(
            async move {
                helpers::create_or_update_address_for_payment_by_request(
                    store.as_ref(),
                    m_request_shipping.as_ref(),
                    m_payment_intent_shipping_address_id.as_deref(),
                    m_merchant_id.as_str(),
                    m_payment_intent_customer_id
                        .as_ref()
                        .or(m_customer_details_customer_id.as_ref()),
                    &m_key_store,
                    m_payment_intent_payment_id.as_ref(),
                    storage_scheme,
                )
                .await
            }
            .in_current_span(),
        );

        let m_merchant_id = merchant_id.clone();
        let m_request_billing = request.billing.clone();
        let m_customer_details_customer_id = customer_details.customer_id.clone();
        let m_payment_intent_customer_id = payment_intent.customer_id.clone();
        let m_payment_intent_billing_address_id = payment_intent.billing_address_id.clone();
        let m_payment_intent_payment_id = payment_intent.payment_id.clone();
        let store = state.clone().store;
        let m_key_store = key_store.clone();

        let billing_address_fut = tokio::spawn(
            async move {
                helpers::create_or_update_address_for_payment_by_request(
                    store.as_ref(),
                    m_request_billing.as_ref(),
                    m_payment_intent_billing_address_id.as_deref(),
                    m_merchant_id.as_ref(),
                    m_payment_intent_customer_id
                        .as_ref()
                        .or(m_customer_details_customer_id.as_ref()),
                    &m_key_store,
                    m_payment_intent_payment_id.as_ref(),
                    storage_scheme,
                )
                .await
            }
            .in_current_span(),
        );

        let m_merchant_id = merchant_id.clone();
        let store = state.clone().store;
        let m_request_merchant_connector_details = request.merchant_connector_details.clone();

        let config_update_fut = tokio::spawn(
            async move {
                m_request_merchant_connector_details
                    .async_map(|mcd| async {
                        helpers::insert_merchant_connector_creds_to_config(
                            store.as_ref(),
                            m_merchant_id.as_str(),
                            mcd,
                        )
                        .await
                    })
                    .map(|x| x.transpose())
                    .await
            }
            .in_current_span(),
        );

        // Based on whether a retry can be performed or not, fetch relevant entities
        let (mut payment_attempt, shipping_address, billing_address, business_profile) =
            match payment_intent.status {
                api_models::enums::IntentStatus::RequiresCustomerAction
                | api_models::enums::IntentStatus::RequiresMerchantAction
                | api_models::enums::IntentStatus::RequiresPaymentMethod
                | api_models::enums::IntentStatus::RequiresConfirmation => {
                    // Normal payment
                    // Parallel calls - level 1
                    let (payment_attempt, shipping_address, billing_address, business_profile, _) =
                        tokio::try_join!(
                            utils::flatten_join_error(payment_attempt_fut),
                            utils::flatten_join_error(shipping_address_fut),
                            utils::flatten_join_error(billing_address_fut),
                            utils::flatten_join_error(business_profile_fut),
                            utils::flatten_join_error(config_update_fut)
                        )?;

                    (
                        payment_attempt,
                        shipping_address,
                        billing_address,
                        business_profile,
                    )
                }
                _ => {
                    // Retry payment
                    let (
                        mut payment_attempt,
                        shipping_address,
                        billing_address,
                        business_profile,
                        _,
                    ) = tokio::try_join!(
                        utils::flatten_join_error(payment_attempt_fut),
                        utils::flatten_join_error(shipping_address_fut),
                        utils::flatten_join_error(billing_address_fut),
                        utils::flatten_join_error(business_profile_fut),
                        utils::flatten_join_error(config_update_fut)
                    )?;

                    let attempt_type = helpers::get_attempt_type(
                        &payment_intent,
                        &payment_attempt,
                        request,
                        "confirm",
                    )?;

                    // 3
                    (payment_intent, payment_attempt) = attempt_type
                        .modify_payment_intent_and_payment_attempt(
                            request,
                            payment_intent,
                            payment_attempt,
                            &*state.store,
                            storage_scheme,
                        )
                        .await?;

                    (
                        payment_attempt,
                        shipping_address,
                        billing_address,
                        business_profile,
                    )
                }
            };

        payment_intent.order_details = request
            .get_order_details_as_value()
            .change_context(errors::ApiErrorResponse::InternalServerError)
            .attach_printable("Failed to convert order details to value")?
            .or(payment_intent.order_details);

        payment_intent.setup_future_usage = request
            .setup_future_usage
            .or(payment_intent.setup_future_usage);

        let (
            token,
            payment_method,
            payment_method_type,
            mut setup_mandate,
            recurring_mandate_payment_data,
            mandate_connector,
        ) = mandate_details;

        let browser_info = request
            .browser_info
            .clone()
            .or(payment_attempt.browser_info)
            .as_ref()
            .map(Encode::encode_to_value)
            .transpose()
            .change_context(errors::ApiErrorResponse::InvalidDataValue {
                field_name: "browser_info",
            })?;

        helpers::validate_card_data(
            request
                .payment_method_data
                .as_ref()
                .map(|pmd| pmd.payment_method_data.clone()),
        )?;

        let token = token.or_else(|| payment_attempt.payment_token.clone());

        helpers::validate_pm_or_token_given(
            &request.payment_method,
            &request
                .payment_method_data
                .as_ref()
                .map(|pmd| pmd.payment_method_data.clone()),
            &request.payment_method_type,
            &mandate_type,
            &token,
        )?;

        payment_attempt.payment_method = payment_method.or(payment_attempt.payment_method);
        payment_attempt.browser_info = browser_info;
        payment_attempt.payment_method_type =
            payment_method_type.or(payment_attempt.payment_method_type);

        payment_attempt.payment_experience = request
            .payment_experience
            .or(payment_attempt.payment_experience);

        payment_attempt.capture_method = request.capture_method.or(payment_attempt.capture_method);

        currency = payment_attempt.currency.get_required_value("currency")?;
        amount = payment_attempt.get_total_amount().into();

        helpers::validate_customer_id_mandatory_cases(
            request.setup_future_usage.is_some(),
            &payment_intent
                .customer_id
                .clone()
                .or_else(|| customer_details.customer_id.clone()),
        )?;

        let creds_identifier = request
            .merchant_connector_details
            .as_ref()
            .map(|mcd| mcd.creds_identifier.to_owned());

        payment_intent.shipping_address_id =
            shipping_address.as_ref().map(|i| i.address_id.clone());
        payment_intent.billing_address_id = billing_address.as_ref().map(|i| i.address_id.clone());
        payment_intent.return_url = request
            .return_url
            .as_ref()
            .map(|a| a.to_string())
            .or(payment_intent.return_url);

        payment_intent.allowed_payment_method_types = request
            .get_allowed_payment_method_types_as_value()
            .change_context(errors::ApiErrorResponse::InternalServerError)
            .attach_printable("Error converting allowed_payment_types to Value")?
            .or(payment_intent.allowed_payment_method_types);

        payment_intent.connector_metadata = request
            .get_connector_metadata_as_value()
            .change_context(errors::ApiErrorResponse::InternalServerError)
            .attach_printable("Error converting connector_metadata to Value")?
            .or(payment_intent.connector_metadata);

        payment_intent.feature_metadata = request
            .get_feature_metadata_as_value()
            .change_context(errors::ApiErrorResponse::InternalServerError)
            .attach_printable("Error converting feature_metadata to Value")?
            .or(payment_intent.feature_metadata);
        payment_intent.metadata = request.metadata.clone().or(payment_intent.metadata);
        payment_intent.request_incremental_authorization = request
            .request_incremental_authorization
            .map(|request_incremental_authorization| {
                core_utils::get_request_incremental_authorization_value(
                    Some(request_incremental_authorization),
                    payment_attempt.capture_method,
                )
            })
            .unwrap_or(Ok(payment_intent.request_incremental_authorization))?;
        payment_attempt.business_sub_label = request
            .business_sub_label
            .clone()
            .or(payment_attempt.business_sub_label);

        // The operation merges mandate data from both request and payment_attempt
        setup_mandate = setup_mandate.map(|mut sm| {
            sm.mandate_type = payment_attempt.mandate_details.clone().or(sm.mandate_type);
            sm.update_mandate_id = payment_attempt
                .mandate_data
                .clone()
                .and_then(|mandate| mandate.update_mandate_id)
                .or(sm.update_mandate_id);
            sm
        });

        let n_request_payment_method_data = request
            .payment_method_data
            .as_ref()
            .map(|pmd| pmd.payment_method_data.clone());

        let store = state.clone().store;

        let additional_pm_data_fut = tokio::spawn(async move {
            Ok(n_request_payment_method_data
                .async_map(|payment_method_data| async move {
                    helpers::get_additional_payment_data(&payment_method_data, store.as_ref()).await
                })
                .await)
        });

        let store = state.clone().store;

        let n_payment_method_billing_address_id =
            payment_attempt.payment_method_billing_address_id.clone();
        let n_request_payment_method_billing_address = request
            .payment_method_data
            .as_ref()
            .and_then(|pmd| pmd.billing.clone());
        let m_payment_intent_customer_id = payment_intent.customer_id.clone();
        let m_payment_intent_payment_id = payment_intent.payment_id.clone();
        let m_key_store = key_store.clone();
        let m_customer_details_customer_id = customer_details.customer_id.clone();
        let m_merchant_id = merchant_id.clone();

        let payment_method_billing_future = tokio::spawn(
            async move {
                helpers::create_or_update_address_for_payment_by_request(
                    store.as_ref(),
                    n_request_payment_method_billing_address.as_ref(),
                    n_payment_method_billing_address_id.as_deref(),
                    m_merchant_id.as_str(),
                    m_payment_intent_customer_id
                        .as_ref()
                        .or(m_customer_details_customer_id.as_ref()),
                    &m_key_store,
                    m_payment_intent_payment_id.as_ref(),
                    storage_scheme,
                )
                .await
            }
            .in_current_span(),
        );

        // Parallel calls - level 2
        let (additional_pm_data, payment_method_billing) = tokio::try_join!(
            utils::flatten_join_error(additional_pm_data_fut),
            utils::flatten_join_error(payment_method_billing_future),
        )?;

        let payment_method_data_after_card_bin_call = request
            .payment_method_data
            .as_ref()
            .zip(additional_pm_data)
            .map(|(payment_method_data, additional_payment_data)| {
                payment_method_data
                    .payment_method_data
                    .apply_additional_payment_data(additional_payment_data)
            });

        payment_attempt.payment_method_billing_address_id = payment_method_billing
            .as_ref()
            .map(|payment_method_billing| payment_method_billing.address_id.clone());

        let payment_data = PaymentData {
            flow: PhantomData,
            payment_intent,
            payment_attempt,
            currency,
            amount,
            email: request.email.clone(),
            mandate_id: None,
            mandate_connector,
            setup_mandate,
            token,
            address: PaymentAddress {
                shipping: shipping_address.as_ref().map(|a| a.into()),
                billing: billing_address.as_ref().map(|a| a.into()),
                payment_method_billing: payment_method_billing
                    .as_ref()
                    .map(|address| address.into()),
            },
            confirm: request.confirm,
            payment_method_data: payment_method_data_after_card_bin_call,
            force_sync: None,
            refunds: vec![],
            disputes: vec![],
            attempts: None,
            sessions_token: vec![],
            card_cvc: request.card_cvc.clone(),
            creds_identifier,
            pm_token: None,
            connector_customer_id: None,
            recurring_mandate_payment_data,
            ephemeral_key: None,
            multiple_capture_data: None,
            redirect_response: None,
            surcharge_details: None,
            frm_message: None,
            payment_link_data: None,
            incremental_authorization_details: None,
            authorizations: vec![],
            frm_metadata: request.frm_metadata.clone(),
        };

        let get_trackers_response = operations::GetTrackerResponse {
            operation: Box::new(self),
            customer_details: Some(customer_details),
            payment_data,
            business_profile,
        };

        Ok(get_trackers_response)
    }
}

#[async_trait]
impl<F: Clone + Send, Ctx: PaymentMethodRetrieve> Domain<F, api::PaymentsRequest, Ctx>
    for PaymentConfirm
{
    #[instrument(skip_all)]
    async fn get_or_create_customer_details<'a>(
        &'a self,
        db: &dyn StorageInterface,
        payment_data: &mut PaymentData<F>,
        request: Option<CustomerDetails>,
        key_store: &domain::MerchantKeyStore,
    ) -> CustomResult<
        (
            BoxedOperation<'a, F, api::PaymentsRequest, Ctx>,
            Option<domain::Customer>,
        ),
        errors::StorageError,
    > {
        helpers::create_customer_if_not_exist(
            Box::new(self),
            db,
            payment_data,
            request,
            &key_store.merchant_id,
            key_store,
        )
        .await
    }

    #[instrument(skip_all)]
    async fn make_pm_data<'a>(
        &'a self,
        state: &'a AppState,
        payment_data: &mut PaymentData<F>,
        _storage_scheme: storage_enums::MerchantStorageScheme,
        key_store: &domain::MerchantKeyStore,
        customer: &Option<domain::Customer>,
    ) -> RouterResult<(
        BoxedOperation<'a, F, api::PaymentsRequest, Ctx>,
        Option<api::PaymentMethodData>,
    )> {
        let (op, payment_method_data) =
            helpers::make_pm_data(Box::new(self), state, payment_data, key_store, customer).await?;

        utils::when(payment_method_data.is_none(), || {
            Err(errors::ApiErrorResponse::PaymentMethodNotFound)
        })?;

        Ok((op, payment_method_data))
    }

    #[instrument(skip_all)]
    async fn add_task_to_process_tracker<'a>(
        &'a self,
        state: &'a AppState,
        payment_attempt: &storage::PaymentAttempt,
        requeue: bool,
        schedule_time: Option<time::PrimitiveDateTime>,
    ) -> CustomResult<(), errors::ApiErrorResponse> {
        // This spawns this futures in a background thread, the exception inside this future won't affect
        // the current thread and the lifecycle of spawn thread is not handled by runtime.
        // So when server shutdown won't wait for this thread's completion.
        let m_payment_attempt = payment_attempt.clone();
        let m_state = state.clone();
        let m_self = *self;
        tokio::spawn(
            async move {
                helpers::add_domain_task_to_pt(
                    &m_self,
                    m_state.as_ref(),
                    &m_payment_attempt,
                    requeue,
                    schedule_time,
                )
                .await
            }
            .in_current_span(),
        );

        Ok(())
    }

    async fn get_connector<'a>(
        &'a self,
        _merchant_account: &domain::MerchantAccount,
        state: &AppState,
        request: &api::PaymentsRequest,
        _payment_intent: &storage::PaymentIntent,
        _key_store: &domain::MerchantKeyStore,
    ) -> CustomResult<api::ConnectorChoice, errors::ApiErrorResponse> {
        // Use a new connector in the confirm call or use the same one which was passed when
        // creating the payment or if none is passed then use the routing algorithm
        helpers::get_connector_default(state, request.routing.clone()).await
    }

    #[instrument(skip_all)]
    async fn populate_payment_data<'a>(
        &'a self,
        state: &AppState,
        payment_data: &mut PaymentData<F>,
        _merchant_account: &domain::MerchantAccount,
    ) -> CustomResult<(), errors::ApiErrorResponse> {
        populate_surcharge_details(state, payment_data).await
    }

    #[instrument(skip_all)]
    async fn guard_payment_against_blocklist<'a>(
        &'a self,
        state: &AppState,
        merchant_account: &domain::MerchantAccount,
        payment_data: &mut PaymentData<F>,
    ) -> CustomResult<bool, errors::ApiErrorResponse> {
        blocklist_utils::validate_data_for_blocklist(state, merchant_account, payment_data).await
    }
}

#[async_trait]
impl<F: Clone, Ctx: PaymentMethodRetrieve>
    UpdateTracker<F, PaymentData<F>, api::PaymentsRequest, Ctx> for PaymentConfirm
{
    #[instrument(skip_all)]
    async fn update_trackers<'b>(
        &'b self,
        state: &'b AppState,
        mut payment_data: PaymentData<F>,
        customer: Option<domain::Customer>,
        storage_scheme: storage_enums::MerchantStorageScheme,
        updated_customer: Option<storage::CustomerUpdate>,
        key_store: &domain::MerchantKeyStore,
        frm_suggestion: Option<FrmSuggestion>,
        header_payload: api::HeaderPayload,
    ) -> RouterResult<(
        BoxedOperation<'b, F, api::PaymentsRequest, Ctx>,
        PaymentData<F>,
    )>
    where
        F: 'b + Send,
    {
        let payment_method = payment_data.payment_attempt.payment_method;
        let browser_info = payment_data.payment_attempt.browser_info.clone();
        let frm_message = payment_data.frm_message.clone();

        let (intent_status, attempt_status, (error_code, error_message)) = match frm_suggestion {
            Some(FrmSuggestion::FrmCancelTransaction) => (
                storage_enums::IntentStatus::Failed,
                storage_enums::AttemptStatus::Failure,
                frm_message.map_or((None, None), |fraud_check| {
                    (
                        Some(Some(fraud_check.frm_status.to_string())),
                        Some(fraud_check.frm_reason.map(|reason| reason.to_string())),
                    )
                }),
            ),
            Some(FrmSuggestion::FrmManualReview) => (
                storage_enums::IntentStatus::RequiresMerchantAction,
                storage_enums::AttemptStatus::Unresolved,
                (None, None),
            ),
            _ => (
                storage_enums::IntentStatus::Processing,
                storage_enums::AttemptStatus::Pending,
                (None, None),
            ),
        };

        let connector = payment_data.payment_attempt.connector.clone();
        let merchant_connector_id = payment_data.payment_attempt.merchant_connector_id.clone();

        let straight_through_algorithm = payment_data
            .payment_attempt
            .straight_through_algorithm
            .clone();
        let payment_token = payment_data.token.clone();
        let payment_method_type = payment_data.payment_attempt.payment_method_type;
        let payment_experience = payment_data.payment_attempt.payment_experience;
        let additional_pm_data = payment_data
            .payment_method_data
            .as_ref()
            .async_map(|payment_method_data| async {
                helpers::get_additional_payment_data(payment_method_data, &*state.store).await
            })
            .await
            .as_ref()
            .map(Encode::encode_to_value)
            .transpose()
            .change_context(errors::ApiErrorResponse::InternalServerError)
            .attach_printable("Failed to encode additional pm data")?;

        let business_sub_label = payment_data.payment_attempt.business_sub_label.clone();
        let authentication_type = payment_data.payment_attempt.authentication_type;

        let (shipping_address_id, billing_address_id, payment_method_billing_address_id) = (
            payment_data.payment_intent.shipping_address_id.clone(),
            payment_data.payment_intent.billing_address_id.clone(),
            payment_data
                .payment_attempt
                .payment_method_billing_address_id
                .clone(),
        );

        let customer_id = customer.clone().map(|c| c.customer_id);
        let return_url = payment_data.payment_intent.return_url.take();
        let setup_future_usage = payment_data.payment_intent.setup_future_usage;
        let business_label = payment_data.payment_intent.business_label.clone();
        let business_country = payment_data.payment_intent.business_country;
        let description = payment_data.payment_intent.description.take();
        let statement_descriptor_name =
            payment_data.payment_intent.statement_descriptor_name.take();
        let statement_descriptor_suffix = payment_data
            .payment_intent
            .statement_descriptor_suffix
            .take();
        let order_details = payment_data.payment_intent.order_details.clone();
        let metadata = payment_data.payment_intent.metadata.clone();
        let authorized_amount = payment_data
            .surcharge_details
            .as_ref()
            .map(|surcharge_details| surcharge_details.final_amount)
            .unwrap_or(payment_data.payment_attempt.amount);

        let m_payment_data_payment_attempt = payment_data.payment_attempt.clone();
        let m_browser_info = browser_info.clone();
        let m_connector = connector.clone();
        let m_payment_token = payment_token.clone();
        let m_additional_pm_data = additional_pm_data.clone();
        let m_business_sub_label = business_sub_label.clone();
        let m_straight_through_algorithm = straight_through_algorithm.clone();
        let m_error_code = error_code.clone();
        let m_error_message = error_message.clone();
        let m_fingerprint_id = payment_data.payment_attempt.fingerprint_id.clone();
        let m_db = state.clone().store;
        let surcharge_amount = payment_data
            .surcharge_details
            .as_ref()
            .map(|surcharge_details| surcharge_details.surcharge_amount);
        let tax_amount = payment_data
            .surcharge_details
            .as_ref()
            .map(|surcharge_details| surcharge_details.tax_on_surcharge_amount);

        let payment_attempt_fut = tokio::spawn(
            async move {
                m_db.update_payment_attempt_with_attempt_id(
                    m_payment_data_payment_attempt,
                    storage::PaymentAttemptUpdate::ConfirmUpdate {
                        amount: payment_data.payment_attempt.amount,
                        currency: payment_data.currency,
                        status: attempt_status,
                        payment_method,
                        authentication_type,
                        browser_info: m_browser_info,
                        connector: m_connector,
                        payment_token: m_payment_token,
                        payment_method_data: m_additional_pm_data,
                        payment_method_type,
                        payment_experience,
                        business_sub_label: m_business_sub_label,
                        straight_through_algorithm: m_straight_through_algorithm,
                        error_code: m_error_code,
                        error_message: m_error_message,
                        amount_capturable: Some(authorized_amount),
                        updated_by: storage_scheme.to_string(),
                        merchant_connector_id,
                        surcharge_amount,
                        tax_amount,
<<<<<<< HEAD
=======
                        payment_method_billing_address_id,
>>>>>>> b74435b6
                        fingerprint_id: m_fingerprint_id,
                    },
                    storage_scheme,
                )
                .map(|x| x.to_not_found_response(errors::ApiErrorResponse::PaymentNotFound))
                .await
            }
            .in_current_span(),
        );

        let m_payment_data_payment_intent = payment_data.payment_intent.clone();
        let m_customer_id = customer_id.clone();
        let m_shipping_address_id = shipping_address_id.clone();
        let m_billing_address_id = billing_address_id.clone();
        let m_return_url = return_url.clone();
        let m_business_label = business_label.clone();
        let m_description = description.clone();
        let m_statement_descriptor_name = statement_descriptor_name.clone();
        let m_statement_descriptor_suffix = statement_descriptor_suffix.clone();
        let m_order_details = order_details.clone();
        let m_metadata = metadata.clone();
        let m_db = state.clone().store;
        let m_storage_scheme = storage_scheme.to_string();
        let session_expiry = m_payment_data_payment_intent.session_expiry;

        let payment_intent_fut = tokio::spawn(
            async move {
                m_db.update_payment_intent(
                    m_payment_data_payment_intent,
                    storage::PaymentIntentUpdate::Update {
                        amount: payment_data.payment_intent.amount,
                        currency: payment_data.currency,
                        setup_future_usage,
                        status: intent_status,
                        customer_id: m_customer_id,
                        shipping_address_id: m_shipping_address_id,
                        billing_address_id: m_billing_address_id,
                        return_url: m_return_url,
                        business_country,
                        business_label: m_business_label,
                        description: m_description,
                        statement_descriptor_name: m_statement_descriptor_name,
                        statement_descriptor_suffix: m_statement_descriptor_suffix,
                        order_details: m_order_details,
                        metadata: m_metadata,
                        payment_confirm_source: header_payload.payment_confirm_source,
                        updated_by: m_storage_scheme,
                        fingerprint_id: None,
                        session_expiry,
                    },
                    storage_scheme,
                )
                .map(|x| x.to_not_found_response(errors::ApiErrorResponse::PaymentNotFound))
                .await
            }
            .in_current_span(),
        );

        let customer_fut =
            if let Some((updated_customer, customer)) = updated_customer.zip(customer) {
                let m_customer_customer_id = customer.customer_id.to_owned();
                let m_customer_merchant_id = customer.merchant_id.to_owned();
                let m_key_store = key_store.clone();
                let m_updated_customer = updated_customer.clone();
                let m_db = state.clone().store;
                tokio::spawn(
                    async move {
                        m_db.update_customer_by_customer_id_merchant_id(
                            m_customer_customer_id,
                            m_customer_merchant_id,
                            m_updated_customer,
                            &m_key_store,
                        )
                        .await
                        .change_context(errors::ApiErrorResponse::InternalServerError)
                        .attach_printable("Failed to update CustomerConnector in customer")?;

                        Ok::<_, error_stack::Report<errors::ApiErrorResponse>>(())
                    }
                    .in_current_span(),
                )
            } else {
                tokio::spawn(
                    async move { Ok::<_, error_stack::Report<errors::ApiErrorResponse>>(()) }
                        .in_current_span(),
                )
            };

        let (payment_intent, payment_attempt, _) = tokio::try_join!(
            utils::flatten_join_error(payment_intent_fut),
            utils::flatten_join_error(payment_attempt_fut),
            utils::flatten_join_error(customer_fut)
        )?;

        payment_data.payment_intent = payment_intent;
        payment_data.payment_attempt = payment_attempt;

        Ok((Box::new(self), payment_data))
    }
}

impl<F: Send + Clone, Ctx: PaymentMethodRetrieve> ValidateRequest<F, api::PaymentsRequest, Ctx>
    for PaymentConfirm
{
    #[instrument(skip_all)]
    fn validate_request<'a, 'b>(
        &'b self,
        request: &api::PaymentsRequest,
        merchant_account: &'a domain::MerchantAccount,
    ) -> RouterResult<(
        BoxedOperation<'b, F, api::PaymentsRequest, Ctx>,
        operations::ValidateResult<'a>,
    )> {
        helpers::validate_customer_details_in_request(request)?;

        let request_merchant_id = request.merchant_id.as_deref();
        helpers::validate_merchant_id(&merchant_account.merchant_id, request_merchant_id)
            .change_context(errors::ApiErrorResponse::InvalidDataFormat {
                field_name: "merchant_id".to_string(),
                expected_format: "merchant_id from merchant account".to_string(),
            })?;

        helpers::validate_payment_method_fields_present(request)?;

        let mandate_type =
            helpers::validate_mandate(request, payments::is_operation_confirm(self))?;

        let payment_id = request
            .payment_id
            .clone()
            .ok_or(report!(errors::ApiErrorResponse::PaymentNotFound))?;

        Ok((
            Box::new(self),
            operations::ValidateResult {
                merchant_id: &merchant_account.merchant_id,
                payment_id: payment_id
                    .and_then(|id| core_utils::validate_id(id, "payment_id"))
                    .into_report()?,
                mandate_type,
                storage_scheme: merchant_account.storage_scheme,
                requeue: matches!(
                    request.retry_action,
                    Some(api_models::enums::RetryAction::Requeue)
                ),
            },
        ))
    }
}<|MERGE_RESOLUTION|>--- conflicted
+++ resolved
@@ -846,10 +846,7 @@
                         merchant_connector_id,
                         surcharge_amount,
                         tax_amount,
-<<<<<<< HEAD
-=======
                         payment_method_billing_address_id,
->>>>>>> b74435b6
                         fingerprint_id: m_fingerprint_id,
                     },
                     storage_scheme,
