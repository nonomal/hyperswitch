use std::marker::PhantomData;

#[cfg(feature = "v1")]
use api_models::payment_methods::PaymentMethodsData;
use api_models::{
    admin::ExtendedCardInfoConfig,
    enums::FrmSuggestion,
    payments::{ConnectorMandateReferenceId, ExtendedCardInfo, GetAddressFromPaymentMethodData},
};
use async_trait::async_trait;
use common_utils::ext_traits::{AsyncExt, Encode, StringExt, ValueExt};
use diesel_models::payment_attempt::ConnectorMandateReferenceId as DieselConnectorMandateReferenceId;
use error_stack::{report, ResultExt};
use futures::FutureExt;
#[cfg(feature = "v1")]
use hyperswitch_domain_models::payments::payment_intent::PaymentIntentUpdateFields;
use hyperswitch_domain_models::router_request_types::unified_authentication_service;
use masking::{ExposeInterface, PeekInterface};
use router_derive::PaymentOperation;
use router_env::{instrument, logger, tracing};
use tracing_futures::Instrument;

use super::{BoxedOperation, Domain, GetTracker, Operation, UpdateTracker, ValidateRequest};
#[cfg(feature = "v1")]
use crate::{
    consts,
    core::payment_methods::cards::create_encrypted_data,
    events::audit_events::{AuditEvent, AuditEventType},
};
use crate::{
    core::{
        authentication,
        blocklist::utils as blocklist_utils,
        card_testing_guard::utils as card_testing_guard_utils,
        errors::{self, CustomResult, RouterResult, StorageErrorExt},
        mandate::helpers as m_helpers,
        payments::{
            self, helpers, operations,
            operations::payment_confirm::unified_authentication_service::ThreeDsMetaData,
            populate_surcharge_details, CustomerDetails, PaymentAddress, PaymentData,
        },
        three_ds_decision_rule,
        unified_authentication_service::{
            self as uas_utils,
            types::{ClickToPay, UnifiedAuthenticationService},
        },
        utils as core_utils,
    },
    routes::{app::ReqState, SessionState},
    services,
    types::{
        self,
        api::{self, ConnectorCallType, PaymentIdTypeExt},
        domain::{self},
        storage::{self, enums as storage_enums},
        transformers::{ForeignFrom, ForeignInto},
    },
    utils::{self, OptionExt},
};

#[derive(Debug, Clone, Copy, PaymentOperation)]
#[operation(operations = "all", flow = "authorize")]
pub struct PaymentConfirm;

type PaymentConfirmOperation<'b, F> = BoxedOperation<'b, F, api::PaymentsRequest, PaymentData<F>>;

#[async_trait]
impl<F: Send + Clone + Sync> GetTracker<F, PaymentData<F>, api::PaymentsRequest>
    for PaymentConfirm
{
    #[instrument(skip_all)]
    async fn get_trackers<'a>(
        &'a self,
        state: &'a SessionState,
        payment_id: &api::PaymentIdType,
        request: &api::PaymentsRequest,
        merchant_context: &domain::MerchantContext,
        auth_flow: services::AuthFlow,
        header_payload: &hyperswitch_domain_models::payments::HeaderPayload,
    ) -> RouterResult<operations::GetTrackerResponse<'a, F, api::PaymentsRequest, PaymentData<F>>>
    {
        let key_manager_state = &state.into();

        let merchant_id = merchant_context.get_merchant_account().get_id();
        let storage_scheme = merchant_context.get_merchant_account().storage_scheme;
        let (currency, amount);

        let payment_id = payment_id
            .get_payment_intent_id()
            .change_context(errors::ApiErrorResponse::PaymentNotFound)?;

        // Stage 1
        let store = &*state.store;
        let m_merchant_id = merchant_id.clone();

        // Parallel calls - level 0
        let mut payment_intent = store
            .find_payment_intent_by_payment_id_merchant_id(
                key_manager_state,
                &payment_id,
                &m_merchant_id,
                merchant_context.get_merchant_key_store(),
                storage_scheme,
            )
            .await
            .to_not_found_response(errors::ApiErrorResponse::PaymentNotFound)?;

        // TODO (#7195): Add platform merchant account validation once client_secret auth is solved

        if let Some(order_details) = &request.order_details {
            helpers::validate_order_details_amount(
                order_details.to_owned(),
                payment_intent.amount,
                false,
            )?;
        }

        helpers::validate_customer_access(&payment_intent, auth_flow, request)?;

        if [
            Some(common_enums::PaymentSource::Webhook),
            Some(common_enums::PaymentSource::ExternalAuthenticator),
        ]
        .contains(&header_payload.payment_confirm_source)
        {
            helpers::validate_payment_status_against_not_allowed_statuses(
                payment_intent.status,
                &[
                    storage_enums::IntentStatus::Cancelled,
                    storage_enums::IntentStatus::Succeeded,
                    storage_enums::IntentStatus::Processing,
                    storage_enums::IntentStatus::RequiresCapture,
                    storage_enums::IntentStatus::RequiresMerchantAction,
                ],
                "confirm",
            )?;
        } else {
            helpers::validate_payment_status_against_not_allowed_statuses(
                payment_intent.status,
                &[
                    storage_enums::IntentStatus::Cancelled,
                    storage_enums::IntentStatus::Succeeded,
                    storage_enums::IntentStatus::Processing,
                    storage_enums::IntentStatus::RequiresCapture,
                    storage_enums::IntentStatus::RequiresMerchantAction,
                    storage_enums::IntentStatus::RequiresCustomerAction,
                ],
                "confirm",
            )?;
        }

        helpers::authenticate_client_secret(request.client_secret.as_ref(), &payment_intent)?;

        let customer_details = helpers::get_customer_details_from_request(request);

        // Stage 2
        let attempt_id = payment_intent.active_attempt.get_id();
        let profile_id = payment_intent
            .profile_id
            .clone()
            .get_required_value("profile_id")
            .change_context(errors::ApiErrorResponse::InternalServerError)
            .attach_printable("'profile_id' not set in payment intent")?;

        let store = state.store.clone();
        let key_manager_state_clone = key_manager_state.clone();
        let key_store_clone = merchant_context.get_merchant_key_store().clone();

        let business_profile_fut = tokio::spawn(
            async move {
                store
                    .find_business_profile_by_profile_id(
                        &key_manager_state_clone,
                        &key_store_clone,
                        &profile_id,
                    )
                    .map(|business_profile_result| {
                        business_profile_result.to_not_found_response(
                            errors::ApiErrorResponse::ProfileNotFound {
                                id: profile_id.get_string_repr().to_owned(),
                            },
                        )
                    })
                    .await
            }
            .in_current_span(),
        );

        let store = state.store.clone();

        let m_payment_id = payment_intent.payment_id.clone();
        let m_merchant_id = merchant_id.clone();

        let payment_attempt_fut = tokio::spawn(
            async move {
                store
                    .find_payment_attempt_by_payment_id_merchant_id_attempt_id(
                        &m_payment_id,
                        &m_merchant_id,
                        attempt_id.as_str(),
                        storage_scheme,
                    )
                    .map(|x| x.to_not_found_response(errors::ApiErrorResponse::PaymentNotFound))
                    .await
            }
            .in_current_span(),
        );

        let m_merchant_id = merchant_id.clone();
        let m_request_shipping = request.shipping.clone();
        let m_payment_intent_shipping_address_id = payment_intent.shipping_address_id.clone();
        let m_payment_intent_payment_id = payment_intent.payment_id.clone();
        let m_customer_details_customer_id = customer_details.customer_id.clone();
        let m_payment_intent_customer_id = payment_intent.customer_id.clone();
        let m_key_store = merchant_context.get_merchant_key_store().clone();
        let session_state = state.clone();

        let shipping_address_fut = tokio::spawn(
            async move {
                helpers::create_or_update_address_for_payment_by_request(
                    &session_state,
                    m_request_shipping.as_ref(),
                    m_payment_intent_shipping_address_id.as_deref(),
                    &m_merchant_id,
                    m_payment_intent_customer_id
                        .as_ref()
                        .or(m_customer_details_customer_id.as_ref()),
                    &m_key_store,
                    &m_payment_intent_payment_id,
                    storage_scheme,
                )
                .await
            }
            .in_current_span(),
        );

        let m_merchant_id = merchant_id.clone();
        let m_request_billing = request.billing.clone();
        let m_customer_details_customer_id = customer_details.customer_id.clone();
        let m_payment_intent_customer_id = payment_intent.customer_id.clone();
        let m_payment_intent_billing_address_id = payment_intent.billing_address_id.clone();
        let m_payment_intent_payment_id = payment_intent.payment_id.clone();
        let m_key_store = merchant_context.get_merchant_key_store().clone();
        let session_state = state.clone();

        let billing_address_fut = tokio::spawn(
            async move {
                helpers::create_or_update_address_for_payment_by_request(
                    &session_state,
                    m_request_billing.as_ref(),
                    m_payment_intent_billing_address_id.as_deref(),
                    &m_merchant_id,
                    m_payment_intent_customer_id
                        .as_ref()
                        .or(m_customer_details_customer_id.as_ref()),
                    &m_key_store,
                    &m_payment_intent_payment_id,
                    storage_scheme,
                )
                .await
            }
            .in_current_span(),
        );

        let m_merchant_id = merchant_id.clone();
        let store = state.clone().store;
        let m_request_merchant_connector_details = request.merchant_connector_details.clone();

        let config_update_fut = tokio::spawn(
            async move {
                m_request_merchant_connector_details
                    .async_map(|mcd| async {
                        helpers::insert_merchant_connector_creds_to_config(
                            store.as_ref(),
                            &m_merchant_id,
                            mcd,
                        )
                        .await
                    })
                    .map(|x| x.transpose())
                    .await
            }
            .in_current_span(),
        );

        // Based on whether a retry can be performed or not, fetch relevant entities
        let (mut payment_attempt, shipping_address, billing_address, business_profile) =
            match payment_intent.status {
                api_models::enums::IntentStatus::RequiresCustomerAction
                | api_models::enums::IntentStatus::RequiresMerchantAction
                | api_models::enums::IntentStatus::RequiresPaymentMethod
                | api_models::enums::IntentStatus::RequiresConfirmation => {
                    // Normal payment
                    // Parallel calls - level 1
                    let (payment_attempt, shipping_address, billing_address, business_profile, _) =
                        tokio::try_join!(
                            utils::flatten_join_error(payment_attempt_fut),
                            utils::flatten_join_error(shipping_address_fut),
                            utils::flatten_join_error(billing_address_fut),
                            utils::flatten_join_error(business_profile_fut),
                            utils::flatten_join_error(config_update_fut)
                        )?;

                    (
                        payment_attempt,
                        shipping_address,
                        billing_address,
                        business_profile,
                    )
                }
                _ => {
                    // Retry payment
                    let (
                        mut payment_attempt,
                        shipping_address,
                        billing_address,
                        business_profile,
                        _,
                    ) = tokio::try_join!(
                        utils::flatten_join_error(payment_attempt_fut),
                        utils::flatten_join_error(shipping_address_fut),
                        utils::flatten_join_error(billing_address_fut),
                        utils::flatten_join_error(business_profile_fut),
                        utils::flatten_join_error(config_update_fut)
                    )?;

                    let attempt_type = helpers::get_attempt_type(
                        &payment_intent,
                        &payment_attempt,
                        request,
                        "confirm",
                    )?;

                    // 3
                    (payment_intent, payment_attempt) = attempt_type
                        .modify_payment_intent_and_payment_attempt(
                            request,
                            payment_intent,
                            payment_attempt,
                            state,
                            merchant_context.get_merchant_key_store(),
                            storage_scheme,
                        )
                        .await?;

                    (
                        payment_attempt,
                        shipping_address,
                        billing_address,
                        business_profile,
                    )
                }
            };

        payment_intent.order_details = request
            .get_order_details_as_value()
            .change_context(errors::ApiErrorResponse::InternalServerError)
            .attach_printable("Failed to convert order details to value")?
            .or(payment_intent.order_details);

        payment_intent.setup_future_usage = request
            .setup_future_usage
            .or(payment_intent.setup_future_usage);

        payment_intent.psd2_sca_exemption_type = request
            .psd2_sca_exemption_type
            .or(payment_intent.psd2_sca_exemption_type);

        let browser_info = request
            .browser_info
            .clone()
            .or(payment_attempt.browser_info)
            .as_ref()
            .map(Encode::encode_to_value)
            .transpose()
            .change_context(errors::ApiErrorResponse::InvalidDataValue {
                field_name: "browser_info",
            })?;
        let customer_acceptance = request.customer_acceptance.clone().or(payment_attempt
            .customer_acceptance
            .clone()
            .map(|customer_acceptance| {
                customer_acceptance
                    .expose()
                    .parse_value("CustomerAcceptance")
                    .change_context(errors::ApiErrorResponse::InternalServerError)
                    .attach_printable("Failed while deserializing customer_acceptance")
            })
            .transpose()?);

        let recurring_details = request.recurring_details.clone();

        helpers::validate_card_data(
            request
                .payment_method_data
                .as_ref()
                .and_then(|pmd| pmd.payment_method_data.clone()),
        )?;

        payment_attempt.browser_info = browser_info;

        payment_attempt.payment_experience = request
            .payment_experience
            .or(payment_attempt.payment_experience);

        payment_attempt.capture_method = request.capture_method.or(payment_attempt.capture_method);

        payment_attempt.customer_acceptance = request
            .customer_acceptance
            .clone()
            .map(|customer_acceptance| customer_acceptance.encode_to_value())
            .transpose()
            .change_context(errors::ApiErrorResponse::InternalServerError)
            .attach_printable("Failed while encoding customer_acceptance to value")?
            .map(masking::Secret::new)
            .or(payment_attempt.customer_acceptance);

        currency = payment_attempt.currency.get_required_value("currency")?;
        amount = payment_attempt.get_total_amount().into();

        helpers::validate_customer_id_mandatory_cases(
            request.setup_future_usage.is_some(),
            payment_intent
                .customer_id
                .as_ref()
                .or(customer_details.customer_id.as_ref()),
        )?;

        let creds_identifier = request
            .merchant_connector_details
            .as_ref()
            .map(|mcd| mcd.creds_identifier.to_owned());

        payment_intent.shipping_address_id =
            shipping_address.as_ref().map(|i| i.address_id.clone());
        payment_intent.billing_address_id = billing_address.as_ref().map(|i| i.address_id.clone());
        payment_intent.return_url = request
            .return_url
            .as_ref()
            .map(|a| a.to_string())
            .or(payment_intent.return_url);

        payment_intent.allowed_payment_method_types = request
            .get_allowed_payment_method_types_as_value()
            .change_context(errors::ApiErrorResponse::InternalServerError)
            .attach_printable("Error converting allowed_payment_types to Value")?
            .or(payment_intent.allowed_payment_method_types);

        payment_intent.connector_metadata = request
            .get_connector_metadata_as_value()
            .change_context(errors::ApiErrorResponse::InternalServerError)
            .attach_printable("Error converting connector_metadata to Value")?
            .or(payment_intent.connector_metadata);

        payment_intent.feature_metadata = request
            .get_feature_metadata_as_value()
            .change_context(errors::ApiErrorResponse::InternalServerError)
            .attach_printable("Error converting feature_metadata to Value")?
            .or(payment_intent.feature_metadata);
        payment_intent.metadata = request.metadata.clone().or(payment_intent.metadata);
        payment_intent.frm_metadata = request.frm_metadata.clone().or(payment_intent.frm_metadata);
        payment_intent.request_incremental_authorization = request
            .request_incremental_authorization
            .map(|request_incremental_authorization| {
                core_utils::get_request_incremental_authorization_value(
                    Some(request_incremental_authorization),
                    payment_attempt.capture_method,
                )
            })
            .unwrap_or(Ok(payment_intent.request_incremental_authorization))?;
        payment_intent.enable_partial_authorization = request
            .enable_partial_authorization
            .or(payment_intent.enable_partial_authorization);
        payment_attempt.business_sub_label = request
            .business_sub_label
            .clone()
            .or(payment_attempt.business_sub_label);

        let n_request_payment_method_data = request
            .payment_method_data
            .as_ref()
            .and_then(|pmd| pmd.payment_method_data.clone());

        let store = state.clone().store;
        let profile_id = payment_intent
            .profile_id
            .clone()
            .get_required_value("profile_id")
            .change_context(errors::ApiErrorResponse::InternalServerError)
            .attach_printable("'profile_id' not set in payment intent")?;

        let additional_pm_data_fut = tokio::spawn(
            async move {
                Ok(n_request_payment_method_data
                    .async_map(|payment_method_data| async move {
                        helpers::get_additional_payment_data(
                            &payment_method_data.into(),
                            store.as_ref(),
                            &profile_id,
                        )
                        .await
                    })
                    .await)
            }
            .in_current_span(),
        );

        let n_payment_method_billing_address_id =
            payment_attempt.payment_method_billing_address_id.clone();
        let n_request_payment_method_billing_address = request
            .payment_method_data
            .as_ref()
            .and_then(|pmd| pmd.billing.clone());
        let m_payment_intent_customer_id = payment_intent.customer_id.clone();
        let m_payment_intent_payment_id = payment_intent.payment_id.clone();
        let m_key_store = merchant_context.get_merchant_key_store().clone();
        let m_customer_details_customer_id = customer_details.customer_id.clone();
        let m_merchant_id = merchant_id.clone();
        let session_state = state.clone();

        let payment_method_billing_future = tokio::spawn(
            async move {
                helpers::create_or_update_address_for_payment_by_request(
                    &session_state,
                    n_request_payment_method_billing_address.as_ref(),
                    n_payment_method_billing_address_id.as_deref(),
                    &m_merchant_id,
                    m_payment_intent_customer_id
                        .as_ref()
                        .or(m_customer_details_customer_id.as_ref()),
                    &m_key_store,
                    &m_payment_intent_payment_id,
                    storage_scheme,
                )
                .await
            }
            .in_current_span(),
        );

        let mandate_type = m_helpers::get_mandate_type(
            request.mandate_data.clone(),
            request.off_session,
            payment_intent.setup_future_usage,
            request.customer_acceptance.clone(),
            request.payment_token.clone(),
            payment_attempt.payment_method.or(request.payment_method),
        )
        .change_context(errors::ApiErrorResponse::MandateValidationFailed {
            reason: "Expected one out of recurring_details and mandate_data but got both".into(),
        })?;

        let m_state = state.clone();
        let m_mandate_type = mandate_type;
        let m_merchant_context = merchant_context.clone();
        let m_request = request.clone();

        let payment_intent_customer_id = payment_intent.customer_id.clone();

        let mandate_details_fut = tokio::spawn(
            async move {
                Box::pin(helpers::get_token_pm_type_mandate_details(
                    &m_state,
                    &m_request,
                    m_mandate_type,
                    &m_merchant_context,
                    None,
                    payment_intent_customer_id.as_ref(),
                ))
                .await
            }
            .in_current_span(),
        );

        // Parallel calls - level 2
        let (mandate_details, additional_pm_info, payment_method_billing) = tokio::try_join!(
            utils::flatten_join_error(mandate_details_fut),
            utils::flatten_join_error(additional_pm_data_fut),
            utils::flatten_join_error(payment_method_billing_future),
        )?;

        let additional_pm_data = additional_pm_info.transpose()?.flatten();

        let m_helpers::MandateGenericData {
            token,
            payment_method,
            payment_method_type,
            mandate_data,
            recurring_mandate_payment_data,
            mandate_connector,
            payment_method_info,
        } = mandate_details;

        let token = token.or_else(|| payment_attempt.payment_token.clone());

        helpers::validate_pm_or_token_given(
            &request.payment_method,
            &request
                .payment_method_data
                .as_ref()
                .and_then(|pmd| pmd.payment_method_data.clone()),
            &request.payment_method_type,
            &mandate_type,
            &token,
            &request.ctp_service_details,
        )?;

        let (token_data, payment_method_info) = if let Some(token) = token.clone() {
            let token_data = helpers::retrieve_payment_token_data(
                state,
                token,
                payment_method.or(payment_attempt.payment_method),
            )
            .await?;

            let payment_method_info = helpers::retrieve_payment_method_from_db_with_token_data(
                state,
                merchant_context.get_merchant_key_store(),
                &token_data,
                storage_scheme,
            )
            .await?;
            (Some(token_data), payment_method_info)
        } else {
            (None, payment_method_info)
        };
        let additional_pm_data_from_locker = if let Some(ref pm) = payment_method_info {
            let card_detail_from_locker: Option<api::CardDetailFromLocker> = pm
                .payment_method_data
                .clone()
                .map(|x| x.into_inner().expose())
                .and_then(|v| {
                    v.parse_value("PaymentMethodsData")
                        .map_err(|err| {
                            router_env::logger::info!(
                                "PaymentMethodsData deserialization failed: {:?}",
                                err
                            )
                        })
                        .ok()
                })
                .and_then(|pmd| match pmd {
                    PaymentMethodsData::Card(crd) => Some(api::CardDetailFromLocker::from(crd)),
                    _ => None,
                });
            card_detail_from_locker.map(|card_details| {
                let additional_data = card_details.into();
                api_models::payments::AdditionalPaymentData::Card(Box::new(additional_data))
            })
        } else {
            None
        };
        // Only set `payment_attempt.payment_method_data` if `additional_pm_data_from_locker` is not None
        if let Some(additional_pm_data) = additional_pm_data_from_locker.as_ref() {
            payment_attempt.payment_method_data = Some(
                Encode::encode_to_value(additional_pm_data)
                    .change_context(errors::ApiErrorResponse::InternalServerError)
                    .attach_printable("Failed to encode additional pm data")?,
            );
        }

        payment_attempt.payment_method = payment_method.or(payment_attempt.payment_method);

        let payment_method_type = Option::<api_models::enums::PaymentMethodType>::foreign_from((
            payment_method_type,
            additional_pm_data.as_ref(),
            payment_method,
        ));

        payment_attempt.payment_method_type = payment_method_type
            .or(payment_attempt.payment_method_type)
            .or(payment_method_info
                .as_ref()
                .and_then(|pm_info| pm_info.get_payment_method_subtype()));

        // The operation merges mandate data from both request and payment_attempt
        let setup_mandate = mandate_data.map(|mut sm| {
            sm.mandate_type = payment_attempt.mandate_details.clone().or(sm.mandate_type);
            sm.update_mandate_id = payment_attempt
                .mandate_data
                .clone()
                .and_then(|mandate| mandate.update_mandate_id)
                .or(sm.update_mandate_id);
            sm
        });

        let mandate_details_present =
            payment_attempt.mandate_details.is_some() || request.mandate_data.is_some();
        helpers::validate_mandate_data_and_future_usage(
            payment_intent.setup_future_usage,
            mandate_details_present,
        )?;

        let payment_method_data_after_card_bin_call = request
            .payment_method_data
            .as_ref()
            .and_then(|request_payment_method_data| {
                request_payment_method_data.payment_method_data.as_ref()
            })
            .zip(additional_pm_data)
            .map(|(payment_method_data, additional_payment_data)| {
                payment_method_data.apply_additional_payment_data(additional_payment_data)
            })
            .transpose()
            .change_context(errors::ApiErrorResponse::InternalServerError)
            .attach_printable("Card cobadge check failed due to an invalid card network regex")?;

        payment_attempt.payment_method_billing_address_id = payment_method_billing
            .as_ref()
            .map(|payment_method_billing| payment_method_billing.address_id.clone());

        let address = PaymentAddress::new(
            shipping_address.as_ref().map(From::from),
            billing_address.as_ref().map(From::from),
            payment_method_billing.as_ref().map(From::from),
            business_profile.use_billing_as_payment_method_billing,
        );

        let payment_method_data_billing = request
            .payment_method_data
            .as_ref()
            .and_then(|pmd| pmd.payment_method_data.as_ref())
            .and_then(|payment_method_data_billing| {
                payment_method_data_billing.get_billing_address()
            })
            .map(From::from);

        let unified_address =
            address.unify_with_payment_method_data_billing(payment_method_data_billing);

        // If processor_payment_token is passed in request then populating the same in PaymentData
        let mandate_id = request
            .recurring_details
            .as_ref()
            .and_then(|recurring_details| match recurring_details {
                api_models::mandates::RecurringDetails::ProcessorPaymentToken(token) => {
                    payment_intent.is_payment_processor_token_flow = Some(true);
                    Some(api_models::payments::MandateIds {
                        mandate_id: None,
                        mandate_reference_id: Some(
                            api_models::payments::MandateReferenceId::ConnectorMandateId(
                                ConnectorMandateReferenceId::new(
                                    Some(token.processor_payment_token.clone()), // connector_mandate_id
                                    None, // payment_method_id
                                    None, // update_history
                                    None, // mandate_metadata
                                    None, // connector_mandate_request_reference_id
                                ),
                            ),
                        ),
                    })
                }
                _ => None,
            });

        let pmt_order_tax_amount = payment_intent.tax_details.clone().and_then(|tax| {
            if tax.payment_method_type.clone().map(|a| a.pmt) == payment_attempt.payment_method_type
            {
                tax.payment_method_type.map(|a| a.order_tax_amount)
            } else {
                None
            }
        });

        let order_tax_amount = pmt_order_tax_amount.or_else(|| {
            payment_intent
                .tax_details
                .clone()
                .and_then(|tax| tax.default.map(|a| a.order_tax_amount))
        });

        payment_attempt
            .net_amount
            .set_order_tax_amount(order_tax_amount);

        payment_attempt.connector_mandate_detail = Some(
            DieselConnectorMandateReferenceId::foreign_from(ConnectorMandateReferenceId::new(
                None,
                None,
                None, // update_history
                None, // mandate_metadata
                Some(common_utils::generate_id_with_len(
                    consts::CONNECTOR_MANDATE_REQUEST_REFERENCE_ID_LENGTH,
                )), // connector_mandate_request_reference_id
            )),
        );

        let payment_data = PaymentData {
            flow: PhantomData,
            payment_intent,
            payment_attempt,
            currency,
            amount,
            email: request.email.clone(),
            mandate_id: mandate_id.clone(),
            mandate_connector,
            setup_mandate,
            customer_acceptance,
            token,
            address: unified_address,
            token_data,
            confirm: request.confirm,
            payment_method_data: payment_method_data_after_card_bin_call.map(Into::into),
            payment_method_token: None,
            payment_method_info,
            force_sync: None,
            all_keys_required: None,
            refunds: vec![],
            disputes: vec![],
            attempts: None,
            sessions_token: vec![],
            card_cvc: request.card_cvc.clone(),
            creds_identifier,
            pm_token: None,
            connector_customer_id: None,
            recurring_mandate_payment_data,
            ephemeral_key: None,
            multiple_capture_data: None,
            redirect_response: None,
            surcharge_details: None,
            frm_message: None,
            payment_link_data: None,
            incremental_authorization_details: None,
            authorizations: vec![],
            authentication: None,
            recurring_details,
            poll_config: None,
            tax_data: None,
            session_id: None,
            service_details: request.ctp_service_details.clone(),
            card_testing_guard_data: None,
            vault_operation: None,
            threeds_method_comp_ind: None,
            whole_connector_response: None,
        };

        let get_trackers_response = operations::GetTrackerResponse {
            operation: Box::new(self),
            customer_details: Some(customer_details),
            payment_data,
            business_profile,
            mandate_type,
        };

        Ok(get_trackers_response)
    }

    async fn validate_request_with_state(
        &self,
        state: &SessionState,
        request: &api::PaymentsRequest,
        payment_data: &mut PaymentData<F>,
        business_profile: &domain::Profile,
    ) -> RouterResult<()> {
        let payment_method_data: Option<&api_models::payments::PaymentMethodData> = request
            .payment_method_data
            .as_ref()
            .and_then(|request_payment_method_data| {
                request_payment_method_data.payment_method_data.as_ref()
            });

        let customer_id = &payment_data.payment_intent.customer_id;

        match payment_method_data {
            Some(api_models::payments::PaymentMethodData::Card(_card)) => {
                payment_data.card_testing_guard_data =
                    card_testing_guard_utils::validate_card_testing_guard_checks(
                        state,
                        request,
                        payment_method_data,
                        customer_id,
                        business_profile,
                    )
                    .await?;
                Ok(())
            }
            _ => Ok(()),
        }
    }
}

#[async_trait]
impl<F: Clone + Send + Sync> Domain<F, api::PaymentsRequest, PaymentData<F>> for PaymentConfirm {
    #[instrument(skip_all)]
    async fn get_or_create_customer_details<'a>(
        &'a self,
        state: &SessionState,
        payment_data: &mut PaymentData<F>,
        request: Option<CustomerDetails>,
        key_store: &domain::MerchantKeyStore,
        storage_scheme: common_enums::enums::MerchantStorageScheme,
    ) -> CustomResult<
        (PaymentConfirmOperation<'a, F>, Option<domain::Customer>),
        errors::StorageError,
    > {
        helpers::create_customer_if_not_exist(
            state,
            Box::new(self),
            payment_data,
            request,
            &key_store.merchant_id,
            key_store,
            storage_scheme,
        )
        .await
    }

    #[instrument(skip_all)]
    async fn make_pm_data<'a>(
        &'a self,
        state: &'a SessionState,
        payment_data: &mut PaymentData<F>,
        storage_scheme: storage_enums::MerchantStorageScheme,
        key_store: &domain::MerchantKeyStore,
        customer: &Option<domain::Customer>,
        business_profile: &domain::Profile,
        should_retry_with_pan: bool,
    ) -> RouterResult<(
        PaymentConfirmOperation<'a, F>,
        Option<domain::PaymentMethodData>,
        Option<String>,
    )> {
        let (op, payment_method_data, pm_id) = Box::pin(helpers::make_pm_data(
            Box::new(self),
            state,
            payment_data,
            key_store,
            customer,
            storage_scheme,
            business_profile,
            should_retry_with_pan,
        ))
        .await?;
        utils::when(payment_method_data.is_none(), || {
            Err(errors::ApiErrorResponse::PaymentMethodNotFound)
        })?;

        Ok((op, payment_method_data, pm_id))
    }

    #[instrument(skip_all)]
    async fn add_task_to_process_tracker<'a>(
        &'a self,
        state: &'a SessionState,
        payment_attempt: &storage::PaymentAttempt,
        requeue: bool,
        schedule_time: Option<time::PrimitiveDateTime>,
    ) -> CustomResult<(), errors::ApiErrorResponse> {
        // This spawns this futures in a background thread, the exception inside this future won't affect
        // the current thread and the lifecycle of spawn thread is not handled by runtime.
        // So when server shutdown won't wait for this thread's completion.
        let m_payment_attempt = payment_attempt.clone();
        let m_state = state.clone();
        let m_self = *self;
        tokio::spawn(
            async move {
                helpers::add_domain_task_to_pt(
                    &m_self,
                    &m_state,
                    &m_payment_attempt,
                    requeue,
                    schedule_time,
                )
                .await
            }
            .in_current_span(),
        );

        Ok(())
    }

    async fn get_connector<'a>(
        &'a self,
        _merchant_context: &domain::MerchantContext,
        state: &SessionState,
        request: &api::PaymentsRequest,
        _payment_intent: &storage::PaymentIntent,
    ) -> CustomResult<api::ConnectorChoice, errors::ApiErrorResponse> {
        // Use a new connector in the confirm call or use the same one which was passed when
        // creating the payment or if none is passed then use the routing algorithm
        helpers::get_connector_default(state, request.routing.clone()).await
    }

    #[instrument(skip_all)]
    async fn populate_payment_data<'a>(
        &'a self,
        state: &SessionState,
        payment_data: &mut PaymentData<F>,
        _merchant_context: &domain::MerchantContext,
        business_profile: &domain::Profile,
        connector_data: &api::ConnectorData,
    ) -> CustomResult<(), errors::ApiErrorResponse> {
        populate_surcharge_details(state, payment_data).await?;
        payment_data.payment_attempt.request_extended_authorization = payment_data
            .payment_intent
            .get_request_extended_authorization_bool_if_connector_supports(
                connector_data.connector_name,
                business_profile.always_request_extended_authorization,
                payment_data.payment_attempt.payment_method,
                payment_data.payment_attempt.payment_method_type,
            );
        payment_data.payment_intent.enable_overcapture = payment_data
            .payment_intent
            .get_enable_overcapture_bool_if_connector_supports(
                connector_data.connector_name,
                business_profile.always_enable_overcapture,
                &payment_data.payment_attempt.capture_method,
            );
        Ok(())
    }

    #[allow(clippy::too_many_arguments)]
    async fn call_external_three_ds_authentication_if_eligible<'a>(
        &'a self,
        state: &SessionState,
        payment_data: &mut PaymentData<F>,
        should_continue_confirm_transaction: &mut bool,
        connector_call_type: &ConnectorCallType,
        business_profile: &domain::Profile,
        key_store: &domain::MerchantKeyStore,
        mandate_type: Option<api_models::payments::MandateTransactionType>,
    ) -> CustomResult<(), errors::ApiErrorResponse> {
        let external_authentication_flow =
            helpers::get_payment_external_authentication_flow_during_confirm(
                state,
                key_store,
                business_profile,
                payment_data,
                connector_call_type,
                mandate_type,
            )
            .await?;
        payment_data.authentication = match external_authentication_flow {
            Some(helpers::PaymentExternalAuthenticationFlow::PreAuthenticationFlow {
                acquirer_details,
                card,
                token,
            }) => {
                let authentication_store = Box::pin(authentication::perform_pre_authentication(
                    state,
                    key_store,
                    *card,
                    token,
                    business_profile,
                    acquirer_details,
                    payment_data.payment_attempt.payment_id.clone(),
                    payment_data.payment_attempt.organization_id.clone(),
                    payment_data.payment_intent.force_3ds_challenge,
                    payment_data.payment_intent.psd2_sca_exemption_type,
                ))
                .await?;
                if authentication_store
                    .authentication
                    .is_separate_authn_required()
                    || authentication_store
                        .authentication
                        .authentication_status
                        .is_failed()
                {
                    *should_continue_confirm_transaction = false;
                    let default_poll_config = types::PollConfig::default();
                    let default_config_str = default_poll_config
                        .encode_to_string_of_json()
                        .change_context(errors::ApiErrorResponse::InternalServerError)
                        .attach_printable("Error while stringifying default poll config")?;

                    // raise error if authentication_connector is not present since it should we be present in the current flow
                    let authentication_connector = authentication_store
                        .authentication
                        .authentication_connector
                        .clone()
                        .ok_or(errors::ApiErrorResponse::InternalServerError)
                        .attach_printable(
                            "authentication_connector not present in authentication record",
                        )?;

                    let poll_config = state
                        .store
                        .find_config_by_key_unwrap_or(
                            &types::PollConfig::get_poll_config_key(authentication_connector),
                            Some(default_config_str),
                        )
                        .await
                        .change_context(errors::ApiErrorResponse::InternalServerError)
                        .attach_printable("The poll config was not found in the DB")?;
                    let poll_config: types::PollConfig = poll_config
                        .config
                        .parse_struct("PollConfig")
                        .change_context(errors::ApiErrorResponse::InternalServerError)
                        .attach_printable("Error while parsing PollConfig")?;
                    payment_data.poll_config = Some(poll_config)
                }
                Some(authentication_store)
            }
            Some(helpers::PaymentExternalAuthenticationFlow::PostAuthenticationFlow {
                authentication_id,
            }) => {
                let authentication_store = Box::pin(authentication::perform_post_authentication(
                    state,
                    key_store,
                    business_profile.clone(),
                    authentication_id.clone(),
                    &payment_data.payment_intent.payment_id,
                ))
                .await?;
                //If authentication is not successful, skip the payment connector flows and mark the payment as failure
                if authentication_store.authentication.authentication_status
                    != api_models::enums::AuthenticationStatus::Success
                {
                    *should_continue_confirm_transaction = false;
                }
                Some(authentication_store)
            }
            None => None,
        };
        Ok(())
    }

    async fn apply_three_ds_authentication_strategy<'a>(
        &'a self,
        state: &SessionState,
        payment_data: &mut PaymentData<F>,
        business_profile: &domain::Profile,
    ) -> CustomResult<(), errors::ApiErrorResponse> {
        // If the business profile has a three_ds_decision_rule_algorithm, we will use it to determine the 3DS strategy (authentication_type, exemption_type and force_three_ds_challenge)
        if let Some(three_ds_decision_rule) =
            business_profile.three_ds_decision_rule_algorithm.clone()
        {
            // Parse the three_ds_decision_rule to get the algorithm_id
            let algorithm_id = three_ds_decision_rule
                .parse_value::<api::routing::RoutingAlgorithmRef>("RoutingAlgorithmRef")
                .change_context(errors::ApiErrorResponse::InternalServerError)
                .attach_printable("Could not decode profile routing algorithm ref")?
                .algorithm_id
                .ok_or(errors::ApiErrorResponse::InternalServerError)
                .attach_printable("No algorithm_id found in three_ds_decision_rule_algorithm")?;
            // get additional card info from payment data
            let additional_card_info = payment_data
                .payment_attempt
                .payment_method_data
                .as_ref()
                .map(|payment_method_data| {
                    payment_method_data
                        .clone()
                        .parse_value::<api_models::payments::AdditionalPaymentData>(
                            "additional_payment_method_data",
                        )
                })
                .transpose()
                .change_context(errors::ApiErrorResponse::InternalServerError)
                .attach_printable("unable to parse value into additional_payment_method_data")?
                .and_then(|additional_payment_method_data| {
                    additional_payment_method_data.get_additional_card_info()
                });
            // get acquirer details from business profile based on card network
            let acquirer_config = additional_card_info.as_ref().and_then(|card_info| {
                card_info
                    .card_network
                    .clone()
                    .and_then(|network| business_profile.get_acquirer_details_from_network(network))
            });
            let country = business_profile
                .merchant_country_code
                .as_ref()
                .map(|country_code| {
                    country_code.validate_and_get_country_from_merchant_country_code()
                })
                .transpose()
                .change_context(errors::ApiErrorResponse::InternalServerError)
                .attach_printable("Error while parsing country from merchant country code")?;
            // get three_ds_decision_rule_output using algorithm_id and payment data
            let decision = three_ds_decision_rule::get_three_ds_decision_rule_output(
                state,
                &business_profile.merchant_id,
                api_models::three_ds_decision_rule::ThreeDsDecisionRuleExecuteRequest {
                    routing_id: algorithm_id,
                    payment: api_models::three_ds_decision_rule::PaymentData {
                        amount: payment_data.payment_intent.amount,
                        currency: payment_data
                            .payment_intent
                            .currency
                            .ok_or(errors::ApiErrorResponse::InternalServerError)
                            .attach_printable("currency is not set in payment intent")?,
                    },
                    payment_method: Some(
                        api_models::three_ds_decision_rule::PaymentMethodMetaData {
                            card_network: additional_card_info
                                .as_ref()
                                .and_then(|info| info.card_network.clone()),
                        },
                    ),
                    issuer: Some(api_models::three_ds_decision_rule::IssuerData {
                        name: additional_card_info
                            .as_ref()
                            .and_then(|info| info.card_issuer.clone()),
                        country: additional_card_info
                            .as_ref()
                            .map(|info| info.card_issuing_country.clone().parse_enum("Country"))
                            .transpose()
                            .change_context(errors::ApiErrorResponse::InternalServerError)
                            .attach_printable(
                                "Error while getting country enum from issuer country",
                            )?,
                    }),
                    customer_device: None,
                    acquirer: acquirer_config.as_ref().map(|acquirer| {
                        api_models::three_ds_decision_rule::AcquirerData {
                            country,
                            fraud_rate: Some(acquirer.acquirer_fraud_rate),
                        }
                    }),
                },
            )
            .await?;
            logger::info!("Three DS Decision Rule Output: {:?}", decision);
            // We should update authentication_type from the Three DS Decision if it is not already set
            if payment_data.payment_attempt.authentication_type.is_none() {
                payment_data.payment_attempt.authentication_type =
                    Some(common_enums::AuthenticationType::foreign_from(decision));
            }
            // We should update psd2_sca_exemption_type from the Three DS Decision
            payment_data.payment_intent.psd2_sca_exemption_type = decision.foreign_into();
            // We should update force_3ds_challenge from the Three DS Decision
            payment_data.payment_intent.force_3ds_challenge =
                decision.should_force_3ds_challenge().then_some(true);
        }
        Ok(())
    }

    #[allow(clippy::too_many_arguments)]
    async fn call_unified_authentication_service_if_eligible<'a>(
        &'a self,
        state: &SessionState,
        payment_data: &mut PaymentData<F>,
        should_continue_confirm_transaction: &mut bool,
        connector_call_type: &ConnectorCallType,
        business_profile: &domain::Profile,
        key_store: &domain::MerchantKeyStore,
        mandate_type: Option<api_models::payments::MandateTransactionType>,
    ) -> CustomResult<(), errors::ApiErrorResponse> {
        let unified_authentication_service_flow =
            helpers::decide_action_for_unified_authentication_service(
                state,
                key_store,
                business_profile,
                payment_data,
                connector_call_type,
                mandate_type,
            )
            .await?;
        println!("$$$${:?}", unified_authentication_service_flow.clone());
        if let Some(unified_authentication_service_flow) = unified_authentication_service_flow {
            match unified_authentication_service_flow {
                helpers::UnifiedAuthenticationServiceFlow::ClickToPayInitiate => {
                    let authentication_product_ids = business_profile
                    .authentication_product_ids
                    .clone()
                    .ok_or(errors::ApiErrorResponse::PreconditionFailed {
                        message: "authentication_product_ids is not configured in business profile"
                            .to_string(),
                    })?;
                    let click_to_pay_mca_id = authentication_product_ids
                    .get_click_to_pay_connector_account_id()
                    .change_context(errors::ApiErrorResponse::MissingRequiredField {
                        field_name: "authentication_product_ids",
                    })?;
                    let key_manager_state = &(state).into();
                    let merchant_id = &business_profile.merchant_id;
                    let connector_mca = state
                        .store
                        .find_by_merchant_connector_account_merchant_id_merchant_connector_id(
                            key_manager_state,
                            merchant_id,
                            &click_to_pay_mca_id,
                            key_store,
                        )
                        .await
                        .to_not_found_response(
                            errors::ApiErrorResponse::MerchantConnectorAccountNotFound {
                                id: click_to_pay_mca_id.get_string_repr().to_string(),
                            },
                        )?;
                        let authentication_id =
                            common_utils::id_type::AuthenticationId::generate_authentication_id(consts::AUTHENTICATION_ID_PREFIX);
                        let payment_method = payment_data.payment_attempt.payment_method.ok_or(
                            errors::ApiErrorResponse::MissingRequiredField {
                                field_name: "payment_method",
                            },
                        )?;
                        ClickToPay::pre_authentication(
                            state,
                            &payment_data.payment_attempt.merchant_id,
                            Some(&payment_data.payment_intent.payment_id),
                            payment_data.payment_method_data.as_ref(),
                            &helpers::MerchantConnectorAccountType::DbVal(Box::new(connector_mca.clone())),
                            &connector_mca.connector_name,
                            &authentication_id,
                            payment_method,
                            payment_data.payment_intent.amount,
                            payment_data.payment_intent.currency,
                            payment_data.service_details.clone(),
                            None,
                            None,
                            None,
                            None
                        )
                        .await?;

                        payment_data.payment_attempt.authentication_id = Some(authentication_id.clone());
                        let response = ClickToPay::post_authentication(
                            state,
                            business_profile,
                            Some(&payment_data.payment_intent.payment_id),
                            &helpers::MerchantConnectorAccountType::DbVal(Box::new(connector_mca.clone())),
                            &connector_mca.connector_name,
                            &authentication_id,
                            payment_method,
                            &payment_data.payment_intent.merchant_id,
                            None
                        )
                        .await?;
                        let (network_token, authentication_status) = match response.response.clone() {
                            Ok(unified_authentication_service::UasAuthenticationResponseData::PostAuthentication {
                                authentication_details,
                            }) => {
                                let token_details = authentication_details.token_details.ok_or(errors::ApiErrorResponse::InternalServerError)
                                    .attach_printable("Missing authentication_details.token_details")?;
                                (Some(
                                    hyperswitch_domain_models::payment_method_data::NetworkTokenData {
                                        token_number: token_details.payment_token,
                                        token_exp_month: token_details
                                            .token_expiration_month,
                                        token_exp_year: token_details
                                            .token_expiration_year,
                                        token_cryptogram: authentication_details
                                            .dynamic_data_details
                                            .and_then(|data| data.dynamic_data_value),
                                        card_issuer: None,
                                        card_network: None,
                                        card_type: None,
                                        card_issuing_country: None,
                                        bank_code: None,
                                        nick_name: None,
                                        eci: authentication_details.eci,
                                    }),common_enums::AuthenticationStatus::Success)
                            },

                            Ok(unified_authentication_service::UasAuthenticationResponseData::PreAuthentication { .. })
                            | Ok(unified_authentication_service::UasAuthenticationResponseData::Confirmation {})
                            | Ok(unified_authentication_service::UasAuthenticationResponseData::Authentication { .. }) => Err(errors::ApiErrorResponse::InternalServerError).attach_printable("unexpected response received from unified authentication service")?,
                            Err(_) => (None, common_enums::AuthenticationStatus::Failed)
                        };
                        payment_data.payment_attempt.payment_method =
                            Some(common_enums::PaymentMethod::Card);

                        payment_data.payment_method_data = network_token
                            .clone()
                            .map(domain::PaymentMethodData::NetworkToken);

                        let authentication = uas_utils::create_new_authentication(
                            state,
                            payment_data.payment_attempt.merchant_id.clone(),
                            Some(connector_mca.connector_name.to_string()),
                            business_profile.get_id().clone(),
                            Some(payment_data.payment_intent.get_id().clone()),
                            Some(click_to_pay_mca_id.to_owned()),
                            &authentication_id,
                            payment_data.service_details.clone(),
                            authentication_status,
                            network_token.clone(),
                            payment_data.payment_attempt.organization_id.clone(),
                            payment_data.payment_intent.force_3ds_challenge,
                            payment_data.payment_intent.psd2_sca_exemption_type,
                            None,
                            None,
                            None,
                            None,
                            None,
                            None,
                            None,
                            None
                        )
                        .await?;
                        let authentication_store = hyperswitch_domain_models::router_request_types::authentication::AuthenticationStore {
                            cavv: network_token.and_then(|token| token.token_cryptogram),
                            authentication
                        };
                        payment_data.authentication = Some(authentication_store);
                },
                helpers::UnifiedAuthenticationServiceFlow::ExternalAuthenticationInitiate {
                    acquirer_details,
                    token,
                    ..
                } => {
                    let (authentication_connector, three_ds_connector_account) =
                    authentication::utils::get_authentication_connector_data(state, key_store, business_profile, None).await?;
                let authentication_connector_name = authentication_connector.to_string();
                println!("324343243{:?}",acquirer_details.clone());
                let authentication_id =
                common_utils::id_type::AuthenticationId::generate_authentication_id(consts::AUTHENTICATION_ID_PREFIX);
                let (acquirer_bin, acquirer_merchant_id, acquirer_country_code) = if let Some(details) = &acquirer_details {
                    (
                        Some(details.acquirer_bin.clone()),
                        Some(details.acquirer_merchant_id.clone()),
                        details.acquirer_country_code.clone(),
                    )
                } else {
                    (None, None, None)
                };
                
                let authentication = uas_utils::create_new_authentication(
                    state,
                    business_profile.merchant_id.clone(),
                    Some(authentication_connector_name.clone()),
                    business_profile.get_id().to_owned(),
                    Some(payment_data.payment_intent.payment_id.clone()),
                    Some(three_ds_connector_account
                        .get_mca_id()
                        .ok_or(errors::ApiErrorResponse::InternalServerError)
                        .attach_printable("Error while finding mca_id from merchant_connector_account")?),
                    &authentication_id,
                    payment_data.service_details.clone(),
                    common_enums::AuthenticationStatus::Started,
                    None,
                    payment_data.payment_attempt.organization_id.clone(),
                    payment_data.payment_intent.force_3ds_challenge,
                    payment_data.payment_intent.psd2_sca_exemption_type,
<<<<<<< HEAD
                )
                .await?;
                let acquirer_configs = authentication
                    .profile_acquirer_id
                    .clone()
                    .and_then(|acquirer_id| {
                        business_profile
                            .acquirer_config_map.as_ref()
                            .and_then(|acquirer_config_map| acquirer_config_map.0.get(&acquirer_id).cloned())
                    });
                let metadata: Option<ThreeDsMetaData> = three_ds_connector_account
                    .get_metadata()
                    .map(|metadata| {
                        metadata.expose().parse_value("ThreeDsMetaData").inspect_err(|err| {
                        router_env::logger::warn!(parsing_error=?err,"Error while parsing ThreeDsMetaData");
                    })
                    })
                    .transpose()
                    .change_context(errors::ApiErrorResponse::InternalServerError)?;
            let merchant_country_code = authentication.acquirer_country_code.clone();
            let merchant_id= business_profile.merchant_id.clone();
            let authentication_id= authentication.authentication_id.clone();
            let notification_url = match authentication_connector {
                common_enums::AuthenticationConnectors::Juspaythreedsserver => {
                    Some(url::Url::parse(&format!(
                        "{base_url}/authentication/{merchant_id}/{authentication_id}/sync",
                        base_url = state.base_url,
                        merchant_id = merchant_id.get_string_repr(),
                        authentication_id = authentication_id.get_string_repr()
                    )))
                    .transpose()
                    .change_context(errors::ApiErrorResponse::InternalServerError)
                    .attach_printable("Failed to parse notification url")?
                }
                _ => authentication
                    .return_url
                    .as_ref()
                    .map(|url| url::Url::parse(url))
                    .transpose()
                    .change_context(errors::ApiErrorResponse::InternalServerError)
                    .attach_printable("Failed to parse return url")?,
            };
=======
                    Some(token),
                    acquirer_bin,
                    acquirer_merchant_id,
                    acquirer_country_code,
                    None,
                    None,
                    None,
                    None,
                )
                .await?;
            let acquirer_configs = authentication
                .profile_acquirer_id
                .clone()
                .and_then(|acquirer_id| {
                    business_profile
                        .acquirer_config_map.as_ref()
                        .and_then(|acquirer_config_map| acquirer_config_map.0.get(&acquirer_id).cloned())
                });
            let metadata: Option<ThreeDsMetaData> = three_ds_connector_account
                .get_metadata()
                .map(|metadata| {
                    metadata.expose().parse_value("ThreeDsMetaData").inspect_err(|err| {
                    router_env::logger::warn!(parsing_error=?err,"Error while parsing ThreeDsMetaData");
                })
                })
                .transpose()
                .change_context(errors::ApiErrorResponse::InternalServerError)?;
            let merchant_country_code = authentication.acquirer_country_code.clone();
            let return_url = helpers::create_authorize_url(
                &state.base_url,
                &payment_data.payment_attempt.clone(),
                payment_data.payment_attempt.connector.as_ref().get_required_value("connector")?,
            );

            let notification_url = Some(url::Url::parse(&return_url))
                .transpose()
                .change_context(errors::ApiErrorResponse::InternalServerError)
                .attach_printable("Failed to parse webhook url")?;
>>>>>>> d35a447f

            let merchant_details = Some(unified_authentication_service::MerchantDetails {
                merchant_id: Some(authentication.merchant_id.get_string_repr().to_string()),
                merchant_name: acquirer_configs.clone().map(|detail| detail.merchant_name.clone()).or(metadata.clone().and_then(|metadata| metadata.merchant_name)),
                merchant_category_code: business_profile.merchant_category_code.or(metadata.clone().and_then(|metadata| metadata.merchant_category_code)),
                endpoint_prefix: metadata.clone().map(|metadata| metadata.endpoint_prefix),
                three_ds_requestor_url: business_profile.authentication_connector_details.clone().map(|details| details.three_ds_requestor_url),
                three_ds_requestor_id: metadata.clone().and_then(|metadata| metadata.three_ds_requestor_id),
                three_ds_requestor_name: metadata.clone().and_then(|metadata| metadata.three_ds_requestor_name),
                merchant_country_code: merchant_country_code.map(common_types::payments::MerchantCountryCode::new),
                notification_url,
            });
<<<<<<< HEAD

            let domain_address  = payment_data.address.get_payment_billing();


=======
            println!("333333{:?}",merchant_details.clone());
            let domain_address  = payment_data.address.get_payment_billing();

>>>>>>> d35a447f
            let pre_auth_response = uas_utils::types::ExternalAuthentication::pre_authentication(
                        state,
                        &payment_data.payment_attempt.merchant_id,
                        Some(&payment_data.payment_intent.payment_id),
                        payment_data.payment_method_data.as_ref(),
                        &three_ds_connector_account,
                        &authentication_connector_name,
                        &authentication.authentication_id,
                        payment_data.payment_attempt.payment_method.ok_or(
                            errors::ApiErrorResponse::InternalServerError
                        ).attach_printable("payment_method not found in payment_attempt")?,
                        payment_data.payment_intent.amount,
                        payment_data.payment_intent.currency,
                        payment_data.service_details.clone(),
                        merchant_details.as_ref(),
                        domain_address,
                        authentication.acquirer_bin.clone(),
                        authentication.acquirer_merchant_id.clone(),
                    )
                    .await?;
<<<<<<< HEAD
=======
                dbg!(pre_auth_response.clone());
>>>>>>> d35a447f
                let updated_authentication = uas_utils::utils::external_authentication_update_trackers(
                    state,
                    pre_auth_response,
                    authentication.clone(),
                    acquirer_details,
                    key_store,
                    None,
                    None,
                    None,
                    None,
                ).await?;
                let authentication_store = hyperswitch_domain_models::router_request_types::authentication::AuthenticationStore {
                    cavv: None, // since in case of pre_authentication cavv is not present
                    authentication
                };
                payment_data.authentication = Some(authentication_store.clone());

                if updated_authentication.is_separate_authn_required()
                    || updated_authentication.authentication_status.is_failed()
                {
                    *should_continue_confirm_transaction = false;
                    let default_poll_config = types::PollConfig::default();
                    let default_config_str = default_poll_config
                        .encode_to_string_of_json()
                        .change_context(errors::ApiErrorResponse::InternalServerError)
                        .attach_printable("Error while stringifying default poll config")?;

                    // raise error if authentication_connector is not present since it should we be present in the current flow
                    let authentication_connector = updated_authentication.authentication_connector
                    .ok_or(errors::ApiErrorResponse::InternalServerError)
                    .attach_printable("authentication_connector not found in updated_authentication")?;

                    let poll_config = state
                        .store
                        .find_config_by_key_unwrap_or(
                            &types::PollConfig::get_poll_config_key(
                                authentication_connector.clone(),
                            ),
                            Some(default_config_str),
                        )
                        .await
                        .change_context(errors::ApiErrorResponse::InternalServerError)
                        .attach_printable("The poll config was not found in the DB")?;
                    let poll_config: types::PollConfig = poll_config
                        .config
                        .parse_struct("PollConfig")
                        .change_context(errors::ApiErrorResponse::InternalServerError)
                        .attach_printable("Error while parsing PollConfig")?;
                    payment_data.poll_config = Some(poll_config)
                }
                },
                helpers::UnifiedAuthenticationServiceFlow::ExternalAuthenticationPostAuthenticate {authentication_id} => {
                    let (authentication_connector, three_ds_connector_account) =
                    authentication::utils::get_authentication_connector_data(state, key_store, business_profile, None).await?;
                let is_pull_mechanism_enabled =
                    utils::check_if_pull_mechanism_for_external_3ds_enabled_from_connector_metadata(
                        three_ds_connector_account
                            .get_metadata()
                            .map(|metadata| metadata.expose()),
                    );
                let authentication = state
                    .store
                    .find_authentication_by_merchant_id_authentication_id(
                        &business_profile.merchant_id,
                        &authentication_id,
                    )
                    .await
                    .to_not_found_response(errors::ApiErrorResponse::InternalServerError)
                    .attach_printable_lazy(|| format!("Error while fetching authentication record with authentication_id {}", authentication_id.get_string_repr()))?;
                let updated_authentication = if !authentication.authentication_status.is_terminal_status() && is_pull_mechanism_enabled {
                    let post_auth_response = uas_utils::types::ExternalAuthentication::post_authentication(
                        state,
                        business_profile,
                        Some(&payment_data.payment_intent.payment_id),
                        &three_ds_connector_account,
                        &authentication_connector.to_string(),
                        &authentication.authentication_id,
                        payment_data.payment_attempt.payment_method.ok_or(
                            errors::ApiErrorResponse::InternalServerError
                        ).attach_printable("payment_method not found in payment_attempt")?,
                        &payment_data.payment_intent.merchant_id,
                        Some(&authentication),
                    ).await?;
                    uas_utils::utils::external_authentication_update_trackers(
                        state,
                        post_auth_response,
                        authentication,
                        None,
                        key_store,
                        None,
                        None,
                        None,
                        None,
                    ).await?
                } else {
                    authentication
                };

                let tokenized_data = crate::core::payment_methods::vault::get_tokenized_data(state, authentication_id.get_string_repr(), false, key_store.key.get_inner()).await?;

                let authentication_store = hyperswitch_domain_models::router_request_types::authentication::AuthenticationStore {
                    cavv: Some(masking::Secret::new(tokenized_data.value1)),
                    authentication: updated_authentication
                };

                payment_data.authentication = Some(authentication_store.clone());
                //If authentication is not successful, skip the payment connector flows and mark the payment as failure
                if authentication_store.authentication.authentication_status
                    != api_models::enums::AuthenticationStatus::Success
                {
                    *should_continue_confirm_transaction = false;
                }
            },
                }
        }

        Ok(())
    }

    #[instrument(skip_all)]
    async fn guard_payment_against_blocklist<'a>(
        &'a self,
        state: &SessionState,
        merchant_context: &domain::MerchantContext,
        payment_data: &mut PaymentData<F>,
    ) -> CustomResult<bool, errors::ApiErrorResponse> {
        blocklist_utils::validate_data_for_blocklist(state, merchant_context, payment_data).await
    }

    #[instrument(skip_all)]
    async fn store_extended_card_info_temporarily<'a>(
        &'a self,
        state: &SessionState,
        payment_id: &common_utils::id_type::PaymentId,
        business_profile: &domain::Profile,
        payment_method_data: Option<&domain::PaymentMethodData>,
    ) -> CustomResult<(), errors::ApiErrorResponse> {
        if let (Some(true), Some(domain::PaymentMethodData::Card(card)), Some(merchant_config)) = (
            business_profile.is_extended_card_info_enabled,
            payment_method_data,
            business_profile.extended_card_info_config.clone(),
        ) {
            let merchant_config = merchant_config
                    .expose()
                    .parse_value::<ExtendedCardInfoConfig>("ExtendedCardInfoConfig")
                    .map_err(|err| logger::error!(parse_err=?err,"Error while parsing ExtendedCardInfoConfig"));

            let card_data = ExtendedCardInfo::from(card.clone())
                    .encode_to_vec()
                    .map_err(|err| logger::error!(encode_err=?err,"Error while encoding ExtendedCardInfo to vec"));

            let (Ok(merchant_config), Ok(card_data)) = (merchant_config, card_data) else {
                return Ok(());
            };

            let encrypted_payload =
                    services::encrypt_jwe(&card_data, merchant_config.public_key.peek(), services::EncryptionAlgorithm::A256GCM, None)
                        .await
                        .map_err(|err| {
                            logger::error!(jwe_encryption_err=?err,"Error while JWE encrypting extended card info")
                        });

            let Ok(encrypted_payload) = encrypted_payload else {
                return Ok(());
            };

            let redis_conn = state
                .store
                .get_redis_conn()
                .change_context(errors::ApiErrorResponse::InternalServerError)
                .attach_printable("Failed to get redis connection")?;

            let key = helpers::get_redis_key_for_extended_card_info(
                &business_profile.merchant_id,
                payment_id,
            );

            redis_conn
                .set_key_with_expiry(
                    &key.into(),
                    encrypted_payload.clone(),
                    (*merchant_config.ttl_in_secs).into(),
                )
                .await
                .change_context(errors::ApiErrorResponse::InternalServerError)
                .attach_printable("Failed to add extended card info in redis")?;

            logger::info!("Extended card info added to redis");
        }

        Ok(())
    }
}

#[cfg(feature = "v2")]
#[async_trait]
impl<F: Clone + Sync> UpdateTracker<F, PaymentData<F>, api::PaymentsRequest> for PaymentConfirm {
    #[instrument(skip_all)]
    async fn update_trackers<'b>(
        &'b self,
        _state: &'b SessionState,
        _req_state: ReqState,
        mut _payment_data: PaymentData<F>,
        _customer: Option<domain::Customer>,
        _storage_scheme: storage_enums::MerchantStorageScheme,
        _updated_customer: Option<storage::CustomerUpdate>,
        _key_store: &domain::MerchantKeyStore,
        _frm_suggestion: Option<FrmSuggestion>,
        _header_payload: hyperswitch_domain_models::payments::HeaderPayload,
    ) -> RouterResult<(
        BoxedOperation<'b, F, api::PaymentsRequest, PaymentData<F>>,
        PaymentData<F>,
    )>
    where
        F: 'b + Send,
    {
        todo!()
    }
}

#[cfg(feature = "v1")]
#[async_trait]
impl<F: Clone + Sync> UpdateTracker<F, PaymentData<F>, api::PaymentsRequest> for PaymentConfirm {
    #[instrument(skip_all)]
    async fn update_trackers<'b>(
        &'b self,
        state: &'b SessionState,
        req_state: ReqState,
        mut payment_data: PaymentData<F>,
        customer: Option<domain::Customer>,
        storage_scheme: storage_enums::MerchantStorageScheme,
        updated_customer: Option<storage::CustomerUpdate>,
        key_store: &domain::MerchantKeyStore,
        frm_suggestion: Option<FrmSuggestion>,
        header_payload: hyperswitch_domain_models::payments::HeaderPayload,
    ) -> RouterResult<(
        BoxedOperation<'b, F, api::PaymentsRequest, PaymentData<F>>,
        PaymentData<F>,
    )>
    where
        F: 'b + Send,
    {
        let payment_method = payment_data.payment_attempt.payment_method;
        let browser_info = payment_data.payment_attempt.browser_info.clone();
        let frm_message = payment_data.frm_message.clone();
        let capture_method = payment_data.payment_attempt.capture_method;

        let default_status_result = (
            storage_enums::IntentStatus::Processing,
            storage_enums::AttemptStatus::Pending,
            (None, None),
        );
        let status_handler_for_frm_results = |frm_suggestion: FrmSuggestion| match frm_suggestion {
            FrmSuggestion::FrmCancelTransaction => (
                storage_enums::IntentStatus::Failed,
                storage_enums::AttemptStatus::Failure,
                frm_message.map_or((None, None), |fraud_check| {
                    (
                        Some(Some(fraud_check.frm_status.to_string())),
                        Some(fraud_check.frm_reason.map(|reason| reason.to_string())),
                    )
                }),
            ),
            FrmSuggestion::FrmManualReview => (
                storage_enums::IntentStatus::RequiresMerchantAction,
                storage_enums::AttemptStatus::Unresolved,
                (None, None),
            ),
            FrmSuggestion::FrmAuthorizeTransaction => (
                storage_enums::IntentStatus::RequiresCapture,
                storage_enums::AttemptStatus::Authorized,
                (None, None),
            ),
        };

        let status_handler_for_authentication_results =
            |authentication: &storage::Authentication| {
                if authentication.authentication_status.is_failed() {
                    (
                        storage_enums::IntentStatus::Failed,
                        storage_enums::AttemptStatus::Failure,
                        (
                            Some(Some("EXTERNAL_AUTHENTICATION_FAILURE".to_string())),
                            Some(Some("external authentication failure".to_string())),
                        ),
                    )
                } else if authentication.is_separate_authn_required() {
                    (
                        storage_enums::IntentStatus::RequiresCustomerAction,
                        storage_enums::AttemptStatus::AuthenticationPending,
                        (None, None),
                    )
                } else {
                    default_status_result.clone()
                }
            };

        let (intent_status, attempt_status, (error_code, error_message)) =
            match (frm_suggestion, payment_data.authentication.as_ref()) {
                (Some(frm_suggestion), _) => status_handler_for_frm_results(frm_suggestion),
                (_, Some(authentication_details)) => status_handler_for_authentication_results(
                    &authentication_details.authentication,
                ),
                _ => default_status_result,
            };

        let connector = payment_data.payment_attempt.connector.clone();
        let merchant_connector_id = payment_data.payment_attempt.merchant_connector_id.clone();
        let connector_request_reference_id = payment_data
            .payment_attempt
            .connector_request_reference_id
            .clone();

        let straight_through_algorithm = payment_data
            .payment_attempt
            .straight_through_algorithm
            .clone();
        let payment_token = payment_data.token.clone();
        let payment_method_type = payment_data.payment_attempt.payment_method_type;
        let profile_id = payment_data
            .payment_intent
            .profile_id
            .as_ref()
            .get_required_value("profile_id")
            .change_context(errors::ApiErrorResponse::InternalServerError)?;

        let payment_experience = payment_data.payment_attempt.payment_experience;
        let additional_pm_data = payment_data
            .payment_method_data
            .as_ref()
            .async_map(|payment_method_data| async {
                helpers::get_additional_payment_data(payment_method_data, &*state.store, profile_id)
                    .await
            })
            .await
            .transpose()?
            .flatten();

        let encoded_additional_pm_data = additional_pm_data
            .as_ref()
            .map(Encode::encode_to_value)
            .transpose()
            .change_context(errors::ApiErrorResponse::InternalServerError)
            .attach_printable("Failed to encode additional pm data")?;

        let customer_details = payment_data.payment_intent.customer_details.clone();
        let business_sub_label = payment_data.payment_attempt.business_sub_label.clone();
        let authentication_type = payment_data.payment_attempt.authentication_type;

        let (shipping_address_id, billing_address_id, payment_method_billing_address_id) = (
            payment_data.payment_intent.shipping_address_id.clone(),
            payment_data.payment_intent.billing_address_id.clone(),
            payment_data
                .payment_attempt
                .payment_method_billing_address_id
                .clone(),
        );

        let customer_id = customer.clone().map(|c| c.customer_id);
        let return_url = payment_data.payment_intent.return_url.take();
        let setup_future_usage = payment_data.payment_intent.setup_future_usage;
        let business_label = payment_data.payment_intent.business_label.clone();
        let business_country = payment_data.payment_intent.business_country;
        let description = payment_data.payment_intent.description.take();
        let statement_descriptor_name =
            payment_data.payment_intent.statement_descriptor_name.take();
        let statement_descriptor_suffix = payment_data
            .payment_intent
            .statement_descriptor_suffix
            .take();
        let order_details = payment_data.payment_intent.order_details.clone();
        let metadata = payment_data.payment_intent.metadata.clone();
        let frm_metadata = payment_data.payment_intent.frm_metadata.clone();

        let client_source = header_payload
            .client_source
            .clone()
            .or(payment_data.payment_attempt.client_source.clone());
        let client_version = header_payload
            .client_version
            .clone()
            .or(payment_data.payment_attempt.client_version.clone());

        let m_payment_data_payment_attempt = payment_data.payment_attempt.clone();
        let m_payment_method_id =
            payment_data
                .payment_attempt
                .payment_method_id
                .clone()
                .or(payment_data
                    .payment_method_info
                    .as_ref()
                    .map(|payment_method| payment_method.payment_method_id.clone()));
        let m_browser_info = browser_info.clone();
        let m_connector = connector.clone();
        let m_capture_method = capture_method;
        let m_payment_token = payment_token.clone();
        let m_additional_pm_data = encoded_additional_pm_data
            .clone()
            .or(payment_data.payment_attempt.payment_method_data.clone());
        let m_business_sub_label = business_sub_label.clone();
        let m_straight_through_algorithm = straight_through_algorithm.clone();
        let m_error_code = error_code.clone();
        let m_error_message = error_message.clone();
        let m_fingerprint_id = payment_data.payment_attempt.fingerprint_id.clone();
        let m_db = state.clone().store;
        let surcharge_amount = payment_data
            .surcharge_details
            .as_ref()
            .map(|surcharge_details| surcharge_details.surcharge_amount);
        let tax_amount = payment_data
            .surcharge_details
            .as_ref()
            .map(|surcharge_details| surcharge_details.tax_on_surcharge_amount);

        let (
            external_three_ds_authentication_attempted,
            authentication_connector,
            authentication_id,
        ) = match payment_data.authentication.as_ref() {
            Some(authentication_store) => (
                Some(
                    authentication_store
                        .authentication
                        .is_separate_authn_required(),
                ),
                authentication_store
                    .authentication
                    .authentication_connector
                    .clone(),
                Some(
                    authentication_store
                        .authentication
                        .authentication_id
                        .clone(),
                ),
            ),
            None => (None, None, None),
        };

        let card_discovery = payment_data.get_card_discovery_for_card_payment_method();

        let payment_attempt_fut = tokio::spawn(
            async move {
                m_db.update_payment_attempt_with_attempt_id(
                    m_payment_data_payment_attempt,
                    storage::PaymentAttemptUpdate::ConfirmUpdate {
                        currency: payment_data.currency,
                        status: attempt_status,
                        payment_method,
                        authentication_type,
                        capture_method: m_capture_method,
                        browser_info: m_browser_info,
                        connector: m_connector,
                        payment_token: m_payment_token,
                        payment_method_data: m_additional_pm_data,
                        payment_method_type,
                        payment_experience,
                        business_sub_label: m_business_sub_label,
                        straight_through_algorithm: m_straight_through_algorithm,
                        error_code: m_error_code,
                        error_message: m_error_message,
                        updated_by: storage_scheme.to_string(),
                        merchant_connector_id,
                        external_three_ds_authentication_attempted,
                        authentication_connector,
                        authentication_id,
                        payment_method_billing_address_id,
                        fingerprint_id: m_fingerprint_id,
                        payment_method_id: m_payment_method_id,
                        client_source,
                        client_version,
                        customer_acceptance: payment_data.payment_attempt.customer_acceptance,
                        net_amount:
                            hyperswitch_domain_models::payments::payment_attempt::NetAmount::new(
                                payment_data.payment_attempt.net_amount.get_order_amount(),
                                payment_data.payment_intent.shipping_cost,
                                payment_data
                                    .payment_attempt
                                    .net_amount
                                    .get_order_tax_amount(),
                                surcharge_amount,
                                tax_amount,
                            ),

                        connector_mandate_detail: payment_data
                            .payment_attempt
                            .connector_mandate_detail,
                        card_discovery,
                        routing_approach: payment_data.payment_attempt.routing_approach,
                        connector_request_reference_id,
                        network_transaction_id: payment_data
                            .payment_attempt
                            .network_transaction_id
                            .clone(),
                    },
                    storage_scheme,
                )
                .map(|x| x.to_not_found_response(errors::ApiErrorResponse::PaymentNotFound))
                .await
            }
            .in_current_span(),
        );

        let billing_address = payment_data.address.get_payment_billing();
        let key_manager_state = state.into();
        let billing_details = billing_address
            .async_map(|billing_details| {
                create_encrypted_data(&key_manager_state, key_store, billing_details)
            })
            .await
            .transpose()
            .change_context(errors::ApiErrorResponse::InternalServerError)
            .attach_printable("Unable to encrypt billing details")?;

        let shipping_address = payment_data.address.get_shipping();
        let shipping_details = shipping_address
            .async_map(|shipping_details| {
                create_encrypted_data(&key_manager_state, key_store, shipping_details)
            })
            .await
            .transpose()
            .change_context(errors::ApiErrorResponse::InternalServerError)
            .attach_printable("Unable to encrypt shipping details")?;

        let m_payment_data_payment_intent = payment_data.payment_intent.clone();
        let m_customer_id = customer_id.clone();
        let m_shipping_address_id = shipping_address_id.clone();
        let m_billing_address_id = billing_address_id.clone();
        let m_return_url = return_url.clone();
        let m_business_label = business_label.clone();
        let m_description = description.clone();
        let m_statement_descriptor_name = statement_descriptor_name.clone();
        let m_statement_descriptor_suffix = statement_descriptor_suffix.clone();
        let m_order_details = order_details.clone();
        let m_metadata = metadata.clone();
        let m_frm_metadata = frm_metadata.clone();
        let m_db = state.clone().store;
        let m_storage_scheme = storage_scheme.to_string();
        let session_expiry = m_payment_data_payment_intent.session_expiry;
        let m_key_store = key_store.clone();
        let key_manager_state = state.into();
        let is_payment_processor_token_flow =
            payment_data.payment_intent.is_payment_processor_token_flow;
        let payment_intent_fut = tokio::spawn(
            async move {
                m_db.update_payment_intent(
                    &key_manager_state,
                    m_payment_data_payment_intent,
                    storage::PaymentIntentUpdate::Update(Box::new(PaymentIntentUpdateFields {
                        amount: payment_data.payment_intent.amount,
                        currency: payment_data.currency,
                        setup_future_usage,
                        status: intent_status,
                        customer_id: m_customer_id,
                        shipping_address_id: m_shipping_address_id,
                        billing_address_id: m_billing_address_id,
                        return_url: m_return_url,
                        business_country,
                        business_label: m_business_label,
                        description: m_description,
                        statement_descriptor_name: m_statement_descriptor_name,
                        statement_descriptor_suffix: m_statement_descriptor_suffix,
                        order_details: m_order_details,
                        metadata: m_metadata,
                        payment_confirm_source: header_payload.payment_confirm_source,
                        updated_by: m_storage_scheme,
                        fingerprint_id: None,
                        session_expiry,
                        request_external_three_ds_authentication: None,
                        frm_metadata: m_frm_metadata,
                        customer_details,
                        merchant_order_reference_id: None,
                        billing_details,
                        shipping_details,
                        is_payment_processor_token_flow,
                        tax_details: None,
                        force_3ds_challenge: payment_data.payment_intent.force_3ds_challenge,
                        is_iframe_redirection_enabled: payment_data
                            .payment_intent
                            .is_iframe_redirection_enabled,
                        is_confirm_operation: true, // Indicates that this is a confirm operation
                        payment_channel: payment_data.payment_intent.payment_channel,
                        feature_metadata: payment_data
                            .payment_intent
                            .feature_metadata
                            .clone()
                            .map(masking::Secret::new),
                        tax_status: payment_data.payment_intent.tax_status,
                        discount_amount: payment_data.payment_intent.discount_amount,
                        order_date: payment_data.payment_intent.order_date,
                        shipping_amount_tax: payment_data.payment_intent.shipping_amount_tax,
                        duty_amount: payment_data.payment_intent.duty_amount,
                        enable_partial_authorization: payment_data
                            .payment_intent
                            .enable_partial_authorization,
                        enable_overcapture: payment_data.payment_intent.enable_overcapture,
                    })),
                    &m_key_store,
                    storage_scheme,
                )
                .map(|x| x.to_not_found_response(errors::ApiErrorResponse::PaymentNotFound))
                .await
            }
            .in_current_span(),
        );

        let customer_fut =
            if let Some((updated_customer, customer)) = updated_customer.zip(customer) {
                let m_customer_merchant_id = customer.merchant_id.to_owned();
                let m_key_store = key_store.clone();
                let m_updated_customer = updated_customer.clone();
                let session_state = state.clone();
                let m_db = session_state.store.clone();
                let key_manager_state = state.into();
                tokio::spawn(
                    async move {
                        let m_customer_customer_id = customer.customer_id.to_owned();
                        m_db.update_customer_by_customer_id_merchant_id(
                            &key_manager_state,
                            m_customer_customer_id,
                            m_customer_merchant_id,
                            customer,
                            m_updated_customer,
                            &m_key_store,
                            storage_scheme,
                        )
                        .await
                        .change_context(errors::ApiErrorResponse::InternalServerError)
                        .attach_printable("Failed to update CustomerConnector in customer")?;

                        Ok::<_, error_stack::Report<errors::ApiErrorResponse>>(())
                    }
                    .in_current_span(),
                )
            } else {
                tokio::spawn(
                    async move { Ok::<_, error_stack::Report<errors::ApiErrorResponse>>(()) }
                        .in_current_span(),
                )
            };

        let (payment_intent, payment_attempt, _) = tokio::try_join!(
            utils::flatten_join_error(payment_intent_fut),
            utils::flatten_join_error(payment_attempt_fut),
            utils::flatten_join_error(customer_fut)
        )?;

        payment_data.payment_intent = payment_intent;
        payment_data.payment_attempt = payment_attempt;

        let client_src = payment_data.payment_attempt.client_source.clone();
        let client_ver = payment_data.payment_attempt.client_version.clone();

        let frm_message = payment_data.frm_message.clone();
        req_state
            .event_context
            .event(AuditEvent::new(AuditEventType::PaymentConfirm {
                client_src,
                client_ver,
                frm_message: Box::new(frm_message),
            }))
            .with(payment_data.to_event())
            .emit();
        Ok((Box::new(self), payment_data))
    }
}

#[async_trait]
impl<F: Send + Clone + Sync> ValidateRequest<F, api::PaymentsRequest, PaymentData<F>>
    for PaymentConfirm
{
    #[instrument(skip_all)]
    fn validate_request<'a, 'b>(
        &'b self,
        request: &api::PaymentsRequest,
        merchant_context: &'a domain::MerchantContext,
    ) -> RouterResult<(PaymentConfirmOperation<'b, F>, operations::ValidateResult)> {
        helpers::validate_customer_information(request)?;

        if let Some(amount) = request.amount {
            helpers::validate_max_amount(amount)?;
        }

        let request_merchant_id = request.merchant_id.as_ref();
        helpers::validate_merchant_id(
            merchant_context.get_merchant_account().get_id(),
            request_merchant_id,
        )
        .change_context(errors::ApiErrorResponse::InvalidDataFormat {
            field_name: "merchant_id".to_string(),
            expected_format: "merchant_id from merchant account".to_string(),
        })?;

        helpers::validate_payment_method_fields_present(request)?;

        let _mandate_type =
            helpers::validate_mandate(request, payments::is_operation_confirm(self))?;

        helpers::validate_recurring_details_and_token(
            &request.recurring_details,
            &request.payment_token,
            &request.mandate_id,
        )?;

        let payment_id = request
            .payment_id
            .clone()
            .ok_or(report!(errors::ApiErrorResponse::PaymentNotFound))?;

        let _request_straight_through: Option<api::routing::StraightThroughAlgorithm> = request
            .routing
            .clone()
            .map(|val| val.parse_value("RoutingAlgorithm"))
            .transpose()
            .change_context(errors::ApiErrorResponse::InvalidRequestData {
                message: "Invalid straight through routing rules format".to_string(),
            })
            .attach_printable("Invalid straight through routing rules format")?;

        Ok((
            Box::new(self),
            operations::ValidateResult {
                merchant_id: merchant_context.get_merchant_account().get_id().to_owned(),
                payment_id,
                storage_scheme: merchant_context.get_merchant_account().storage_scheme,
                requeue: matches!(
                    request.retry_action,
                    Some(api_models::enums::RetryAction::Requeue)
                ),
            },
        ))
    }
}<|MERGE_RESOLUTION|>--- conflicted
+++ resolved
@@ -1424,50 +1424,6 @@
                     payment_data.payment_attempt.organization_id.clone(),
                     payment_data.payment_intent.force_3ds_challenge,
                     payment_data.payment_intent.psd2_sca_exemption_type,
-<<<<<<< HEAD
-                )
-                .await?;
-                let acquirer_configs = authentication
-                    .profile_acquirer_id
-                    .clone()
-                    .and_then(|acquirer_id| {
-                        business_profile
-                            .acquirer_config_map.as_ref()
-                            .and_then(|acquirer_config_map| acquirer_config_map.0.get(&acquirer_id).cloned())
-                    });
-                let metadata: Option<ThreeDsMetaData> = three_ds_connector_account
-                    .get_metadata()
-                    .map(|metadata| {
-                        metadata.expose().parse_value("ThreeDsMetaData").inspect_err(|err| {
-                        router_env::logger::warn!(parsing_error=?err,"Error while parsing ThreeDsMetaData");
-                    })
-                    })
-                    .transpose()
-                    .change_context(errors::ApiErrorResponse::InternalServerError)?;
-            let merchant_country_code = authentication.acquirer_country_code.clone();
-            let merchant_id= business_profile.merchant_id.clone();
-            let authentication_id= authentication.authentication_id.clone();
-            let notification_url = match authentication_connector {
-                common_enums::AuthenticationConnectors::Juspaythreedsserver => {
-                    Some(url::Url::parse(&format!(
-                        "{base_url}/authentication/{merchant_id}/{authentication_id}/sync",
-                        base_url = state.base_url,
-                        merchant_id = merchant_id.get_string_repr(),
-                        authentication_id = authentication_id.get_string_repr()
-                    )))
-                    .transpose()
-                    .change_context(errors::ApiErrorResponse::InternalServerError)
-                    .attach_printable("Failed to parse notification url")?
-                }
-                _ => authentication
-                    .return_url
-                    .as_ref()
-                    .map(|url| url::Url::parse(url))
-                    .transpose()
-                    .change_context(errors::ApiErrorResponse::InternalServerError)
-                    .attach_printable("Failed to parse return url")?,
-            };
-=======
                     Some(token),
                     acquirer_bin,
                     acquirer_merchant_id,
@@ -1506,7 +1462,6 @@
                 .transpose()
                 .change_context(errors::ApiErrorResponse::InternalServerError)
                 .attach_printable("Failed to parse webhook url")?;
->>>>>>> d35a447f
 
             let merchant_details = Some(unified_authentication_service::MerchantDetails {
                 merchant_id: Some(authentication.merchant_id.get_string_repr().to_string()),
@@ -1519,16 +1474,9 @@
                 merchant_country_code: merchant_country_code.map(common_types::payments::MerchantCountryCode::new),
                 notification_url,
             });
-<<<<<<< HEAD
-
-            let domain_address  = payment_data.address.get_payment_billing();
-
-
-=======
             println!("333333{:?}",merchant_details.clone());
             let domain_address  = payment_data.address.get_payment_billing();
 
->>>>>>> d35a447f
             let pre_auth_response = uas_utils::types::ExternalAuthentication::pre_authentication(
                         state,
                         &payment_data.payment_attempt.merchant_id,
@@ -1549,10 +1497,7 @@
                         authentication.acquirer_merchant_id.clone(),
                     )
                     .await?;
-<<<<<<< HEAD
-=======
                 dbg!(pre_auth_response.clone());
->>>>>>> d35a447f
                 let updated_authentication = uas_utils::utils::external_authentication_update_trackers(
                     state,
                     pre_auth_response,
