--- conflicted
+++ resolved
@@ -167,11 +167,8 @@
         additional_merchant_data: None,
         header_payload: None,
         connector_mandate_request_reference_id,
-<<<<<<< HEAD
         authentication_id: None,
-=======
         psd2_sca_exemption_type: None,
->>>>>>> 3a3e93cb
     };
     Ok(router_data)
 }
@@ -374,11 +371,8 @@
         additional_merchant_data: None,
         header_payload,
         connector_mandate_request_reference_id,
-<<<<<<< HEAD
         authentication_id: None,
-=======
         psd2_sca_exemption_type: None,
->>>>>>> 3a3e93cb
     };
 
     Ok(router_data)
@@ -511,11 +505,8 @@
         additional_merchant_data: None,
         header_payload,
         connector_mandate_request_reference_id: None,
-<<<<<<< HEAD
         authentication_id: None,
-=======
         psd2_sca_exemption_type: None,
->>>>>>> 3a3e93cb
     };
 
     Ok(router_data)
@@ -859,11 +850,8 @@
         }),
         header_payload,
         connector_mandate_request_reference_id,
-<<<<<<< HEAD
         authentication_id: None,
-=======
         psd2_sca_exemption_type: payment_data.payment_intent.psd2_sca_exemption_type,
->>>>>>> 3a3e93cb
     };
 
     Ok(router_data)
