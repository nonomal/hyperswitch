use std::{fmt::Debug, marker::PhantomData, str::FromStr};

use api_models::payments::FrmMessage;
use common_utils::{consts::X_HS_LATENCY, fp_utils};
use diesel_models::ephemeral_key;
use error_stack::{IntoReport, ResultExt};
use router_env::{instrument, tracing};

use super::{flows::Feature, PaymentData};
use crate::{
    configs::settings::{ConnectorRequestReferenceIdConfig, Server},
    connector::{Helcim, Nexinets},
    core::{
        errors::{self, RouterResponse, RouterResult},
        payments::{self, helpers},
        utils as core_utils,
    },
    routes::{metrics, AppState},
    services::{self, RedirectForm},
    types::{
        self, api, domain,
        storage::{self, enums},
        transformers::{ForeignFrom, ForeignInto, ForeignTryFrom},
        MultipleCaptureRequestData,
    },
    utils::{OptionExt, ValueExt},
};

#[instrument(skip_all)]
pub async fn construct_payment_router_data<'a, F, T>(
    state: &'a AppState,
    payment_data: PaymentData<F>,
    connector_id: &str,
    merchant_account: &domain::MerchantAccount,
    _key_store: &domain::MerchantKeyStore,
    customer: &Option<domain::Customer>,
    merchant_connector_account: &helpers::MerchantConnectorAccountType,
) -> RouterResult<types::RouterData<F, T, types::PaymentsResponseData>>
where
    T: TryFrom<PaymentAdditionalData<'a, F>>,
    types::RouterData<F, T, types::PaymentsResponseData>: Feature<F, T>,
    F: Clone,
    error_stack::Report<errors::ApiErrorResponse>:
        From<<T as TryFrom<PaymentAdditionalData<'a, F>>>::Error>,
{
    let (payment_method, router_data);

    fp_utils::when(merchant_connector_account.is_disabled(), || {
        Err(errors::ApiErrorResponse::MerchantConnectorAccountDisabled)
    })?;

    let test_mode: Option<bool> = merchant_connector_account.is_test_mode_on();

    let auth_type: types::ConnectorAuthType = merchant_connector_account
        .get_connector_account_details()
        .parse_value("ConnectorAuthType")
        .change_context(errors::ApiErrorResponse::InternalServerError)
        .attach_printable("Failed while parsing value for ConnectorAuthType")?;

    payment_method = payment_data
        .payment_attempt
        .payment_method
        .or(payment_data.payment_attempt.payment_method)
        .get_required_value("payment_method_type")?;

    let resource_id = match payment_data
        .payment_attempt
        .connector_transaction_id
        .clone()
    {
        Some(id) => types::ResponseId::ConnectorTransactionId(id),
        None => types::ResponseId::NoResponseId,
    };

    // [#44]: why should response be filled during request
    let response = Ok(types::PaymentsResponseData::TransactionResponse {
        resource_id,
        redirection_data: None,
        mandate_reference: None,
        connector_metadata: None,
        network_txn_id: None,
        connector_response_reference_id: None,
    });

    let additional_data = PaymentAdditionalData {
        router_base_url: state.conf.server.base_url.clone(),
        connector_name: connector_id.to_string(),
        payment_data: payment_data.clone(),
        state,
    };

    let customer_id = customer.to_owned().map(|customer| customer.customer_id);

    let supported_connector = &state
        .conf
        .multiple_api_version_supported_connectors
        .supported_connectors;
    let connector_enum = api_models::enums::Connector::from_str(connector_id)
        .into_report()
        .change_context(errors::ConnectorError::InvalidConnectorName)
        .change_context(errors::ApiErrorResponse::InvalidDataValue {
            field_name: "connector",
        })
        .attach_printable_lazy(|| format!("unable to parse connector name {connector_id:?}"))?;

    let connector_api_version = if supported_connector.contains(&connector_enum) {
        state
            .store
            .find_config_by_key(&format!("connector_api_version_{connector_id}"))
            .await
            .map(|value| value.config)
            .ok()
    } else {
        None
    };

    let apple_pay_flow = payments::decide_apple_pay_flow(
        &payment_data.payment_attempt.payment_method_type,
        &Some(merchant_connector_account.clone()),
    );

    router_data = types::RouterData {
        flow: PhantomData,
        merchant_id: merchant_account.merchant_id.clone(),
        customer_id,
        connector: connector_id.to_owned(),
        payment_id: payment_data.payment_attempt.payment_id.clone(),
        attempt_id: payment_data.payment_attempt.attempt_id.clone(),
        status: payment_data.payment_attempt.status,
        payment_method,
        connector_auth_type: auth_type,
        description: payment_data.payment_intent.description.clone(),
        return_url: payment_data.payment_intent.return_url.clone(),
        payment_method_id: payment_data.payment_attempt.payment_method_id.clone(),
        address: payment_data.address.clone(),
        auth_type: payment_data
            .payment_attempt
            .authentication_type
            .unwrap_or_default(),
        connector_meta_data: merchant_connector_account.get_metadata(),
        request: T::try_from(additional_data)?,
        response,
        amount_captured: payment_data.payment_intent.amount_captured,
        access_token: None,
        session_token: None,
        reference_id: None,
        payment_method_token: payment_data.pm_token.map(types::PaymentMethodToken::Token),
        connector_customer: payment_data.connector_customer_id,
        recurring_mandate_payment_data: payment_data.recurring_mandate_payment_data,
        connector_request_reference_id: core_utils::get_connector_request_reference_id(
            &state.conf,
            &merchant_account.merchant_id,
            &payment_data.payment_attempt,
        ),
        preprocessing_id: payment_data.payment_attempt.preprocessing_step_id,
        #[cfg(feature = "payouts")]
        payout_method_data: None,
        #[cfg(feature = "payouts")]
        quote_id: None,
        test_mode,
        payment_method_balance: None,
        connector_api_version,
        connector_http_status_code: None,
        external_latency: None,
        apple_pay_flow,
    };

    Ok(router_data)
}

pub trait ToResponse<Req, D, Op>
where
    Self: Sized,
    Op: Debug,
{
    #[allow(clippy::too_many_arguments)]
    fn generate_response(
        req: Option<Req>,
        data: D,
        customer: Option<domain::Customer>,
        auth_flow: services::AuthFlow,
        server: &Server,
        operation: Op,
        connector_request_reference_id_config: &ConnectorRequestReferenceIdConfig,
        connector_http_status_code: Option<u16>,
        external_latency: Option<u128>,
        is_latency_header_enabled: Option<bool>,
    ) -> RouterResponse<Self>;
}

impl<F, Req, Op> ToResponse<Req, PaymentData<F>, Op> for api::PaymentsResponse
where
    F: Clone,
    Op: Debug,
{
    #[allow(clippy::too_many_arguments)]
    fn generate_response(
        req: Option<Req>,
        payment_data: PaymentData<F>,
        customer: Option<domain::Customer>,
        auth_flow: services::AuthFlow,
        server: &Server,
        operation: Op,
        connector_request_reference_id_config: &ConnectorRequestReferenceIdConfig,
        connector_http_status_code: Option<u16>,
        external_latency: Option<u128>,
        is_latency_header_enabled: Option<bool>,
    ) -> RouterResponse<Self> {
        let captures =
            payment_data
                .multiple_capture_data
                .clone()
                .and_then(|multiple_capture_data| {
                    multiple_capture_data
                        .expand_captures
                        .and_then(|should_expand| {
                            should_expand.then_some(
                                multiple_capture_data
                                    .get_all_captures()
                                    .into_iter()
                                    .cloned()
                                    .collect(),
                            )
                        })
                });

        payments_to_payments_response(
            req,
            payment_data,
            captures,
            customer,
            auth_flow,
            server,
            &operation,
            connector_request_reference_id_config,
            connector_http_status_code,
            external_latency,
            is_latency_header_enabled,
        )
    }
}

impl<F, Req, Op> ToResponse<Req, PaymentData<F>, Op> for api::PaymentsSessionResponse
where
    Self: From<Req>,
    F: Clone,
    Op: Debug,
{
    #[allow(clippy::too_many_arguments)]
    fn generate_response(
        _req: Option<Req>,
        payment_data: PaymentData<F>,
        _customer: Option<domain::Customer>,
        _auth_flow: services::AuthFlow,
        _server: &Server,
        _operation: Op,
        _connector_request_reference_id_config: &ConnectorRequestReferenceIdConfig,
        _connector_http_status_code: Option<u16>,
        _external_latency: Option<u128>,
        _is_latency_header_enabled: Option<bool>,
    ) -> RouterResponse<Self> {
        Ok(services::ApplicationResponse::JsonWithHeaders((
            Self {
                session_token: payment_data.sessions_token,
                payment_id: payment_data.payment_attempt.payment_id,
                client_secret: payment_data
                    .payment_intent
                    .client_secret
                    .get_required_value("client_secret")?
                    .into(),
            },
            vec![],
        )))
    }
}

impl<F, Req, Op> ToResponse<Req, PaymentData<F>, Op> for api::VerifyResponse
where
    Self: From<Req>,
    F: Clone,
    Op: Debug,
{
    #[allow(clippy::too_many_arguments)]
    fn generate_response(
        _req: Option<Req>,
        data: PaymentData<F>,
        customer: Option<domain::Customer>,
        _auth_flow: services::AuthFlow,
        _server: &Server,
        _operation: Op,
        _connector_request_reference_id_config: &ConnectorRequestReferenceIdConfig,
        _connector_http_status_code: Option<u16>,
        _external_latency: Option<u128>,
        _is_latency_header_enabled: Option<bool>,
    ) -> RouterResponse<Self> {
        let additional_payment_method_data: Option<api_models::payments::AdditionalPaymentData> =
            data.payment_attempt
                .payment_method_data
                .clone()
                .map(|data| data.parse_value("payment_method_data"))
                .transpose()
                .change_context(errors::ApiErrorResponse::InvalidDataValue {
                    field_name: "payment_method_data",
                })?;
        let payment_method_data_response =
            additional_payment_method_data.map(api::PaymentMethodDataResponse::from);
        Ok(services::ApplicationResponse::JsonWithHeaders((
            Self {
                verify_id: Some(data.payment_intent.payment_id),
                merchant_id: Some(data.payment_intent.merchant_id),
                client_secret: data.payment_intent.client_secret.map(masking::Secret::new),
                customer_id: customer.as_ref().map(|x| x.customer_id.clone()),
                email: customer
                    .as_ref()
                    .and_then(|cus| cus.email.as_ref().map(|s| s.to_owned())),
                name: customer
                    .as_ref()
                    .and_then(|cus| cus.name.as_ref().map(|s| s.to_owned())),
                phone: customer
                    .as_ref()
                    .and_then(|cus| cus.phone.as_ref().map(|s| s.to_owned())),
                mandate_id: data.mandate_id.map(|mandate_ids| mandate_ids.mandate_id),
                payment_method: data.payment_attempt.payment_method,
                payment_method_data: payment_method_data_response,
                payment_token: data.token,
                error_code: data.payment_attempt.error_code,
                error_message: data.payment_attempt.error_message,
            },
            vec![],
        )))
    }
}

#[instrument(skip_all)]
// try to use router data here so that already validated things , we don't want to repeat the validations.
// Add internal value not found and external value not found so that we can give 500 / Internal server error for internal value not found
#[allow(clippy::too_many_arguments)]
pub fn payments_to_payments_response<R, Op, F: Clone>(
    payment_request: Option<R>,
    payment_data: PaymentData<F>,
    captures: Option<Vec<storage::Capture>>,
    customer: Option<domain::Customer>,
    auth_flow: services::AuthFlow,
    server: &Server,
    operation: &Op,
    connector_request_reference_id_config: &ConnectorRequestReferenceIdConfig,
    connector_http_status_code: Option<u16>,
    external_latency: Option<u128>,
    is_latency_header_enabled: Option<bool>,
) -> RouterResponse<api::PaymentsResponse>
where
    Op: Debug,
{
    let payment_attempt = payment_data.payment_attempt;
    let payment_intent = payment_data.payment_intent;
    let payment_link_data = payment_data.payment_link_data;

    let currency = payment_attempt
        .currency
        .as_ref()
        .get_required_value("currency")?;
    let amount = currency
        .to_currency_base_unit(payment_attempt.amount)
        .into_report()
        .change_context(errors::ApiErrorResponse::InvalidDataValue {
            field_name: "amount",
        })?;
    let mandate_id = payment_attempt.mandate_id.clone();
    let refunds_response = if payment_data.refunds.is_empty() {
        None
    } else {
        Some(
            payment_data
                .refunds
                .into_iter()
                .map(ForeignInto::foreign_into)
                .collect(),
        )
    };

    let disputes_response = if payment_data.disputes.is_empty() {
        None
    } else {
        Some(
            payment_data
                .disputes
                .into_iter()
                .map(ForeignInto::foreign_into)
                .collect(),
        )
    };

    let attempts_response = payment_data.attempts.map(|attempts| {
        attempts
            .into_iter()
            .map(ForeignInto::foreign_into)
            .collect()
    });

    let captures_response = captures.map(|captures| {
        captures
            .into_iter()
            .map(ForeignInto::foreign_into)
            .collect()
    });

    let merchant_id = payment_attempt.merchant_id.to_owned();
    let payment_method_type = payment_attempt
        .payment_method_type
        .as_ref()
        .map(ToString::to_string)
        .unwrap_or("".to_owned());
    let payment_method = payment_attempt
        .payment_method
        .as_ref()
        .map(ToString::to_string)
        .unwrap_or("".to_owned());
    let additional_payment_method_data: Option<api_models::payments::AdditionalPaymentData> =
        payment_attempt
            .payment_method_data
            .clone()
            .map(|data| data.parse_value("payment_method_data"))
            .transpose()
            .change_context(errors::ApiErrorResponse::InvalidDataValue {
                field_name: "payment_method_data",
            })?;

    let merchant_decision = payment_intent.merchant_decision.to_owned();
    let frm_message = payment_data.frm_message.map(FrmMessage::foreign_from);

    let payment_method_data_response =
        additional_payment_method_data.map(api::PaymentMethodDataResponse::from);

    let mut headers = connector_http_status_code
        .map(|status_code| {
            vec![(
                "connector_http_status_code".to_string(),
                status_code.to_string(),
            )]
        })
        .unwrap_or_default();
    if let Some(payment_confirm_source) = payment_intent.payment_confirm_source {
        headers.push((
            "payment_confirm_source".to_string(),
            payment_confirm_source.to_string(),
        ))
    }
    if Some(true) == is_latency_header_enabled {
        headers.extend(
            external_latency
                .map(|latency| vec![(X_HS_LATENCY.to_string(), latency.to_string())])
                .unwrap_or(vec![]),
        );
    }
    let output = Ok(match payment_request {
        Some(_request) => {
            if payments::is_start_pay(&operation)
                && payment_data
                    .connector_response
                    .authentication_data
                    .is_some()
            {
                let redirection_data = payment_data
                    .connector_response
                    .authentication_data
                    .get_required_value("redirection_data")?;

                let form: RedirectForm = serde_json::from_value(redirection_data)
                    .map_err(|_| errors::ApiErrorResponse::InternalServerError)?;

                services::ApplicationResponse::Form(Box::new(services::RedirectionFormData {
                    redirect_form: form,
                    payment_method_data: payment_data.payment_method_data,
                    amount,
                    currency: currency.to_string(),
                }))
            } else if payments::is_ddc_operation(&operation) {
                services::ApplicationResponse::Form(Box::new(services::RedirectionFormData {
                    redirect_form: RedirectForm::Kount {
                        client_id: "700000".to_string(),
                        payment_id: payment_attempt.payment_id,
                    },
                    payment_method_data: payment_data.payment_method_data,
                    amount,
                    currency: currency.to_string(),
                }))
            } else if payments::is_ddc_operation(&operation) {
                services::ApplicationResponse::Form(Box::new(services::RedirectionFormData {
                    redirect_form: RedirectForm::Kount {
                        client_id: "700000".to_string(),
                        payment_id: payment_attempt.payment_id,
                    },
                    payment_method_data,
                    amount,
                    currency: currency.to_string(),
                }))
            } else {
                let mut next_action_response = None;

                let bank_transfer_next_steps =
                    bank_transfer_next_steps_check(payment_attempt.clone())?;

                let next_action_for_ddc = next_action_check_for_ddc(payment_attempt.clone())?;

                let next_action_voucher = voucher_next_steps_check(payment_attempt.clone())?;

                let next_action_containing_qr_code_url =
                    qr_code_next_steps_check(payment_attempt.clone())?;

                let next_action_containing_wait_screen =
                    wait_screen_next_steps_check(payment_attempt.clone())?;

                if payment_intent.status == enums::IntentStatus::RequiresCustomerAction
                    || bank_transfer_next_steps.is_some()
                    || next_action_voucher.is_some()
                    || next_action_containing_qr_code_url.is_some()
                    || next_action_containing_wait_screen.is_some()
                {
                    next_action_response = bank_transfer_next_steps
                        .map(|bank_transfer| {
                            api_models::payments::NextActionData::DisplayBankTransferInformation {
                                bank_transfer_steps_and_charges_details: bank_transfer,
                            }
                        })
                        .or(next_action_voucher.map(|voucher_data| {
                            api_models::payments::NextActionData::DisplayVoucherInformation {
                                voucher_details: voucher_data,
                            }
                        }))
                        .or(next_action_containing_qr_code_url.map(|qr_code_data| {
                            api_models::payments::NextActionData::QrCodeInformation {
                                image_data_url: qr_code_data.image_data_url,
                                display_to_timestamp: qr_code_data.display_to_timestamp,
                            }
                        }))
                        .or(next_action_containing_wait_screen.map(|wait_screen_data| {
                            api_models::payments::NextActionData::WaitScreenInformation {
                                display_from_timestamp: wait_screen_data.display_from_timestamp,
                                display_to_timestamp: wait_screen_data.display_to_timestamp,
                            }
                        }))
                        .or(next_action_for_ddc.map(|_| {
<<<<<<< HEAD
                            api_models::payments::NextActionData::RedirectToUrl {
                                redirect_to_url: helpers::create_ddc_url(server, &payment_intent),
                            }
                        }))
                        .or(redirection_data.map(|_| {
=======
>>>>>>> 334a9a90
                            api_models::payments::NextActionData::RedirectToUrl {
                                redirect_to_url: helpers::create_ddc_url(server, &payment_intent),
                            }
                        }))
                        .or(payment_data
                            .connector_response
                            .authentication_data
                            .map(|_| api_models::payments::NextActionData::RedirectToUrl {
                                redirect_to_url: helpers::create_startpay_url(
                                    server,
                                    &payment_attempt,
                                    &payment_intent,
                                ),
                            }));
                };

                // next action check for third party sdk session (for ex: Apple pay through trustpay has third party sdk session response)
                if third_party_sdk_session_next_action(&payment_attempt, operation) {
                    next_action_response = Some(
                        api_models::payments::NextActionData::ThirdPartySdkSessionToken {
                            session_token: payment_data.sessions_token.get(0).cloned(),
                        },
                    )
                }

                let mut response: api::PaymentsResponse = Default::default();
                let routed_through = payment_attempt.connector.clone();

                let connector_label = routed_through.as_ref().and_then(|connector_name| {
                    core_utils::get_connector_label(
                        payment_intent.business_country,
                        payment_intent.business_label.as_ref(),
                        payment_attempt.business_sub_label.as_ref(),
                        connector_name,
                    )
                });
                services::ApplicationResponse::JsonWithHeaders((
                    response
                        .set_payment_id(Some(payment_attempt.payment_id))
                        .set_merchant_id(Some(payment_attempt.merchant_id))
                        .set_status(payment_intent.status)
                        .set_amount(payment_attempt.amount)
                        .set_amount_capturable(Some(payment_attempt.amount_capturable))
                        .set_amount_received(payment_intent.amount_captured)
                        .set_connector(routed_through)
                        .set_client_secret(payment_intent.client_secret.map(masking::Secret::new))
                        .set_created(Some(payment_intent.created_at))
                        .set_currency(currency.to_string())
                        .set_customer_id(customer.as_ref().map(|cus| cus.clone().customer_id))
                        .set_email(
                            customer
                                .as_ref()
                                .and_then(|cus| cus.email.as_ref().map(|s| s.to_owned())),
                        )
                        .set_name(
                            customer
                                .as_ref()
                                .and_then(|cus| cus.name.as_ref().map(|s| s.to_owned())),
                        )
                        .set_phone(
                            customer
                                .as_ref()
                                .and_then(|cus| cus.phone.as_ref().map(|s| s.to_owned())),
                        )
                        .set_mandate_id(mandate_id)
                        .set_mandate_data(
                            payment_data.setup_mandate.map(|d| api::MandateData {
                                customer_acceptance: d.customer_acceptance.map(|d| {
                                    api::CustomerAcceptance {
                                        acceptance_type: match d.acceptance_type {
                                            data_models::mandates::AcceptanceType::Online => {
                                                api::AcceptanceType::Online
                                            }
                                            data_models::mandates::AcceptanceType::Offline => {
                                                api::AcceptanceType::Offline
                                            }
                                        },
                                        accepted_at: d.accepted_at,
                                        online: d.online.map(|d| api::OnlineMandate {
                                            ip_address: d.ip_address,
                                            user_agent: d.user_agent,
                                        }),
                                    }
                                }),
                                mandate_type: d.mandate_type.map(|d| match d {
                                    data_models::mandates::MandateDataType::MultiUse(Some(i)) => {
                                        api::MandateType::MultiUse(Some(api::MandateAmountData {
                                            amount: i.amount,
                                            currency: i.currency,
                                            start_date: i.start_date,
                                            end_date: i.end_date,
                                            metadata: i.metadata,
                                        }))
                                    }
                                    data_models::mandates::MandateDataType::SingleUse(i) => {
                                        api::MandateType::SingleUse(
                                            api::payments::MandateAmountData {
                                                amount: i.amount,
                                                currency: i.currency,
                                                start_date: i.start_date,
                                                end_date: i.end_date,
                                                metadata: i.metadata,
                                            },
                                        )
                                    }
                                    data_models::mandates::MandateDataType::MultiUse(None) => {
                                        api::MandateType::MultiUse(None)
                                    }
                                }),
                            }),
                            auth_flow == services::AuthFlow::Merchant,
                        )
                        .set_description(payment_intent.description)
                        .set_refunds(refunds_response) // refunds.iter().map(refund_to_refund_response),
                        .set_disputes(disputes_response)
                        .set_attempts(attempts_response)
                        .set_captures(captures_response)
                        .set_payment_method(
                            payment_attempt.payment_method,
                            auth_flow == services::AuthFlow::Merchant,
                        )
                        .set_payment_method_data(
                            payment_method_data_response,
                            auth_flow == services::AuthFlow::Merchant,
                        )
                        .set_payment_token(payment_attempt.payment_token)
                        .set_error_message(
                            payment_attempt
                                .error_reason
                                .or(payment_attempt.error_message),
                        )
                        .set_error_code(payment_attempt.error_code)
                        .set_shipping(payment_data.address.shipping)
                        .set_billing(payment_data.address.billing)
                        .set_next_action(next_action_response)
                        .set_return_url(payment_intent.return_url)
                        .set_cancellation_reason(payment_attempt.cancellation_reason)
                        .set_authentication_type(payment_attempt.authentication_type)
                        .set_statement_descriptor_name(payment_intent.statement_descriptor_name)
                        .set_statement_descriptor_suffix(payment_intent.statement_descriptor_suffix)
                        .set_setup_future_usage(payment_intent.setup_future_usage)
                        .set_capture_method(payment_attempt.capture_method)
                        .set_payment_experience(payment_attempt.payment_experience)
                        .set_payment_method_type(payment_attempt.payment_method_type)
                        .set_metadata(payment_intent.metadata)
                        .set_order_details(payment_intent.order_details)
                        .set_connector_label(connector_label)
                        .set_business_country(payment_intent.business_country)
                        .set_business_label(payment_intent.business_label)
                        .set_business_sub_label(payment_attempt.business_sub_label)
                        .set_allowed_payment_method_types(
                            payment_intent.allowed_payment_method_types,
                        )
                        .set_ephemeral_key(
                            payment_data.ephemeral_key.map(ForeignFrom::foreign_from),
                        )
                        .set_frm_message(frm_message)
                        .set_merchant_decision(merchant_decision)
                        .set_manual_retry_allowed(helpers::is_manual_retry_allowed(
                            &payment_intent.status,
                            &payment_attempt.status,
                            connector_request_reference_id_config,
                            &merchant_id,
                        ))
                        .set_connector_transaction_id(payment_attempt.connector_transaction_id)
                        .set_feature_metadata(payment_intent.feature_metadata)
                        .set_connector_metadata(payment_intent.connector_metadata)
                        .set_reference_id(payment_attempt.connector_response_reference_id)
                        .set_payment_link(payment_link_data)
                        .set_profile_id(payment_intent.profile_id)
                        .set_attempt_count(payment_intent.attempt_count)
                        .to_owned(),
                    headers,
                ))
            }
        }
        None => services::ApplicationResponse::JsonWithHeaders((
            api::PaymentsResponse {
                payment_id: Some(payment_attempt.payment_id),
                merchant_id: Some(payment_attempt.merchant_id),
                status: payment_intent.status,
                amount: payment_attempt.amount,
                amount_capturable: None,
                amount_received: payment_intent.amount_captured,
                client_secret: payment_intent.client_secret.map(masking::Secret::new),
                created: Some(payment_intent.created_at),
                currency: currency.to_string(),
                customer_id: payment_intent.customer_id,
                description: payment_intent.description,
                refunds: refunds_response,
                disputes: disputes_response,
                attempts: attempts_response,
                captures: captures_response,
                payment_method: payment_attempt.payment_method,
                capture_method: payment_attempt.capture_method,
                error_message: payment_attempt
                    .error_reason
                    .or(payment_attempt.error_message),
                error_code: payment_attempt.error_code,
                payment_method_data: payment_method_data_response,
                email: customer
                    .as_ref()
                    .and_then(|cus| cus.email.as_ref().map(|s| s.to_owned())),
                name: customer
                    .as_ref()
                    .and_then(|cus| cus.name.as_ref().map(|s| s.to_owned())),
                phone: customer
                    .as_ref()
                    .and_then(|cus| cus.phone.as_ref().map(|s| s.to_owned())),
                mandate_id,
                shipping: payment_data.address.shipping,
                billing: payment_data.address.billing,
                cancellation_reason: payment_attempt.cancellation_reason,
                payment_token: payment_attempt.payment_token,
                metadata: payment_intent.metadata,
                manual_retry_allowed: helpers::is_manual_retry_allowed(
                    &payment_intent.status,
                    &payment_attempt.status,
                    connector_request_reference_id_config,
                    &merchant_id,
                ),
                order_details: payment_intent.order_details,
                frm_message,
                connector_transaction_id: payment_attempt.connector_transaction_id,
                feature_metadata: payment_intent.feature_metadata,
                connector_metadata: payment_intent.connector_metadata,
                allowed_payment_method_types: payment_intent.allowed_payment_method_types,
                reference_id: payment_attempt.connector_response_reference_id,
                attempt_count: payment_intent.attempt_count,
                payment_link: payment_link_data,
                ..Default::default()
            },
            headers,
        )),
    });

    metrics::PAYMENT_OPS_COUNT.add(
        &metrics::CONTEXT,
        1,
        &[
            metrics::request::add_attributes("operation", format!("{:?}", operation)),
            metrics::request::add_attributes("merchant", merchant_id),
            metrics::request::add_attributes("payment_method_type", payment_method_type),
            metrics::request::add_attributes("payment_method", payment_method),
        ],
    );

    output
}

pub fn third_party_sdk_session_next_action<Op>(
    payment_attempt: &storage::PaymentAttempt,
    operation: &Op,
) -> bool
where
    Op: Debug,
{
    // If the operation is confirm, we will send session token response in next action
    if format!("{operation:?}").eq("PaymentConfirm") {
        payment_attempt
            .connector
            .as_ref()
            .map(|connector| {
                matches!(connector.as_str(), "trustpay") || matches!(connector.as_str(), "payme")
            })
            .and_then(|is_connector_supports_third_party_sdk| {
                if is_connector_supports_third_party_sdk {
                    payment_attempt
                        .payment_method
                        .map(|pm| matches!(pm, diesel_models::enums::PaymentMethod::Wallet))
                } else {
                    Some(false)
                }
            })
            .unwrap_or(false)
    } else {
        false
    }
}

pub fn qr_code_next_steps_check(
    payment_attempt: storage::PaymentAttempt,
) -> RouterResult<Option<api_models::payments::QrCodeNextStepsInstruction>> {
    let qr_code_steps: Option<Result<api_models::payments::QrCodeNextStepsInstruction, _>> =
        payment_attempt
            .connector_metadata
            .map(|metadata| metadata.parse_value("QrCodeNextStepsInstruction"));

    let qr_code_instructions = qr_code_steps.transpose().ok().flatten();
    Ok(qr_code_instructions)
}

pub fn wait_screen_next_steps_check(
    payment_attempt: storage::PaymentAttempt,
) -> RouterResult<Option<api_models::payments::WaitScreenInstructions>> {
    let display_info_with_timer_steps: Option<
        Result<api_models::payments::WaitScreenInstructions, _>,
    > = payment_attempt
        .connector_metadata
        .map(|metadata| metadata.parse_value("WaitScreenInstructions"));

    let display_info_with_timer_instructions =
        display_info_with_timer_steps.transpose().ok().flatten();
    Ok(display_info_with_timer_instructions)
}

impl ForeignFrom<(storage::PaymentIntent, storage::PaymentAttempt)> for api::PaymentsResponse {
    fn foreign_from(item: (storage::PaymentIntent, storage::PaymentAttempt)) -> Self {
        let pi = item.0;
        let pa = item.1;
        Self {
            payment_id: Some(pi.payment_id),
            merchant_id: Some(pi.merchant_id),
            status: pi.status,
            amount: pi.amount,
            amount_capturable: pi.amount_captured,
            client_secret: pi.client_secret.map(|s| s.into()),
            created: Some(pi.created_at),
            currency: pi.currency.map(|c| c.to_string()).unwrap_or_default(),
            description: pi.description,
            metadata: pi.metadata,
            order_details: pi.order_details,
            customer_id: pi.customer_id,
            connector: pa.connector,
            payment_method: pa.payment_method,
            payment_method_type: pa.payment_method_type,
            business_label: pi.business_label,
            business_country: pi.business_country,
            business_sub_label: pa.business_sub_label,
            setup_future_usage: pi.setup_future_usage,
            capture_method: pa.capture_method,
            authentication_type: pa.authentication_type,
            connector_transaction_id: pa.connector_transaction_id,
            attempt_count: pi.attempt_count,
            ..Default::default()
        }
    }
}

impl ForeignFrom<ephemeral_key::EphemeralKey> for api::ephemeral_key::EphemeralKeyCreateResponse {
    fn foreign_from(from: ephemeral_key::EphemeralKey) -> Self {
        Self {
            customer_id: from.customer_id,
            created_at: from.created_at,
            expires: from.expires,
            secret: from.secret,
        }
    }
}

pub fn next_action_check_for_ddc(
    payment_attempt: storage::PaymentAttempt,
) -> RouterResult<Option<api_models::payments::DdcNextStepsData>> {
    let ddc_next_steps: Option<api_models::payments::DdcNextStepsData> = payment_attempt
        .connector_metadata
        .map(|metadata| {
            metadata
                .parse_value("DdcNextStepsData")
                .change_context(errors::ApiErrorResponse::InternalServerError)
                .attach_printable("Failed to parse the Value to DdcNextStepsData struct")
        })
        .transpose()?;

    Ok(ddc_next_steps)
}

pub fn bank_transfer_next_steps_check(
    payment_attempt: storage::PaymentAttempt,
) -> RouterResult<Option<api_models::payments::BankTransferNextStepsData>> {
    let bank_transfer_next_step = if let Some(diesel_models::enums::PaymentMethod::BankTransfer) =
        payment_attempt.payment_method
    {
        let bank_transfer_next_steps: Option<api_models::payments::BankTransferNextStepsData> =
            payment_attempt
                .connector_metadata
                .map(|metadata| {
                    metadata
                        .parse_value("NextStepsRequirements")
                        .change_context(errors::ApiErrorResponse::InternalServerError)
                        .attach_printable("Failed to parse the Value to NextRequirements struct")
                })
                .transpose()?;
        bank_transfer_next_steps
    } else {
        None
    };
    Ok(bank_transfer_next_step)
}

pub fn voucher_next_steps_check(
    payment_attempt: storage::PaymentAttempt,
) -> RouterResult<Option<api_models::payments::VoucherNextStepData>> {
    let voucher_next_step = if let Some(diesel_models::enums::PaymentMethod::Voucher) =
        payment_attempt.payment_method
    {
        let voucher_next_steps: Option<api_models::payments::VoucherNextStepData> = payment_attempt
            .connector_metadata
            .map(|metadata| {
                metadata
                    .parse_value("NextStepsRequirements")
                    .change_context(errors::ApiErrorResponse::InternalServerError)
                    .attach_printable("Failed to parse the Value to NextRequirements struct")
            })
            .transpose()?;
        voucher_next_steps
    } else {
        None
    };
    Ok(voucher_next_step)
}

pub fn change_order_details_to_new_type(
    order_amount: i64,
    order_details: api_models::payments::OrderDetails,
) -> Option<Vec<api_models::payments::OrderDetailsWithAmount>> {
    Some(vec![api_models::payments::OrderDetailsWithAmount {
        product_name: order_details.product_name,
        quantity: order_details.quantity,
        amount: order_amount,
    }])
}

#[derive(Clone)]
pub struct PaymentAdditionalData<'a, F>
where
    F: Clone,
{
    router_base_url: String,
    connector_name: String,
    payment_data: PaymentData<F>,
    state: &'a AppState,
}
impl<F: Clone> TryFrom<PaymentAdditionalData<'_, F>> for types::PaymentsAuthorizeData {
    type Error = error_stack::Report<errors::ApiErrorResponse>;

    fn try_from(additional_data: PaymentAdditionalData<'_, F>) -> Result<Self, Self::Error> {
        let payment_data = additional_data.payment_data.clone();
        let router_base_url = &additional_data.router_base_url;
        let connector_name = &additional_data.connector_name;
        let attempt = &payment_data.payment_attempt;
        let browser_info: Option<types::BrowserInformation> = attempt
            .browser_info
            .clone()
            .map(|b| b.parse_value("BrowserInformation"))
            .transpose()
            .change_context(errors::ApiErrorResponse::InvalidDataValue {
                field_name: "browser_info",
            })?;

        let order_category = additional_data
            .payment_data
            .payment_intent
            .connector_metadata
            .map(|cm| {
                cm.parse_value::<api_models::payments::ConnectorMetadata>("ConnectorMetadata")
                    .change_context(errors::ApiErrorResponse::InternalServerError)
                    .attach_printable("Failed parsing ConnectorMetadata")
            })
            .transpose()?
            .and_then(|cm| cm.noon.and_then(|noon| noon.order_category));

        let order_details = additional_data
            .payment_data
            .payment_intent
            .order_details
            .map(|order_details| {
                order_details
                    .iter()
                    .map(|data| {
                        data.to_owned()
                            .parse_value("OrderDetailsWithAmount")
                            .change_context(errors::ApiErrorResponse::InvalidDataValue {
                                field_name: "OrderDetailsWithAmount",
                            })
                            .attach_printable("Unable to parse OrderDetailsWithAmount")
                    })
                    .collect::<Result<Vec<_>, _>>()
            })
            .transpose()?;

        let complete_authorize_url = Some(helpers::create_complete_authorize_url(
            router_base_url,
            attempt,
            connector_name,
        ));

        let webhook_url = Some(helpers::create_webhook_url(
            router_base_url,
            &attempt.merchant_id,
            connector_name,
        ));
        let router_return_url = Some(helpers::create_redirect_url(
            router_base_url,
            attempt,
            connector_name,
            payment_data.creds_identifier.as_deref(),
        ));

        // payment_method_data is not required during recurring mandate payment, in such case keep default PaymentMethodData as MandatePayment
        let payment_method_data = payment_data.payment_method_data.or_else(|| {
            if payment_data.mandate_id.is_some() {
                Some(api_models::payments::PaymentMethodData::MandatePayment)
            } else {
                None
            }
        });
        Ok(Self {
            payment_method_data: payment_method_data.get_required_value("payment_method_data")?,
            setup_future_usage: payment_data.payment_intent.setup_future_usage,
            mandate_id: payment_data.mandate_id.clone(),
            off_session: payment_data.mandate_id.as_ref().map(|_| true),
            setup_mandate_details: payment_data.setup_mandate.clone(),
            confirm: payment_data.payment_attempt.confirm,
            statement_descriptor_suffix: payment_data.payment_intent.statement_descriptor_suffix,
            statement_descriptor: payment_data.payment_intent.statement_descriptor_name,
            capture_method: payment_data.payment_attempt.capture_method,
            amount: payment_data.amount.into(),
            currency: payment_data.currency,
            browser_info,
            email: payment_data.email,
            payment_experience: payment_data.payment_attempt.payment_experience,
            order_details,
            order_category,
            session_token: None,
            enrolled_for_3ds: true,
            related_transaction_id: None,
            payment_method_type: payment_data.payment_attempt.payment_method_type,
            router_return_url,
            webhook_url,
            complete_authorize_url,
            customer_id: None,
            surcharge_details: payment_data.surcharge_details,
        })
    }
}

impl<F: Clone> TryFrom<PaymentAdditionalData<'_, F>> for types::PaymentsSyncData {
    type Error = errors::ApiErrorResponse;

    fn try_from(additional_data: PaymentAdditionalData<'_, F>) -> Result<Self, Self::Error> {
        let payment_data = additional_data.payment_data;
        Ok(Self {
            mandate_id: payment_data.mandate_id.clone(),
            connector_transaction_id: match payment_data.payment_attempt.connector_transaction_id {
                Some(connector_txn_id) => {
                    types::ResponseId::ConnectorTransactionId(connector_txn_id)
                }
                None => types::ResponseId::NoResponseId,
            },
            encoded_data: payment_data.connector_response.encoded_data,
            capture_method: payment_data.payment_attempt.capture_method,
            connector_meta: payment_data.payment_attempt.connector_metadata,
            sync_type: match payment_data.multiple_capture_data {
                Some(multiple_capture_data) => types::SyncRequestType::MultipleCaptureSync(
                    multiple_capture_data.get_pending_connector_capture_ids(),
                ),
                None => types::SyncRequestType::SinglePaymentSync,
            },
        })
    }
}

impl api::ConnectorTransactionId for Helcim {
    fn connector_transaction_id(
        &self,
        payment_attempt: storage::PaymentAttempt,
    ) -> Result<Option<String>, errors::ApiErrorResponse> {
        if payment_attempt.connector_transaction_id.is_none() {
            let metadata =
                Self::connector_transaction_id(self, &payment_attempt.connector_metadata);
            metadata.map_err(|_| errors::ApiErrorResponse::ResourceIdNotFound)
        } else {
            Ok(payment_attempt.connector_transaction_id)
        }
    }
}

impl api::ConnectorTransactionId for Nexinets {
    fn connector_transaction_id(
        &self,
        payment_attempt: storage::PaymentAttempt,
    ) -> Result<Option<String>, errors::ApiErrorResponse> {
        let metadata = Self::connector_transaction_id(self, &payment_attempt.connector_metadata);
        metadata.map_err(|_| errors::ApiErrorResponse::ResourceIdNotFound)
    }
}

impl<F: Clone> TryFrom<PaymentAdditionalData<'_, F>> for types::PaymentsCaptureData {
    type Error = error_stack::Report<errors::ApiErrorResponse>;

    fn try_from(additional_data: PaymentAdditionalData<'_, F>) -> Result<Self, Self::Error> {
        let payment_data = additional_data.payment_data;
        let connector = api::ConnectorData::get_connector_by_name(
            &additional_data.state.conf.connectors,
            &additional_data.connector_name,
            api::GetToken::Connector,
        )?;
        let amount_to_capture: i64 = payment_data
            .payment_attempt
            .amount_to_capture
            .map_or(payment_data.amount.into(), |capture_amount| capture_amount);
        let browser_info: Option<types::BrowserInformation> = payment_data
            .payment_attempt
            .browser_info
            .clone()
            .map(|b| b.parse_value("BrowserInformation"))
            .transpose()
            .change_context(errors::ApiErrorResponse::InvalidDataValue {
                field_name: "browser_info",
            })?;

        Ok(Self {
            amount_to_capture,
            currency: payment_data.currency,
            connector_transaction_id: connector
                .connector
                .connector_transaction_id(payment_data.payment_attempt.clone())?
                .ok_or(errors::ApiErrorResponse::ResourceIdNotFound)?,
            payment_amount: payment_data.amount.into(),
            connector_meta: payment_data.payment_attempt.connector_metadata,
            multiple_capture_data: match payment_data.multiple_capture_data {
                Some(multiple_capture_data) => Some(MultipleCaptureRequestData {
                    capture_sequence: multiple_capture_data.get_captures_count()?,
                    capture_reference: multiple_capture_data
                        .get_latest_capture()
                        .capture_id
                        .clone(),
                }),
                None => None,
            },
            browser_info,
        })
    }
}

impl<F: Clone> TryFrom<PaymentAdditionalData<'_, F>> for types::PaymentsCancelData {
    type Error = error_stack::Report<errors::ApiErrorResponse>;

    fn try_from(additional_data: PaymentAdditionalData<'_, F>) -> Result<Self, Self::Error> {
        let payment_data = additional_data.payment_data;
        let connector = api::ConnectorData::get_connector_by_name(
            &additional_data.state.conf.connectors,
            &additional_data.connector_name,
            api::GetToken::Connector,
        )?;
        let browser_info: Option<types::BrowserInformation> = payment_data
            .payment_attempt
            .browser_info
            .clone()
            .map(|b| b.parse_value("BrowserInformation"))
            .transpose()
            .change_context(errors::ApiErrorResponse::InvalidDataValue {
                field_name: "browser_info",
            })?;
        Ok(Self {
            amount: Some(payment_data.amount.into()),
            currency: Some(payment_data.currency),
            connector_transaction_id: connector
                .connector
                .connector_transaction_id(payment_data.payment_attempt.clone())?
                .ok_or(errors::ApiErrorResponse::ResourceIdNotFound)?,
            cancellation_reason: payment_data.payment_attempt.cancellation_reason,
            connector_meta: payment_data.payment_attempt.connector_metadata,
            browser_info,
        })
    }
}

impl<F: Clone> TryFrom<PaymentAdditionalData<'_, F>> for types::PaymentsApproveData {
    type Error = error_stack::Report<errors::ApiErrorResponse>;

    fn try_from(additional_data: PaymentAdditionalData<'_, F>) -> Result<Self, Self::Error> {
        let payment_data = additional_data.payment_data;
        Ok(Self {
            amount: Some(payment_data.amount.into()),
            currency: Some(payment_data.currency),
        })
    }
}

impl<F: Clone> TryFrom<PaymentAdditionalData<'_, F>> for types::PaymentsRejectData {
    type Error = error_stack::Report<errors::ApiErrorResponse>;

    fn try_from(additional_data: PaymentAdditionalData<'_, F>) -> Result<Self, Self::Error> {
        let payment_data = additional_data.payment_data;
        Ok(Self {
            amount: Some(payment_data.amount.into()),
            currency: Some(payment_data.currency),
        })
    }
}

impl<F: Clone> TryFrom<PaymentAdditionalData<'_, F>> for types::PaymentsSessionData {
    type Error = error_stack::Report<errors::ApiErrorResponse>;

    fn try_from(additional_data: PaymentAdditionalData<'_, F>) -> Result<Self, Self::Error> {
        let payment_data = additional_data.payment_data.clone();

        let order_details = additional_data
            .payment_data
            .payment_intent
            .order_details
            .map(|order_details| {
                order_details
                    .iter()
                    .map(|data| {
                        data.to_owned()
                            .parse_value("OrderDetailsWithAmount")
                            .change_context(errors::ApiErrorResponse::InvalidDataValue {
                                field_name: "OrderDetailsWithAmount",
                            })
                            .attach_printable("Unable to parse OrderDetailsWithAmount")
                    })
                    .collect::<Result<Vec<_>, _>>()
            })
            .transpose()?;

        Ok(Self {
            amount: payment_data.amount.into(),
            currency: payment_data.currency,
            country: payment_data.address.billing.and_then(|billing_address| {
                billing_address.address.and_then(|address| address.country)
            }),
            order_details,
            surcharge_details: payment_data.surcharge_details,
        })
    }
}

impl<F: Clone> TryFrom<PaymentAdditionalData<'_, F>> for types::SetupMandateRequestData {
    type Error = error_stack::Report<errors::ApiErrorResponse>;

    fn try_from(additional_data: PaymentAdditionalData<'_, F>) -> Result<Self, Self::Error> {
        let payment_data = additional_data.payment_data;
        let router_base_url = &additional_data.router_base_url;
        let connector_name = &additional_data.connector_name;
        let attempt = &payment_data.payment_attempt;
        let router_return_url = Some(helpers::create_redirect_url(
            router_base_url,
            attempt,
            connector_name,
            payment_data.creds_identifier.as_deref(),
        ));
        let browser_info: Option<types::BrowserInformation> = attempt
            .browser_info
            .clone()
            .map(|b| b.parse_value("BrowserInformation"))
            .transpose()
            .change_context(errors::ApiErrorResponse::InvalidDataValue {
                field_name: "browser_info",
            })?;
        Ok(Self {
            currency: payment_data.currency,
            confirm: true,
            amount: Some(payment_data.amount.into()),
            payment_method_data: payment_data
                .payment_method_data
                .get_required_value("payment_method_data")?,
            statement_descriptor_suffix: payment_data.payment_intent.statement_descriptor_suffix,
            setup_future_usage: payment_data.payment_intent.setup_future_usage,
            off_session: payment_data.mandate_id.as_ref().map(|_| true),
            mandate_id: payment_data.mandate_id.clone(),
            setup_mandate_details: payment_data.setup_mandate,
            router_return_url,
            email: payment_data.email,
            return_url: payment_data.payment_intent.return_url,
            browser_info,
            payment_method_type: attempt.payment_method_type,
        })
    }
}

impl TryFrom<types::CaptureSyncResponse> for storage::CaptureUpdate {
    type Error = error_stack::Report<errors::ApiErrorResponse>;

    fn try_from(capture_sync_response: types::CaptureSyncResponse) -> Result<Self, Self::Error> {
        match capture_sync_response {
            types::CaptureSyncResponse::Success {
                resource_id,
                status,
                connector_response_reference_id,
                ..
            } => {
                let connector_capture_id = match resource_id {
                    types::ResponseId::ConnectorTransactionId(id) => Some(id),
                    types::ResponseId::EncodedData(_) | types::ResponseId::NoResponseId => None,
                };
                Ok(Self::ResponseUpdate {
                    status: enums::CaptureStatus::foreign_try_from(status)?,
                    connector_capture_id,
                    connector_response_reference_id,
                })
            }
            types::CaptureSyncResponse::Error {
                code,
                message,
                reason,
                status_code,
                ..
            } => Ok(Self::ErrorUpdate {
                status: match status_code {
                    500..=511 => storage::enums::CaptureStatus::Pending,
                    _ => storage::enums::CaptureStatus::Failed,
                },
                error_code: Some(code),
                error_message: Some(message),
                error_reason: reason,
            }),
        }
    }
}

impl<F: Clone> TryFrom<PaymentAdditionalData<'_, F>> for types::CompleteAuthorizeData {
    type Error = error_stack::Report<errors::ApiErrorResponse>;

    fn try_from(additional_data: PaymentAdditionalData<'_, F>) -> Result<Self, Self::Error> {
        let payment_data = additional_data.payment_data;
        let browser_info: Option<types::BrowserInformation> = payment_data
            .payment_attempt
            .browser_info
            .clone()
            .map(|b| b.parse_value("BrowserInformation"))
            .transpose()
            .change_context(errors::ApiErrorResponse::InvalidDataValue {
                field_name: "browser_info",
            })?;

        let redirect_response = payment_data.redirect_response.map(|redirect| {
            types::CompleteAuthorizeRedirectResponse {
                params: redirect.param,
                payload: redirect.json_payload,
            }
        });

        Ok(Self {
            setup_future_usage: payment_data.payment_intent.setup_future_usage,
            mandate_id: payment_data.mandate_id.clone(),
            off_session: payment_data.mandate_id.as_ref().map(|_| true),
            setup_mandate_details: payment_data.setup_mandate.clone(),
            confirm: payment_data.payment_attempt.confirm,
            statement_descriptor_suffix: payment_data.payment_intent.statement_descriptor_suffix,
            capture_method: payment_data.payment_attempt.capture_method,
            amount: payment_data.amount.into(),
            currency: payment_data.currency,
            browser_info,
            email: payment_data.email,
            payment_method_data: payment_data.payment_method_data,
            connector_transaction_id: payment_data.connector_response.connector_transaction_id,
            redirect_response,
            connector_meta: payment_data.payment_attempt.connector_metadata,
        })
    }
}

impl<F: Clone> TryFrom<PaymentAdditionalData<'_, F>> for types::PaymentsPreProcessingData {
    type Error = error_stack::Report<errors::ApiErrorResponse>;

    fn try_from(additional_data: PaymentAdditionalData<'_, F>) -> Result<Self, Self::Error> {
        let payment_data = additional_data.payment_data;
        let payment_method_data = payment_data.payment_method_data;
        let router_base_url = &additional_data.router_base_url;
        let attempt = &payment_data.payment_attempt;
        let connector_name = &additional_data.connector_name;

        let order_details = payment_data
            .payment_intent
            .order_details
            .map(|order_details| {
                order_details
                    .iter()
                    .map(|data| {
                        data.to_owned()
                            .parse_value("OrderDetailsWithAmount")
                            .change_context(errors::ApiErrorResponse::InvalidDataValue {
                                field_name: "OrderDetailsWithAmount",
                            })
                            .attach_printable("Unable to parse OrderDetailsWithAmount")
                    })
                    .collect::<Result<Vec<_>, _>>()
            })
            .transpose()?;

        let webhook_url = Some(helpers::create_webhook_url(
            router_base_url,
            &attempt.merchant_id,
            connector_name,
        ));
        let router_return_url = Some(helpers::create_redirect_url(
            router_base_url,
            attempt,
            connector_name,
            payment_data.creds_identifier.as_deref(),
        ));
        let complete_authorize_url = Some(helpers::create_complete_authorize_url(
            router_base_url,
            attempt,
            connector_name,
        ));
        let browser_info: Option<types::BrowserInformation> = payment_data
            .payment_attempt
            .browser_info
            .clone()
            .map(|b| b.parse_value("BrowserInformation"))
            .transpose()
            .change_context(errors::ApiErrorResponse::InvalidDataValue {
                field_name: "browser_info",
            })?;

        Ok(Self {
            payment_method_data,
            email: payment_data.email,
            currency: Some(payment_data.currency),
            amount: Some(payment_data.amount.into()),
            payment_method_type: payment_data.payment_attempt.payment_method_type,
            setup_mandate_details: payment_data.setup_mandate,
            capture_method: payment_data.payment_attempt.capture_method,
            order_details,
            router_return_url,
            webhook_url,
            complete_authorize_url,
            browser_info,
            surcharge_details: payment_data.surcharge_details,
        })
    }
}

impl ForeignFrom<payments::FraudCheck> for FrmMessage {
    fn foreign_from(fraud_check: payments::FraudCheck) -> Self {
        Self {
            frm_name: fraud_check.frm_name,
            frm_transaction_id: fraud_check.frm_transaction_id,
            frm_transaction_type: Some(fraud_check.frm_transaction_type.to_string()),
            frm_status: Some(fraud_check.frm_status.to_string()),
            frm_score: fraud_check.frm_score,
            frm_reason: fraud_check.frm_reason,
            frm_error: fraud_check.frm_error,
        }
    }
}<|MERGE_RESOLUTION|>--- conflicted
+++ resolved
@@ -484,16 +484,6 @@
                     amount,
                     currency: currency.to_string(),
                 }))
-            } else if payments::is_ddc_operation(&operation) {
-                services::ApplicationResponse::Form(Box::new(services::RedirectionFormData {
-                    redirect_form: RedirectForm::Kount {
-                        client_id: "700000".to_string(),
-                        payment_id: payment_attempt.payment_id,
-                    },
-                    payment_method_data,
-                    amount,
-                    currency: currency.to_string(),
-                }))
             } else {
                 let mut next_action_response = None;
 
@@ -540,14 +530,6 @@
                             }
                         }))
                         .or(next_action_for_ddc.map(|_| {
-<<<<<<< HEAD
-                            api_models::payments::NextActionData::RedirectToUrl {
-                                redirect_to_url: helpers::create_ddc_url(server, &payment_intent),
-                            }
-                        }))
-                        .or(redirection_data.map(|_| {
-=======
->>>>>>> 334a9a90
                             api_models::payments::NextActionData::RedirectToUrl {
                                 redirect_to_url: helpers::create_ddc_url(server, &payment_intent),
                             }
