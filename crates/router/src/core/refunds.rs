--- conflicted
+++ resolved
@@ -1166,38 +1166,4 @@
         process_tracker_utils::get_schedule_time(mapping, merchant_id, retry_count + 1);
 
     Ok(process_tracker_utils::get_time_from_delta(time_delta))
-<<<<<<< HEAD
-}
-
-pub async fn retry_refund_sync_task(
-    db: &dyn db::StorageInterface,
-    connector: String,
-    merchant_id: String,
-    pt: storage::ProcessTracker,
-) -> Result<(), errors::ProcessTrackerError> {
-    let schedule_time =
-        get_refund_sync_process_schedule_time(db, &connector, &merchant_id, pt.retry_count).await?;
-
-    match schedule_time {
-        Some(s_time) => {
-            let retry_schedule = db
-                .as_scheduler()
-                .retry_process(pt, s_time)
-                .await
-                .map_err(Into::into);
-            metrics::TASKS_RESET_COUNT.add(
-                &metrics::CONTEXT,
-                1,
-                &[metrics::request::add_attributes("flow", "Refund")],
-            );
-            retry_schedule
-        }
-        None => db
-            .as_scheduler()
-            .finish_process_with_business_status(pt, "RETRIES_EXCEEDED".to_string())
-            .await
-            .map_err(Into::into),
-    }
-=======
->>>>>>> b74435b6
 }