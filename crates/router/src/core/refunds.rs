pub mod validator;

use common_utils::ext_traits::AsyncExt;
use error_stack::{report, IntoReport, ResultExt};
use router_env::{instrument, tracing};
use scheduler::{utils as process_tracker_utils, consumer::types::process_data};

use crate::{
    consts,
    core::{
        errors::{self, ConnectorErrorExt, RouterResponse, RouterResult, StorageErrorExt},
        payments::{self, access_token},
        utils as core_utils,
    },
    db, logger,
    routes::{metrics, AppState},
    services,
    types::{
        self,
        api::{self, refunds},
        domain,
        storage::{self, enums, ProcessTrackerExt},
        transformers::{ForeignFrom, ForeignInto},
    },
    utils::{self, OptionExt}, workflows::payment_sync,
};
// ********************************************** REFUND EXECUTE **********************************************

#[instrument(skip_all)]
pub async fn refund_create_core(
    state: &AppState,
    merchant_account: domain::MerchantAccount,
    key_store: domain::MerchantKeyStore,
    req: refunds::RefundRequest,
) -> RouterResponse<refunds::RefundResponse> {
    let db = &*state.store;
    let (merchant_id, payment_intent, payment_attempt, amount);

    merchant_id = &merchant_account.merchant_id;

    payment_intent = db
        .find_payment_intent_by_payment_id_merchant_id(
            &req.payment_id,
            merchant_id,
            merchant_account.storage_scheme,
        )
        .await
        .to_not_found_response(errors::ApiErrorResponse::PaymentNotFound)?;

    utils::when(
        payment_intent.status != enums::IntentStatus::Succeeded,
        || {
            Err(report!(errors::ApiErrorResponse::PaymentNotSucceeded)
                .attach_printable("unable to refund for a unsuccessful payment intent"))
        },
    )?;

    // Amount is not passed in request refer from payment intent.
    amount = req.amount.unwrap_or(
        payment_intent
            .amount_captured
            .ok_or(errors::ApiErrorResponse::InternalServerError)
            .into_report()
            .attach_printable("amount captured is none in a successful payment")?,
    );

    //[#299]: Can we change the flow based on some workflow idea
    utils::when(amount <= 0, || {
        Err(report!(errors::ApiErrorResponse::InvalidDataFormat {
            field_name: "amount".to_string(),
            expected_format: "positive integer".to_string()
        })
        .attach_printable("amount less than or equal to zero"))
    })?;

    payment_attempt = db
        .find_payment_attempt_last_successful_attempt_by_payment_id_merchant_id(
            &req.payment_id,
            merchant_id,
            merchant_account.storage_scheme,
        )
        .await
        .to_not_found_response(errors::ApiErrorResponse::SuccessfulPaymentNotFound)?;

    let creds_identifier = req
        .merchant_connector_details
        .as_ref()
        .map(|mcd| mcd.creds_identifier.to_owned());
    req.merchant_connector_details
        .to_owned()
        .async_map(|mcd| async {
            payments::helpers::insert_merchant_connector_creds_to_config(
                db,
                merchant_id.as_str(),
                mcd,
            )
            .await
        })
        .await
        .transpose()?;

    validate_and_create_refund(
        state,
        &merchant_account,
        &key_store,
        &payment_attempt,
        &payment_intent,
        amount,
        req,
        creds_identifier,
    )
    .await
    .map(services::ApplicationResponse::Json)
}

#[instrument(skip_all)]
pub async fn trigger_refund_to_gateway(
    state: &AppState,
    refund: &storage::Refund,
    merchant_account: &domain::MerchantAccount,
    key_store: &domain::MerchantKeyStore,
    payment_attempt: &storage::PaymentAttempt,
    payment_intent: &storage::PaymentIntent,
    creds_identifier: Option<String>,
) -> RouterResult<storage::Refund> {
    let routed_through = payment_attempt
        .connector
        .clone()
        .ok_or(errors::ApiErrorResponse::InternalServerError)
        .into_report()
        .attach_printable("Failed to retrieve connector from payment attempt")?;

    metrics::REFUND_COUNT.add(
        &metrics::CONTEXT,
        1,
        &[metrics::request::add_attributes(
            "connector",
            routed_through.clone(),
        )],
    );

    let connector: api::ConnectorData = api::ConnectorData::get_connector_by_name(
        &state.conf.connectors,
        &routed_through,
        api::GetToken::Connector,
    )?;

    let currency = payment_attempt.currency.ok_or_else(|| {
        report!(errors::ApiErrorResponse::InternalServerError).attach_printable(
            "Transaction in invalid. Missing field \"currency\" in payment_attempt.",
        )
    })?;

    validator::validate_for_valid_refunds(payment_attempt, connector.connector_name)?;

    let mut router_data = core_utils::construct_refund_router_data(
        state,
        &routed_through,
        merchant_account,
        key_store,
        (payment_attempt.amount, currency),
        payment_intent,
        payment_attempt,
        refund,
        creds_identifier,
    )
    .await?;

    let add_access_token_result =
        access_token::add_access_token(state, &connector, merchant_account, &router_data).await?;

    logger::debug!(refund_router_data=?router_data);

    access_token::update_router_data_with_access_token_result(
        &add_access_token_result,
        &mut router_data,
        &payments::CallConnectorAction::Trigger,
    );

    let router_data_res = if !(add_access_token_result.connector_supports_access_token
        && router_data.access_token.is_none())
    {
        let connector_integration: services::BoxedConnectorIntegration<
            '_,
            api::Execute,
            types::RefundsData,
            types::RefundsResponseData,
        > = connector.connector.get_connector_integration();
        services::execute_connector_processing_step(
            state,
            connector_integration,
            &router_data,
            payments::CallConnectorAction::Trigger,
            None,
        )
        .await
        .to_refund_failed_response()?
    } else {
        router_data
    };

    let refund_update = match router_data_res.response {
        Err(err) => storage::RefundUpdate::ErrorUpdate {
            refund_status: Some(enums::RefundStatus::Failure),
            refund_error_message: Some(err.message),
            refund_error_code: Some(err.code),
        },
        Ok(response) => {
            if response.refund_status == storage_models::enums::RefundStatus::Success {
                metrics::SUCCESSFUL_REFUND.add(
                    &metrics::CONTEXT,
                    1,
                    &[metrics::request::add_attributes(
                        "connector",
                        connector.connector_name.to_string(),
                    )],
                )
            }
            storage::RefundUpdate::Update {
                connector_refund_id: response.connector_refund_id,
                refund_status: response.refund_status,
                sent_to_gateway: true,
                refund_error_message: None,
                refund_arn: "".to_string(),
            }
        }
    };

    let response = state
        .store
        .update_refund(
            refund.to_owned(),
            refund_update,
            merchant_account.storage_scheme,
        )
        .await
        .to_not_found_response(errors::ApiErrorResponse::InternalServerError)
        .attach_printable_lazy(|| {
            format!(
                "Failed while updating refund: refund_id: {}",
                refund.refund_id
            )
        })?;
    Ok(response)
}

// ********************************************** REFUND SYNC **********************************************

pub async fn refund_response_wrapper<'a, F, Fut, T, Req>(
    state: &'a AppState,
    merchant_account: domain::MerchantAccount,
    key_store: domain::MerchantKeyStore,
    request: Req,
    f: F,
) -> RouterResponse<refunds::RefundResponse>
where
    F: Fn(&'a AppState, domain::MerchantAccount, domain::MerchantKeyStore, Req) -> Fut,
    Fut: futures::Future<Output = RouterResult<T>>,
    T: ForeignInto<refunds::RefundResponse>,
{
    Ok(services::ApplicationResponse::Json(
        f(state, merchant_account, key_store, request)
            .await?
            .foreign_into(),
    ))
}

#[instrument(skip_all)]
pub async fn refund_retrieve_core(
    state: &AppState,
    merchant_account: domain::MerchantAccount,
    key_store: domain::MerchantKeyStore,
    request: refunds::RefundsRetrieveRequest,
) -> RouterResult<storage::Refund> {
    let refund_id = request.refund_id;
    let db = &*state.store;
    let (merchant_id, payment_intent, payment_attempt, refund, response);

    merchant_id = &merchant_account.merchant_id;

    refund = db
        .find_refund_by_merchant_id_refund_id(
            merchant_id,
            refund_id.as_str(),
            merchant_account.storage_scheme,
        )
        .await
        .to_not_found_response(errors::ApiErrorResponse::RefundNotFound)?;

    let payment_id = refund.payment_id.as_str();
    payment_intent = db
        .find_payment_intent_by_payment_id_merchant_id(
            payment_id,
            merchant_id,
            merchant_account.storage_scheme,
        )
        .await
        .to_not_found_response(errors::ApiErrorResponse::PaymentNotFound)?;

    payment_attempt = db
        .find_payment_attempt_by_connector_transaction_id_payment_id_merchant_id(
            &refund.connector_transaction_id,
            payment_id,
            merchant_id,
            merchant_account.storage_scheme,
        )
        .await
        .to_not_found_response(errors::ApiErrorResponse::InternalServerError)?;

    let creds_identifier = request
        .merchant_connector_details
        .as_ref()
        .map(|mcd| mcd.creds_identifier.to_owned());
    request
        .merchant_connector_details
        .to_owned()
        .async_map(|mcd| async {
            payments::helpers::insert_merchant_connector_creds_to_config(
                db,
                merchant_id.as_str(),
                mcd,
            )
            .await
        })
        .await
        .transpose()?;

    response = if should_call_refund(&refund, request.force_sync.unwrap_or(false)) {
        sync_refund_with_gateway(
            state,
            &merchant_account,
            &key_store,
            &payment_attempt,
            &payment_intent,
            &refund,
            creds_identifier,
        )
        .await
    } else {
        Ok(refund)
    }?;

    Ok(response)
}

fn should_call_refund(refund: &storage_models::refund::Refund, force_sync: bool) -> bool {
    // This implies, we cannot perform a refund sync & `the connector_refund_id`
    // doesn't exist
    let predicate1 = refund.connector_refund_id.is_some();

    // This allows refund sync at connector level if force_sync is enabled, or
    // checks if the refund has failed
    let predicate2 = force_sync
        || !matches!(
            refund.refund_status,
            storage_models::enums::RefundStatus::Failure
        );

    predicate1 && predicate2
}

#[instrument(skip_all)]
pub async fn sync_refund_with_gateway(
    state: &AppState,
    merchant_account: &domain::MerchantAccount,
    key_store: &domain::MerchantKeyStore,
    payment_attempt: &storage::PaymentAttempt,
    payment_intent: &storage::PaymentIntent,
    refund: &storage::Refund,
    creds_identifier: Option<String>,
) -> RouterResult<storage::Refund> {
    let connector_id = refund.connector.to_string();
    let connector: api::ConnectorData = api::ConnectorData::get_connector_by_name(
        &state.conf.connectors,
        &connector_id,
        api::GetToken::Connector,
    )
    .change_context(errors::ApiErrorResponse::InternalServerError)
    .attach_printable("Failed to get the connector")?;

    let currency = payment_attempt.currency.get_required_value("currency")?;

    let mut router_data = core_utils::construct_refund_router_data::<api::RSync>(
        state,
        &connector_id,
        merchant_account,
        key_store,
        (payment_attempt.amount, currency),
        payment_intent,
        payment_attempt,
        refund,
        creds_identifier,
    )
    .await?;

    let add_access_token_result =
        access_token::add_access_token(state, &connector, merchant_account, &router_data).await?;

    logger::debug!(refund_retrieve_router_data=?router_data);

    access_token::update_router_data_with_access_token_result(
        &add_access_token_result,
        &mut router_data,
        &payments::CallConnectorAction::Trigger,
    );

    let router_data_res = if !(add_access_token_result.connector_supports_access_token
        && router_data.access_token.is_none())
    {
        let connector_integration: services::BoxedConnectorIntegration<
            '_,
            api::RSync,
            types::RefundsData,
            types::RefundsResponseData,
        > = connector.connector.get_connector_integration();
        services::execute_connector_processing_step(
            state,
            connector_integration,
            &router_data,
            payments::CallConnectorAction::Trigger,
            None,
        )
        .await
        .to_refund_failed_response()?
    } else {
        router_data
    };

    let refund_update = match router_data_res.response {
        Err(error_message) => storage::RefundUpdate::ErrorUpdate {
            refund_status: None,
            refund_error_message: Some(error_message.message),
            refund_error_code: Some(error_message.code),
        },
        Ok(response) => storage::RefundUpdate::Update {
            connector_refund_id: response.connector_refund_id,
            refund_status: response.refund_status,
            sent_to_gateway: true,
            refund_error_message: None,
            refund_arn: "".to_string(),
        },
    };

    let response = state
        .store
        .update_refund(
            refund.to_owned(),
            refund_update,
            merchant_account.storage_scheme,
        )
        .await
        .to_not_found_response(errors::ApiErrorResponse::RefundNotFound)
        .attach_printable_lazy(|| {
            format!(
                "Unable to update refund with refund_id: {}",
                refund.refund_id
            )
        })?;
    Ok(response)
}

// ********************************************** REFUND UPDATE **********************************************

pub async fn refund_update_core(
    db: &dyn db::StorageInterface,
    merchant_account: domain::MerchantAccount,
    refund_id: &str,
    req: refunds::RefundUpdateRequest,
) -> RouterResponse<refunds::RefundResponse> {
    let refund = db
        .find_refund_by_merchant_id_refund_id(
            &merchant_account.merchant_id,
            refund_id,
            merchant_account.storage_scheme,
        )
        .await
        .to_not_found_response(errors::ApiErrorResponse::RefundNotFound)?;

    let response = db
        .update_refund(
            refund,
            storage::RefundUpdate::MetadataAndReasonUpdate {
                metadata: req.metadata,
                reason: req.reason,
            },
            merchant_account.storage_scheme,
        )
        .await
        .change_context(errors::ApiErrorResponse::InternalServerError)
        .attach_printable_lazy(|| format!("Unable to update refund with refund_id: {refund_id}"))?;

    Ok(services::ApplicationResponse::Json(response.foreign_into()))
}

// ********************************************** VALIDATIONS **********************************************

#[instrument(skip_all)]
#[allow(clippy::too_many_arguments)]
pub async fn validate_and_create_refund(
    state: &AppState,
    merchant_account: &domain::MerchantAccount,
    key_store: &domain::MerchantKeyStore,
    payment_attempt: &storage::PaymentAttempt,
    payment_intent: &storage::PaymentIntent,
    refund_amount: i64,
    req: refunds::RefundRequest,
    creds_identifier: Option<String>,
) -> RouterResult<refunds::RefundResponse> {
    let db = &*state.store;
    let (refund_id, all_refunds, currency, refund_create_req, refund);

    // Only for initial dev and testing
    let refund_type = req.refund_type.unwrap_or_default();

    // If Refund Id not passed in request Generate one.

    refund_id = core_utils::get_or_generate_id("refund_id", &req.refund_id, "ref")?;

    let predicate = req
        .merchant_id
        .as_ref()
        .map(|merchant_id| merchant_id != &merchant_account.merchant_id);

    utils::when(predicate.unwrap_or(false), || {
        Err(report!(errors::ApiErrorResponse::InvalidDataFormat {
            field_name: "merchant_id".to_string(),
            expected_format: "merchant_id from merchant account".to_string()
        })
        .attach_printable("invalid merchant_id in request"))
    })?;

    let refund = match validator::validate_uniqueness_of_refund_id_against_merchant_id(
        db,
        &payment_intent.payment_id,
        &merchant_account.merchant_id,
        &refund_id,
        merchant_account.storage_scheme,
    )
    .await
    .change_context(errors::ApiErrorResponse::InternalServerError)
    .attach_printable_lazy(|| {
        format!(
            "Unique violation while checking refund_id: {} against merchant_id: {}",
            refund_id, merchant_account.merchant_id
        )
    })? {
        Some(refund) => refund,
        None => {
            let connecter_transaction_id = payment_attempt.clone().connector_transaction_id.ok_or_else(|| {
                report!(errors::ApiErrorResponse::InternalServerError)
                .attach_printable("Transaction in invalid. Missing field \"connector_transaction_id\" in payment_attempt.")
            })?;
            all_refunds = db
                .find_refund_by_merchant_id_connector_transaction_id(
                    &merchant_account.merchant_id,
                    &connecter_transaction_id,
                    merchant_account.storage_scheme,
                )
                .await
                .to_not_found_response(errors::ApiErrorResponse::RefundNotFound)?;

            currency = payment_attempt.currency.get_required_value("currency")?;

            //[#249]: Add Connector Based Validation here.
            validator::validate_payment_order_age(
                &payment_intent.created_at,
                state.conf.refund.max_age,
            )
            .change_context(errors::ApiErrorResponse::InvalidDataFormat {
                field_name: "created_at".to_string(),
                expected_format: format!(
                    "created_at not older than {} days",
                    state.conf.refund.max_age,
                ),
            })?;

            validator::validate_refund_amount(payment_attempt.amount, &all_refunds, refund_amount)
                .change_context(errors::ApiErrorResponse::RefundAmountExceedsPaymentAmount)?;

            validator::validate_maximum_refund_against_payment_attempt(
                &all_refunds,
                state.conf.refund.max_attempts,
            )
            .change_context(errors::ApiErrorResponse::MaximumRefundCount)?;

            let connector = payment_attempt
                .connector
                .clone()
                .ok_or(errors::ApiErrorResponse::InternalServerError)
                .into_report()
                .attach_printable("No connector populated in payment attempt")?;

            refund_create_req = storage::RefundNew::default()
                .set_refund_id(refund_id.to_string())
                .set_internal_reference_id(utils::generate_id(consts::ID_LENGTH, "refid"))
                .set_external_reference_id(Some(refund_id))
                .set_payment_id(req.payment_id)
                .set_merchant_id(merchant_account.merchant_id.clone())
                .set_connector_transaction_id(connecter_transaction_id.to_string())
                .set_connector(connector)
                .set_refund_type(req.refund_type.unwrap_or_default().foreign_into())
                .set_total_amount(payment_attempt.amount)
                .set_refund_amount(refund_amount)
                .set_currency(currency)
                .set_created_at(Some(common_utils::date_time::now()))
                .set_modified_at(Some(common_utils::date_time::now()))
                .set_refund_status(enums::RefundStatus::Pending)
                .set_metadata(req.metadata)
                .set_description(req.reason.clone())
                .set_attempt_id(payment_attempt.attempt_id.clone())
                .set_refund_reason(req.reason)
                .to_owned();

            refund = db
                .insert_refund(refund_create_req, merchant_account.storage_scheme)
                .await
                .to_duplicate_response(errors::ApiErrorResponse::DuplicateRefundRequest)?;

            schedule_refund_execution(
                state,
                refund,
                refund_type,
                merchant_account,
                key_store,
                payment_attempt,
                payment_intent,
                creds_identifier,
            )
            .await?
        }
    };

    Ok(refund.foreign_into())
}

// ********************************************** Refund list **********************************************

///   If payment-id is provided, lists all the refunds associated with that particular payment-id
///   If payment-id is not provided, lists the refunds associated with that particular merchant - to the limit specified,if no limits given, it is 10 by default

#[instrument(skip_all)]
#[cfg(feature = "olap")]
pub async fn refund_list(
    db: &dyn db::StorageInterface,
    merchant_account: domain::MerchantAccount,
    req: api_models::refunds::RefundListRequest,
) -> RouterResponse<api_models::refunds::RefundListResponse> {
    let limit = validator::validate_refund_list(req.limit)?;
    let refund_list = db
        .filter_refund_by_constraints(
            &merchant_account.merchant_id,
            &req,
            merchant_account.storage_scheme,
            limit,
        )
        .await
        .change_context(errors::ApiErrorResponse::RefundNotFound)?;

    let data: Vec<refunds::RefundResponse> = refund_list
        .into_iter()
        .map(ForeignInto::foreign_into)
        .collect();
    Ok(services::ApplicationResponse::Json(
        api_models::refunds::RefundListResponse {
            size: data.len(),
            data,
        },
    ))
}

impl ForeignFrom<storage::Refund> for api::RefundResponse {
    fn foreign_from(refund: storage::Refund) -> Self {
        let refund = refund;
        Self {
            payment_id: refund.payment_id,
            refund_id: refund.refund_id,
            amount: refund.refund_amount,
            currency: refund.currency.to_string(),
            reason: refund.description,
            status: refund.refund_status.foreign_into(),
            metadata: refund.metadata,
            error_message: refund.refund_error_message,
            error_code: refund.refund_error_code,
            created_at: Some(refund.created_at),
            updated_at: Some(refund.updated_at),
            connector: refund.connector,
        }
    }
}

// ********************************************** PROCESS TRACKER **********************************************

#[instrument(skip_all)]
#[allow(clippy::too_many_arguments)]
pub async fn schedule_refund_execution(
    state: &AppState,
    refund: storage::Refund,
    refund_type: api_models::refunds::RefundType,
    merchant_account: &domain::MerchantAccount,
    key_store: &domain::MerchantKeyStore,
    payment_attempt: &storage::PaymentAttempt,
    payment_intent: &storage::PaymentIntent,
    creds_identifier: Option<String>,
) -> RouterResult<storage::Refund> {
    // refunds::RefundResponse> {
    let db = &*state.store;
    let runner = "REFUND_WORKFLOW_ROUTER";
    let task = "EXECUTE_REFUND";
    let task_id = format!("{}_{}_{}", runner, task, refund.internal_reference_id);

    let refund_process = db
        .find_process_by_id(&task_id)
        .await
        .change_context(errors::ApiErrorResponse::InternalServerError)
        .attach_printable("Failed to find the process id")?;

    let result = match refund.refund_status {
        enums::RefundStatus::Pending | enums::RefundStatus::ManualReview => {
            match (refund.sent_to_gateway, refund_process) {
                (false, None) => {
                    // Execute the refund task based on refund_type
                    match refund_type {
                        api_models::refunds::RefundType::Scheduled => {
                            add_refund_execute_task(db, &refund, runner)
                                .await
                                .change_context(errors::ApiErrorResponse::InternalServerError)
                                .attach_printable_lazy(|| format!("Failed while pushing refund execute task to scheduler, refund_id: {}", refund.refund_id))?;

                            Ok(refund)
                        }
                        api_models::refunds::RefundType::Instant => {
                            trigger_refund_to_gateway(
                                state,
                                &refund,
                                merchant_account,
                                key_store,
                                payment_attempt,
                                payment_intent,
                                creds_identifier,
                            )
                            .await
                        }
                    }
                }
                _ => {
                    // Sync the refund for status check
                    //[#300]: return refund status response
                    match refund_type {
                        api_models::refunds::RefundType::Scheduled => {
                            add_refund_sync_task(db, &refund, runner)
                                .await
                                .change_context(errors::ApiErrorResponse::InternalServerError)
                                .attach_printable_lazy(|| format!("Failed while pushing refund sync task in scheduler: refund_id: {}", refund.refund_id))?;
                            Ok(refund)
                        }
                        api_models::refunds::RefundType::Instant => {
                            // [#255]: This is not possible in schedule_refund_execution as it will always be scheduled
                            // sync_refund_with_gateway(data, &refund).await
                            Ok(refund)
                        }
                    }
                }
            }
        }
        //  [#255]: This is not allowed to be otherwise or all
        _ => Ok(refund),
    }?;
    Ok(result)
}

#[instrument(skip_all)]
pub async fn sync_refund_with_gateway_workflow(
    state: &AppState,
    refund_tracker: &storage::ProcessTracker,
) -> Result<(), errors::ProcessTrackerError> {
    let refund_core =
        serde_json::from_value::<storage::RefundCoreWorkflow>(refund_tracker.tracking_data.clone())
            .into_report()
            .change_context(errors::ApiErrorResponse::InternalServerError)
            .attach_printable_lazy(|| {
                format!(
                    "unable to convert into refund_core {:?}",
                    refund_tracker.tracking_data
                )
            })?;

    let key_store = state
        .store
        .get_merchant_key_store_by_merchant_id(
            &refund_core.merchant_id,
            &state.store.get_master_key().to_vec().into(),
        )
        .await?;

    let merchant_account = state
        .store
<<<<<<< HEAD
        .find_merchant_account_by_merchant_id(&refund_core.merchant_id)
        .await.to_not_found_response(errors::ApiErrorResponse::MerchantAccountNotFound)?;
=======
        .find_merchant_account_by_merchant_id(&refund_core.merchant_id, &key_store)
        .await?;
>>>>>>> 379d1d13

    let response = refund_retrieve_core(
        state,
        merchant_account,
        key_store,
        refunds::RefundsRetrieveRequest {
            refund_id: refund_core.refund_internal_reference_id,
            force_sync: Some(true),
            merchant_connector_details: None,
        },
    )
    .await?;
    let terminal_status = vec![
        enums::RefundStatus::Success,
        enums::RefundStatus::Failure,
        enums::RefundStatus::TransactionFailure,
    ];
    match response.refund_status {
        status if terminal_status.contains(&status) => {
            let id = refund_tracker.id.clone();
            refund_tracker
                .clone()
                .finish_with_status(&*state.store.as_scheduler(), format!("COMPLETED_BY_PT_{id}"))
                .await?
        }
        _ => {
            payment_sync::retry_sync_task(
                &*state.store,
                response.connector,
                response.merchant_id,
                refund_tracker.to_owned(),
            )
            .await?
        }
    }

    Ok(())
}

#[instrument(skip_all)]
pub async fn start_refund_workflow(
    state: &AppState,
    refund_tracker: &storage::ProcessTracker,
) -> Result<(), errors::ProcessTrackerError> {
    match refund_tracker.name.as_deref() {
        Some("EXECUTE_REFUND") => trigger_refund_execute_workflow(state, refund_tracker).await,
        Some("SYNC_REFUND") => sync_refund_with_gateway_workflow(state, refund_tracker).await,
        _ => Err(errors::ProcessTrackerError::JobNotFound),
    }
}

#[instrument(skip_all)]
pub async fn trigger_refund_execute_workflow(
    state: &AppState,
    refund_tracker: &storage::ProcessTracker,
) -> Result<(), errors::ProcessTrackerError> {
    let db = &*state.store;
    let refund_core =
        serde_json::from_value::<storage::RefundCoreWorkflow>(refund_tracker.tracking_data.clone())
            .into_report()
            .change_context(errors::ApiErrorResponse::InternalServerError)
            .attach_printable_lazy(|| {
                format!(
                    "unable to convert into refund_core {:?}",
                    refund_tracker.tracking_data
                )
            })?;

    let key_store = state
        .store
        .get_merchant_key_store_by_merchant_id(
            &refund_core.merchant_id,
            &state.store.get_master_key().to_vec().into(),
        )
        .await?;

    let merchant_account = db
        .find_merchant_account_by_merchant_id(&refund_core.merchant_id, &key_store)
        .await
        .to_not_found_response(errors::ApiErrorResponse::MerchantAccountNotFound)?;

    let refund = db
        .find_refund_by_internal_reference_id_merchant_id(
            &refund_core.refund_internal_reference_id,
            &refund_core.merchant_id,
            merchant_account.storage_scheme,
        )
        .await
        .to_not_found_response(errors::ApiErrorResponse::RefundNotFound)?;
    match (&refund.sent_to_gateway, &refund.refund_status) {
        (false, enums::RefundStatus::Pending) => {
            let merchant_account = db
                .find_merchant_account_by_merchant_id(&refund.merchant_id, &key_store)
                .await
                .to_not_found_response(errors::ApiErrorResponse::MerchantAccountNotFound)?;

            let payment_attempt = db
                .find_payment_attempt_by_connector_transaction_id_payment_id_merchant_id(
                    &refund.connector_transaction_id,
                    &refund_core.payment_id,
                    &refund.merchant_id,
                    merchant_account.storage_scheme,
                )
                .await
                .to_not_found_response(errors::ApiErrorResponse::PaymentNotFound)?;

            let payment_intent = db
                .find_payment_intent_by_payment_id_merchant_id(
                    &payment_attempt.payment_id,
                    &refund.merchant_id,
                    merchant_account.storage_scheme,
                )
                .await
                .to_not_found_response(errors::ApiErrorResponse::PaymentNotFound)?;

            //trigger refund request to gateway
            let updated_refund = trigger_refund_to_gateway(
                state,
                &refund,
                &merchant_account,
                &key_store,
                &payment_attempt,
                &payment_intent,
                None,
            )
            .await?;
            add_refund_sync_task(db, &updated_refund, "REFUND_WORKFLOW_ROUTER").await?;
        }
        (true, enums::RefundStatus::Pending) => {
            // create sync task
            add_refund_sync_task(db, &refund, "REFUND_WORKFLOW_ROUTER").await?;
        }
        (_, _) => {
            //mark task as finished
            let id = refund_tracker.id.clone();
            refund_tracker
                .clone()
                .finish_with_status(db.as_scheduler(), format!("COMPLETED_BY_PT_{id}"))
                .await?;
        }
    };
    Ok(())
}

#[instrument]
pub fn refund_to_refund_core_workflow_model(
    refund: &storage::Refund,
) -> storage::RefundCoreWorkflow {
    storage::RefundCoreWorkflow {
        refund_internal_reference_id: refund.internal_reference_id.clone(),
        connector_transaction_id: refund.connector_transaction_id.clone(),
        merchant_id: refund.merchant_id.clone(),
        payment_id: refund.payment_id.clone(),
    }
}

#[instrument(skip_all)]
pub async fn add_refund_sync_task(
    db: &dyn db::StorageInterface,
    refund: &storage::Refund,
    runner: &str,
) -> RouterResult<storage::ProcessTracker> {
    let current_time = common_utils::date_time::now();
    let refund_workflow_model = serde_json::to_value(refund_to_refund_core_workflow_model(refund))
        .into_report()
        .change_context(errors::ApiErrorResponse::InternalServerError)
        .attach_printable_lazy(|| format!("unable to convert into value {:?}", &refund))?;
    let task = "SYNC_REFUND";
    let process_tracker_entry = storage::ProcessTrackerNew {
        id: format!("{}_{}_{}", runner, task, refund.internal_reference_id),
        name: Some(String::from(task)),
        tag: vec![String::from("REFUND")],
        runner: Some(String::from(runner)),
        retry_count: 0,
        schedule_time: Some(common_utils::date_time::now()),
        rule: String::new(),
        tracking_data: refund_workflow_model,
        business_status: String::from("Pending"),
        status: enums::ProcessTrackerStatus::New,
        event: vec![],
        created_at: current_time,
        updated_at: current_time,
    };

    let response = db
        .insert_process(process_tracker_entry)
        .await
        .to_duplicate_response(errors::ApiErrorResponse::DuplicateRefundRequest)
        .attach_printable_lazy(|| {
            format!(
                "Failed while inserting task in process_tracker: refund_id: {}",
                refund.refund_id
            )
        })?;
    Ok(response)
}

#[instrument(skip_all)]
pub async fn add_refund_execute_task(
    db: &dyn db::StorageInterface,
    refund: &storage::Refund,
    runner: &str,
) -> RouterResult<storage::ProcessTracker> {
    let task = "EXECUTE_REFUND";
    let current_time = common_utils::date_time::now();
    let refund_workflow_model = serde_json::to_value(refund_to_refund_core_workflow_model(refund))
        .into_report()
        .change_context(errors::ApiErrorResponse::InternalServerError)
        .attach_printable_lazy(|| format!("unable to convert into value {:?}", &refund))?;
    let process_tracker_entry = storage::ProcessTrackerNew {
        id: format!("{}_{}_{}", runner, task, refund.internal_reference_id),
        name: Some(String::from(task)),
        tag: vec![String::from("REFUND")],
        runner: Some(String::from(runner)),
        retry_count: 0,
        schedule_time: Some(common_utils::date_time::now()),
        rule: String::new(),
        tracking_data: refund_workflow_model,
        business_status: String::from("Pending"),
        status: enums::ProcessTrackerStatus::New,
        event: vec![],
        created_at: current_time,
        updated_at: current_time,
    };

    let response = db
        .insert_process(process_tracker_entry)
        .await
        .to_duplicate_response(errors::ApiErrorResponse::DuplicateRefundRequest)
        .attach_printable_lazy(|| {
            format!(
                "Failed while inserting task in process_tracker: refund_id: {}",
                refund.refund_id
            )
        })?;
    Ok(response)
}

pub async fn get_refund_sync_process_schedule_time(
    db: &dyn db::StorageInterface,
    connector: &str,
    merchant_id: &str,
    retry_count: i32,
) -> Result<Option<time::PrimitiveDateTime>, errors::ProcessTrackerError> {
    let redis_mapping: errors::CustomResult<process_data::ConnectorPTMapping, errors::RedisError> =
        db::get_and_deserialize_key(
            db,
            &format!("pt_mapping_refund_sync_{connector}"),
            "ConnectorPTMapping",
        )
        .await;

    let mapping = match redis_mapping {
        Ok(x) => x,
        Err(err) => {
            logger::error!("Error: while getting connector mapping: {}", err);
            process_data::ConnectorPTMapping::default()
        }
    };

    let time_delta =
        process_tracker_utils::get_schedule_time(mapping, merchant_id, retry_count + 1);

    Ok(process_tracker_utils::get_time_from_delta(time_delta))
}

pub async fn retry_refund_sync_task(
    db: &dyn db::StorageInterface,
    connector: String,
    merchant_id: String,
    pt: storage::ProcessTracker,
) -> Result<(), errors::ProcessTrackerError> {
    let schedule_time =
        get_refund_sync_process_schedule_time(db, &connector, &merchant_id, pt.retry_count).await?;

    match schedule_time {
        Some(s_time) => pt.retry(db.as_scheduler(), s_time).await,
        None => {
            pt.finish_with_status(db.as_scheduler(), "RETRIES_EXCEEDED".to_string())
                .await
        }
    }
}<|MERGE_RESOLUTION|>--- conflicted
+++ resolved
@@ -794,13 +794,8 @@
 
     let merchant_account = state
         .store
-<<<<<<< HEAD
-        .find_merchant_account_by_merchant_id(&refund_core.merchant_id)
-        .await.to_not_found_response(errors::ApiErrorResponse::MerchantAccountNotFound)?;
-=======
         .find_merchant_account_by_merchant_id(&refund_core.merchant_id, &key_store)
         .await?;
->>>>>>> 379d1d13
 
     let response = refund_retrieve_core(
         state,
