--- conflicted
+++ resolved
@@ -1544,8 +1544,6 @@
         .attach_printable("Failed construction of ConnectorData")?;
 
         Ok((None, connector))
-<<<<<<< HEAD
-=======
     }
 }
 
@@ -1611,6 +1609,5 @@
             );
             Err(error)
         }
->>>>>>> b74435b6
     }
 }