--- conflicted
+++ resolved
@@ -129,17 +129,10 @@
                 bluesnap::transformers::BluesnapAuthType::try_from(self.auth_type)?;
                 Ok(())
             }
-<<<<<<< HEAD
             api_enums::Connector::Bluecode => {
                 bluecode::transformers::BluecodeAuthType::try_from(self.auth_type)?;
                 Ok(())
             }
-=======
-            // api_enums::Connector::Bluecode => {
-            //     bluecode::transformers::BluecodeAuthType::try_from(self.auth_type)?;
-            //     Ok(())
-            // }
->>>>>>> a174dbca
             api_enums::Connector::Braintree => {
                 braintree::transformers::BraintreeAuthType::try_from(self.auth_type)?;
                 braintree::transformers::BraintreeMeta::try_from(self.connector_meta_data)?;
