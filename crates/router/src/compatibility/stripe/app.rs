--- conflicted
+++ resolved
@@ -1,13 +1,7 @@
 use actix_web::{web, Scope};
 
-<<<<<<< HEAD
-#[cfg(not(feature = "v2"))]
-use super::{customers::*, payment_intents::*, refunds::*, setup_intents::*, webhooks::*};
-#[cfg(feature = "v2")]
-=======
 #[cfg(all(any(feature = "v1", feature = "v2"), not(feature = "customer_v2")))]
 use super::customers::*;
->>>>>>> 876eeea0
 use super::{payment_intents::*, refunds::*, setup_intents::*, webhooks::*};
 use crate::routes::{self, mandates, webhooks};
 
@@ -84,11 +78,7 @@
 
 pub struct Customers;
 
-<<<<<<< HEAD
-#[cfg(not(feature = "v2"))]
-=======
 #[cfg(all(any(feature = "v1", feature = "v2"), not(feature = "customer_v2")))]
->>>>>>> 876eeea0
 impl Customers {
     pub fn server(config: routes::AppState) -> Scope {
         web::scope("/customers")
