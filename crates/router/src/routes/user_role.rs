--- conflicted
+++ resolved
@@ -98,9 +98,6 @@
         state.clone(),
         &req,
         (),
-<<<<<<< HEAD
-        |state, user, _| user_role_core::list_invitable_roles(state, user),
-=======
         |state, user, _| async move {
             // TODO: Permissions to be deprecated once groups are stable
             if respond_with_groups {
@@ -109,7 +106,6 @@
                 role_core::list_invitable_roles_with_permissions(state, user).await
             }
         },
->>>>>>> b74435b6
         &auth::JWTAuth(Permission::UsersRead),
         api_locking::LockAction::NotApplicable,
     ))
@@ -132,9 +128,6 @@
         state.clone(),
         &req,
         request_payload,
-<<<<<<< HEAD
-        user_role_core::get_role,
-=======
         |state, user, payload| async move {
             // TODO: Permissions to be deprecated once groups are stable
             if respond_with_groups {
@@ -143,7 +136,6 @@
                 role_core::get_role_with_permissions(state, user, payload).await
             }
         },
->>>>>>> b74435b6
         &auth::JWTAuth(Permission::UsersRead),
         api_locking::LockAction::NotApplicable,
     ))
