--- conflicted
+++ resolved
@@ -49,18 +49,9 @@
 
         let request = api::payouts::PayoutRequest::PayoutRetrieveRequest(tracking_data);
 
-<<<<<<< HEAD
         let merchant_context = domain::MerchantContext::StandardMerchant(Box::new(
             domain::Context(merchant_account.clone(), key_store.clone()),
         ));
-        let mut payout_data =
-            payouts::make_payout_data(state, &merchant_context, None, &request, DEFAULT_LOCALE)
-                .await?;
-=======
-        let merchant_context = domain::MerchantContext::NormalMerchant(Box::new(domain::Context(
-            merchant_account.clone(),
-            key_store.clone(),
-        )));
         let mut payout_data = Box::pin(payouts::make_payout_data(
             state,
             &merchant_context,
@@ -69,7 +60,6 @@
             DEFAULT_LOCALE,
         ))
         .await?;
->>>>>>> 5a37c283
 
         payouts::payouts_core(state, &merchant_context, &mut payout_data, None, None).await?;
 
