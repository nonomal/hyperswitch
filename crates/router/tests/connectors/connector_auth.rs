--- conflicted
+++ resolved
@@ -14,10 +14,7 @@
     pub dlocal: Option<SignatureKey>,
     pub fiserv: Option<SignatureKey>,
     pub globalpay: Option<HeaderKey>,
-<<<<<<< HEAD
-=======
     pub multisafepay: Option<HeaderKey>,
->>>>>>> e102cae7
     pub nuvei: Option<SignatureKey>,
     pub payu: Option<BodyKey>,
     pub rapyd: Option<BodyKey>,
