--- conflicted
+++ resolved
@@ -42,22 +42,7 @@
     pub worldpay: Option<BodyKey>,
     pub worldline: Option<SignatureKey>,
     pub zen: Option<HeaderKey>,
-<<<<<<< HEAD
-    pub hs_base_url: Option<String>,
-    pub hs_api_key: Option<String>,
-    pub hs_test_browser: Option<String>,
-    pub chrome_profile_path: Option<String>,
-    pub firefox_profile_path: Option<String>,
-    pub pypl_email: Option<String>,
-    pub pypl_pass: Option<String>,
-    pub gmail_email: Option<String>,
-    pub gmail_pass: Option<String>,
-    pub configs_url: Option<String>,
-    pub stripe_pub_key: Option<String>,
-    pub testcases_path: Option<String>,
-=======
     pub automation_configs: Option<AutomationConfigs>,
->>>>>>> ba8a17d6
 }
 
 impl ConnectorAuthentication {
