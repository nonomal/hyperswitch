--- conflicted
+++ resolved
@@ -70,8 +70,6 @@
             prefix_zero(now.second())
         )
     }
-<<<<<<< HEAD
-=======
 
     /// Return the current date and time in UTC with the format [year]-[month]-[day]T[hour]:[minute]:[second].mmmZ Eg: 2023-02-15T13:33:18.898Z
     pub fn date_as_yyyymmddthhmmssmmmz() -> Result<String, time::error::Format> {
@@ -82,7 +80,6 @@
             .encode();
         now().assume_utc().format(&Iso8601::<ISO_CONFIG>)
     }
->>>>>>> e102cae7
 }
 
 /// Generate a nanoid with the given prefix and length
