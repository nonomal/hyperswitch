--- conflicted
+++ resolved
@@ -6438,9 +6438,6 @@
 api_key = "API Key"
 
 [breadpay]
-<<<<<<< HEAD
-[breadpay.connector_auth.HeaderKey]
-=======
 [breadpay.connector_auth.BodyKey]
 api_key = "API Key"
 key1 = "API Secret"
@@ -6455,5 +6452,4 @@
 
 [bluecode]
 [bluecode.connector_auth.HeaderKey]
->>>>>>> f6cdddcb
 api_key = "API Key"